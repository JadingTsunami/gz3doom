/*
** r_draw.cpp
**
**---------------------------------------------------------------------------
** Copyright 1998-2016 Randy Heit
** Copyright 2016 Magnus Norddahl
** All rights reserved.
**
** Redistribution and use in source and binary forms, with or without
** modification, are permitted provided that the following conditions
** are met:
**
** 1. Redistributions of source code must retain the above copyright
**    notice, this list of conditions and the following disclaimer.
** 2. Redistributions in binary form must reproduce the above copyright
**    notice, this list of conditions and the following disclaimer in the
**    documentation and/or other materials provided with the distribution.
** 3. The name of the author may not be used to endorse or promote products
**    derived from this software without specific prior written permission.
**
** THIS SOFTWARE IS PROVIDED BY THE AUTHOR ``AS IS'' AND ANY EXPRESS OR
** IMPLIED WARRANTIES, INCLUDING, BUT NOT LIMITED TO, THE IMPLIED WARRANTIES
** OF MERCHANTABILITY AND FITNESS FOR A PARTICULAR PURPOSE ARE DISCLAIMED.
** IN NO EVENT SHALL THE AUTHOR BE LIABLE FOR ANY DIRECT, INDIRECT,
** INCIDENTAL, SPECIAL, EXEMPLARY, OR CONSEQUENTIAL DAMAGES (INCLUDING, BUT
** NOT LIMITED TO, PROCUREMENT OF SUBSTITUTE GOODS OR SERVICES; LOSS OF USE,
** DATA, OR PROFITS; OR BUSINESS INTERRUPTION) HOWEVER CAUSED AND ON ANY
** THEORY OF LIABILITY, WHETHER IN CONTRACT, STRICT LIABILITY, OR TORT
** (INCLUDING NEGLIGENCE OR OTHERWISE) ARISING IN ANY WAY OUT OF THE USE OF
** THIS SOFTWARE, EVEN IF ADVISED OF THE POSSIBILITY OF SUCH DAMAGE.
**---------------------------------------------------------------------------
**
*/

#include <stddef.h>

#include "templates.h"
#include "doomdef.h"
#include "i_system.h"
#include "w_wad.h"
#include "r_local.h"
#include "v_video.h"
#include "doomstat.h"
#include "st_stuff.h"
#include "g_game.h"
#include "g_level.h"
#include "r_data/r_translate.h"
#include "v_palette.h"
#include "r_data/colormaps.h"
#include "r_plane.h"
#include "r_draw.h"
#include "r_draw_rgba.h"
#include "r_draw_pal.h"
#include "r_thread.h"

CVAR(Bool, r_dynlights, 1, CVAR_ARCHIVE | CVAR_GLOBALCONFIG);

namespace swrenderer
{
	// Needed by R_DrawFogBoundary (which probably shouldn't be part of this file)
	extern "C" short spanend[MAXHEIGHT];
	extern float rw_light;
	extern float rw_lightstep;
	extern int wallshade;

	double dc_texturemid;
	FLightNode *dc_light_list;
	visplane_light *ds_light_list;

	int ylookup[MAXHEIGHT];
	uint8_t shadetables[NUMCOLORMAPS * 16 * 256];
	FDynamicColormap ShadeFakeColormap[16];
	uint8_t identitymap[256];
	FDynamicColormap identitycolormap;
	int fuzzoffset[FUZZTABLE + 1];
	int fuzzpos;
	int fuzzviewheight;

	namespace drawerargs
	{
		int dc_pitch;
		lighttable_t *dc_colormap;
		FSWColormap *dc_fcolormap;
		ShadeConstants dc_shade_constants;
		fixed_t dc_light;
		int dc_x;
		int dc_yl;
		int dc_yh;
		fixed_t dc_iscale;
		fixed_t dc_texturefrac;
		uint32_t dc_textureheight;
		int dc_color;
		uint32_t dc_srccolor;
		uint32_t dc_srccolor_bgra;
		uint32_t *dc_srcblend;
		uint32_t *dc_destblend;
		fixed_t dc_srcalpha;
		fixed_t dc_destalpha;
		const uint8_t *dc_source;
		const uint8_t *dc_source2;
		uint32_t dc_texturefracx;
		uint8_t *dc_translation;
		uint8_t *dc_dest;
		uint8_t *dc_destorg;
		int dc_destheight;
		int dc_count;
		FVector3 dc_viewpos;
		FVector3 dc_viewpos_step;
		TriLight *dc_lights;
		int dc_num_lights;
		uint32_t dc_wall_texturefrac[4];
		uint32_t dc_wall_iscale[4];
		uint8_t *dc_wall_colormap[4];
		fixed_t dc_wall_light[4];
		const uint8_t *dc_wall_source[4];
		const uint8_t *dc_wall_source2[4];
		uint32_t dc_wall_texturefracx[4];
		uint32_t dc_wall_sourceheight[4];
		int dc_wall_fracbits;
		int ds_y;
		int ds_x1;
		int ds_x2;
		lighttable_t * ds_colormap;
		FSWColormap *ds_fcolormap;
		ShadeConstants ds_shade_constants;
		dsfixed_t ds_light;
		dsfixed_t ds_xfrac;
		dsfixed_t ds_yfrac;
		dsfixed_t ds_xstep;
		dsfixed_t ds_ystep;
		int ds_xbits;
		int ds_ybits;
		fixed_t ds_alpha;
		double ds_lod;
		const uint8_t *ds_source;
		bool ds_source_mipmapped;
		int ds_color;
		bool drawer_needs_pal_input;
		unsigned int dc_tspans[4][MAXHEIGHT];
		unsigned int *dc_ctspan[4];
		unsigned int *horizspan[4];
	}

	void R_InitColumnDrawers()
	{
		colfunc = basecolfunc = R_DrawColumn;
		fuzzcolfunc = R_DrawFuzzColumn;
		transcolfunc = R_DrawTranslatedColumn;
		spanfunc = R_DrawSpan;
		hcolfunc_pre = R_DrawColumnHoriz;
		hcolfunc_post1 = rt_map1col;
		hcolfunc_post4 = rt_map4cols;
	}

	void R_InitShadeMaps()
	{
		int i, j;
		// set up shading tables for shaded columns
		// 16 colormap sets, progressing from full alpha to minimum visible alpha

		uint8_t *table = shadetables;

		// Full alpha
		for (i = 0; i < 16; ++i)
		{
			ShadeFakeColormap[i].Color = ~0u;
			ShadeFakeColormap[i].Desaturate = ~0u;
			ShadeFakeColormap[i].Next = NULL;
			ShadeFakeColormap[i].Maps = table;

			for (j = 0; j < NUMCOLORMAPS; ++j)
			{
				int a = (NUMCOLORMAPS - j) * 256 / NUMCOLORMAPS * (16 - i);
				for (int k = 0; k < 256; ++k)
				{
					uint8_t v = (((k + 2) * a) + 256) >> 14;
					table[k] = MIN<uint8_t>(v, 64);
				}
				table += 256;
			}
		}
		for (i = 0; i < NUMCOLORMAPS * 16 * 256; ++i)
		{
			assert(shadetables[i] <= 64);
		}

		// Set up a guaranteed identity map
		for (i = 0; i < 256; ++i)
		{
			identitymap[i] = i;
		}
		identitycolormap.Maps = identitymap;
	}

	void R_InitFuzzTable(int fuzzoff)
	{
		/*
			FUZZOFF,-FUZZOFF,FUZZOFF,-FUZZOFF,FUZZOFF,FUZZOFF,-FUZZOFF,
			FUZZOFF,FUZZOFF,-FUZZOFF,FUZZOFF,FUZZOFF,FUZZOFF,-FUZZOFF,
			FUZZOFF,FUZZOFF,FUZZOFF,-FUZZOFF,-FUZZOFF,-FUZZOFF,-FUZZOFF,
			FUZZOFF,-FUZZOFF,-FUZZOFF,FUZZOFF,FUZZOFF,FUZZOFF,FUZZOFF,-FUZZOFF,
			FUZZOFF,-FUZZOFF,FUZZOFF,FUZZOFF,-FUZZOFF,-FUZZOFF,FUZZOFF,
			FUZZOFF,-FUZZOFF,-FUZZOFF,-FUZZOFF,-FUZZOFF,FUZZOFF,FUZZOFF,
			FUZZOFF,FUZZOFF,-FUZZOFF,FUZZOFF,FUZZOFF,-FUZZOFF,FUZZOFF 
		*/

		static const int8_t fuzzinit[FUZZTABLE] = {
			1,-1, 1,-1, 1, 1,-1,
			1, 1,-1, 1, 1, 1,-1,
			1, 1, 1,-1,-1,-1,-1,
			1,-1,-1, 1, 1, 1, 1,-1,
			1,-1, 1, 1,-1,-1, 1,
			1,-1,-1,-1,-1, 1, 1,
			1, 1,-1, 1, 1,-1, 1 
		};

		for (int i = 0; i < FUZZTABLE; i++)
		{
			fuzzoffset[i] = fuzzinit[i] * fuzzoff;
		}
	}

	namespace
	{
		bool R_SetBlendFunc(int op, fixed_t fglevel, fixed_t bglevel, int flags)
		{
			using namespace drawerargs;

			// r_drawtrans is a seriously bad thing to turn off. I wonder if I should
			// just remove it completely.
			if (!r_drawtrans || (op == STYLEOP_Add && fglevel == FRACUNIT && bglevel == 0 && !(flags & STYLEF_InvertSource)))
			{
				if (flags & STYLEF_ColorIsFixed)
				{
					colfunc = R_FillColumn;
					hcolfunc_post1 = rt_copy1col;
					hcolfunc_post4 = rt_copy4cols;
				}
				else if (dc_translation == NULL)
				{
					colfunc = basecolfunc;
					hcolfunc_post1 = rt_map1col;
					hcolfunc_post4 = rt_map4cols;
				}
				else
				{
					colfunc = transcolfunc;
					hcolfunc_post1 = rt_tlate1col;
					hcolfunc_post4 = rt_tlate4cols;
					drawer_needs_pal_input = true;
				}
				return true;
			}
			if (flags & STYLEF_InvertSource)
			{
				dc_srcblend = Col2RGB8_Inverse[fglevel >> 10];
				dc_destblend = Col2RGB8_LessPrecision[bglevel >> 10];
				dc_srcalpha = fglevel;
				dc_destalpha = bglevel;
			}
			else if (op == STYLEOP_Add && fglevel + bglevel <= FRACUNIT)
			{
				dc_srcblend = Col2RGB8[fglevel >> 10];
				dc_destblend = Col2RGB8[bglevel >> 10];
				dc_srcalpha = fglevel;
				dc_destalpha = bglevel;
			}
			else
			{
				dc_srcblend = Col2RGB8_LessPrecision[fglevel >> 10];
				dc_destblend = Col2RGB8_LessPrecision[bglevel >> 10];
				dc_srcalpha = fglevel;
				dc_destalpha = bglevel;
			}
			switch (op)
			{
			case STYLEOP_Add:
				if (fglevel == 0 && bglevel == FRACUNIT)
				{
					return false;
				}
				if (fglevel + bglevel <= FRACUNIT)
				{ // Colors won't overflow when added
					if (flags & STYLEF_ColorIsFixed)
					{
						colfunc = R_FillAddColumn;
						hcolfunc_post1 = rt_add1col;
						hcolfunc_post4 = rt_add4cols;
					}
					else if (dc_translation == NULL)
					{
						colfunc = R_DrawAddColumn;
						hcolfunc_post1 = rt_add1col;
						hcolfunc_post4 = rt_add4cols;
					}
					else
					{
						colfunc = R_DrawTlatedAddColumn;
						hcolfunc_post1 = rt_tlateadd1col;
						hcolfunc_post4 = rt_tlateadd4cols;
						drawer_needs_pal_input = true;
					}
				}
				else
				{ // Colors might overflow when added
					if (flags & STYLEF_ColorIsFixed)
					{
						colfunc = R_FillAddClampColumn;
						hcolfunc_post1 = rt_addclamp1col;
						hcolfunc_post4 = rt_addclamp4cols;
					}
					else if (dc_translation == NULL)
					{
						colfunc = R_DrawAddClampColumn;
						hcolfunc_post1 = rt_addclamp1col;
						hcolfunc_post4 = rt_addclamp4cols;
					}
					else
					{
						colfunc = R_DrawAddClampTranslatedColumn;
						hcolfunc_post1 = rt_tlateaddclamp1col;
						hcolfunc_post4 = rt_tlateaddclamp4cols;
						drawer_needs_pal_input = true;
					}
				}
				return true;

			case STYLEOP_Sub:
				if (flags & STYLEF_ColorIsFixed)
				{
					colfunc = R_FillSubClampColumn;
					hcolfunc_post1 = rt_subclamp1col;
					hcolfunc_post4 = rt_subclamp4cols;
				}
				else if (dc_translation == NULL)
				{
					colfunc = R_DrawSubClampColumn;
					hcolfunc_post1 = rt_subclamp1col;
					hcolfunc_post4 = rt_subclamp4cols;
				}
				else
				{
					colfunc = R_DrawSubClampTranslatedColumn;
					hcolfunc_post1 = rt_tlatesubclamp1col;
					hcolfunc_post4 = rt_tlatesubclamp4cols;
					drawer_needs_pal_input = true;
				}
				return true;

			case STYLEOP_RevSub:
				if (fglevel == 0 && bglevel == FRACUNIT)
				{
					return false;
				}
				if (flags & STYLEF_ColorIsFixed)
				{
					colfunc = R_FillRevSubClampColumn;
					hcolfunc_post1 = rt_subclamp1col;
					hcolfunc_post4 = rt_subclamp4cols;
				}
				else if (dc_translation == NULL)
				{
					colfunc = R_DrawRevSubClampColumn;
					hcolfunc_post1 = rt_revsubclamp1col;
					hcolfunc_post4 = rt_revsubclamp4cols;
				}
				else
				{
					colfunc = R_DrawRevSubClampTranslatedColumn;
					hcolfunc_post1 = rt_tlaterevsubclamp1col;
					hcolfunc_post4 = rt_tlaterevsubclamp4cols;
					drawer_needs_pal_input = true;
				}
				return true;

			default:
				return false;
			}
		}

		fixed_t GetAlpha(int type, fixed_t alpha)
		{
			switch (type)
			{
			case STYLEALPHA_Zero:		return 0;
			case STYLEALPHA_One:		return OPAQUE;
			case STYLEALPHA_Src:		return alpha;
			case STYLEALPHA_InvSrc:		return OPAQUE - alpha;
			default:					return 0;
			}
		}

		FDynamicColormap *basecolormapsave;
	}

	ESPSResult R_SetPatchStyle(FRenderStyle style, fixed_t alpha, int translation, uint32_t color)
	{
		using namespace drawerargs;

		fixed_t fglevel, bglevel;

		drawer_needs_pal_input = false;

		style.CheckFuzz();

		if (style.BlendOp == STYLEOP_Shadow)
		{
			style = LegacyRenderStyles[STYLE_TranslucentStencil];
			alpha = TRANSLUC33;
			color = 0;
		}

		if (style.Flags & STYLEF_TransSoulsAlpha)
		{
			alpha = fixed_t(transsouls * OPAQUE);
		}
		else if (style.Flags & STYLEF_Alpha1)
		{
			alpha = FRACUNIT;
		}
		else
		{
			alpha = clamp<fixed_t>(alpha, 0, OPAQUE);
		}

		if (translation != -1)
		{
			dc_translation = NULL;
			if (translation != 0)
			{
				FRemapTable *table = TranslationToTable(translation);
				if (table != NULL && !table->Inactive)
				{
					if (r_swtruecolor)
						dc_translation = (uint8_t*)table->Palette;
					else
						dc_translation = table->Remap;
				}
			}
		}
		basecolormapsave = basecolormap;
		hcolfunc_pre = R_DrawColumnHoriz;

		// Check for special modes
		if (style.BlendOp == STYLEOP_Fuzz)
		{
			colfunc = fuzzcolfunc;
			return DoDraw0;
		}
		else if (style == LegacyRenderStyles[STYLE_Shaded])
		{
			// Shaded drawer only gets 16 levels of alpha because it saves memory.
			if ((alpha >>= 12) == 0)
				return DontDraw;
			colfunc = R_DrawShadedColumn;
			hcolfunc_post1 = rt_shaded1col;
			hcolfunc_post4 = rt_shaded4cols;
			drawer_needs_pal_input = true;
			dc_color = fixedcolormap ? fixedcolormap->Maps[APART(color)] : basecolormap->Maps[APART(color)];
			basecolormap = &ShadeFakeColormap[16 - alpha];
			if (fixedlightlev >= 0 && fixedcolormap == NULL)
			{
				R_SetColorMapLight(basecolormap, 0, FIXEDLIGHT2SHADE(fixedlightlev));
			}
			else
			{
				R_SetColorMapLight(basecolormap, 0, 0);
			}
			bool active_columnmethod = r_columnmethod && !r_swtruecolor;
			return active_columnmethod ? DoDraw1 : DoDraw0;
		}

		fglevel = GetAlpha(style.SrcAlpha, alpha);
		bglevel = GetAlpha(style.DestAlpha, alpha);

		if (style.Flags & STYLEF_ColorIsFixed)
		{
			uint32_t x = fglevel >> 10;
			uint32_t r = RPART(color);
			uint32_t g = GPART(color);
			uint32_t b = BPART(color);
			// dc_color is used by the rt_* routines. It is indexed into dc_srcblend.
			dc_color = RGB256k.RGB[r >> 2][g >> 2][b >> 2];
			if (style.Flags & STYLEF_InvertSource)
			{
				r = 255 - r;
				g = 255 - g;
				b = 255 - b;
			}
			uint32_t alpha = clamp(fglevel >> (FRACBITS - 8), 0, 255);
			dc_srccolor_bgra = (alpha << 24) | (r << 16) | (g << 8) | b;
			// dc_srccolor is used by the R_Fill* routines. It is premultiplied
			// with the alpha.
			dc_srccolor = ((((r*x) >> 4) << 20) | ((g*x) >> 4) | ((((b)*x) >> 4) << 10)) & 0x3feffbff;
			hcolfunc_pre = R_FillColumnHoriz;
			R_SetColorMapLight(&identitycolormap, 0, 0);
		}

		if (!R_SetBlendFunc(style.BlendOp, fglevel, bglevel, style.Flags))
		{
			return DontDraw;
		}
		bool active_columnmethod = r_columnmethod && !r_swtruecolor;
		return active_columnmethod ? DoDraw1 : DoDraw0;
	}

	ESPSResult R_SetPatchStyle(FRenderStyle style, float alpha, int translation, uint32_t color)
	{
		return R_SetPatchStyle(style, FLOAT2FIXED(alpha), translation, color);
	}

	void R_FinishSetPatchStyle()
	{
		basecolormap = basecolormapsave;
	}

	const uint8_t *R_GetColumn(FTexture *tex, int col)
	{
		int width;

		// If the texture's width isn't a power of 2, then we need to make it a
		// positive offset for proper clamping.
		if (col < 0 && (width = tex->GetWidth()) != (1 << tex->WidthBits))
		{
			col = width + (col % width);
		}

		if (r_swtruecolor)
			return (const uint8_t *)tex->GetColumnBgra(col, nullptr);
		else
			return tex->GetColumn(col, nullptr);
	}

	bool R_GetTransMaskDrawers(void(**drawCol1)(), void(**drawCol4)())
	{
		if (colfunc == R_DrawAddColumn)
		{
			*drawCol1 = R_DrawWallAddCol1;
			*drawCol4 = R_DrawWallAddCol4;
			return true;
		}
		if (colfunc == R_DrawAddClampColumn)
		{
			*drawCol1 = R_DrawWallAddClampCol1;
			*drawCol4 = R_DrawWallAddClampCol4;
			return true;
		}
		if (colfunc == R_DrawSubClampColumn)
		{
			*drawCol1 = R_DrawWallSubClampCol1;
			*drawCol4 = R_DrawWallSubClampCol4;
			return true;
		}
		if (colfunc == R_DrawRevSubClampColumn)
		{
			*drawCol1 = R_DrawWallRevSubClampCol1;
			*drawCol4 = R_DrawWallRevSubClampCol4;
			return true;
		}
		return false;
	}

	void R_SetColorMapLight(FSWColormap *base_colormap, float light, int shade)
	{
		using namespace drawerargs;

		dc_fcolormap = base_colormap;
		if (r_swtruecolor)
		{
			dc_shade_constants.light_red = dc_fcolormap->Color.r * 256 / 255;
			dc_shade_constants.light_green = dc_fcolormap->Color.g * 256 / 255;
			dc_shade_constants.light_blue = dc_fcolormap->Color.b * 256 / 255;
			dc_shade_constants.light_alpha = dc_fcolormap->Color.a * 256 / 255;
			dc_shade_constants.fade_red = dc_fcolormap->Fade.r;
			dc_shade_constants.fade_green = dc_fcolormap->Fade.g;
			dc_shade_constants.fade_blue = dc_fcolormap->Fade.b;
			dc_shade_constants.fade_alpha = dc_fcolormap->Fade.a;
			dc_shade_constants.desaturate = MIN(abs(dc_fcolormap->Desaturate), 255) * 255 / 256;
			dc_shade_constants.simple_shade = (dc_fcolormap->Color.d == 0x00ffffff && dc_fcolormap->Fade.d == 0x00000000 && dc_fcolormap->Desaturate == 0);
			dc_colormap = base_colormap->Maps;
			dc_light = LIGHTSCALE(light, shade);
		}
		else
		{
			dc_colormap = base_colormap->Maps + (GETPALOOKUP(light, shade) << COLORMAPSHIFT);
		}
	}

	void R_SetDSColorMapLight(FSWColormap *base_colormap, float light, int shade)
	{
		using namespace drawerargs;
	
		ds_fcolormap = base_colormap;
		if (r_swtruecolor)
		{
			ds_shade_constants.light_red = ds_fcolormap->Color.r * 256 / 255;
			ds_shade_constants.light_green = ds_fcolormap->Color.g * 256 / 255;
			ds_shade_constants.light_blue = ds_fcolormap->Color.b * 256 / 255;
			ds_shade_constants.light_alpha = ds_fcolormap->Color.a * 256 / 255;
			ds_shade_constants.fade_red = ds_fcolormap->Fade.r;
			ds_shade_constants.fade_green = ds_fcolormap->Fade.g;
			ds_shade_constants.fade_blue = ds_fcolormap->Fade.b;
			ds_shade_constants.fade_alpha = ds_fcolormap->Fade.a;
			ds_shade_constants.desaturate = MIN(abs(ds_fcolormap->Desaturate), 255) * 255 / 256;
			ds_shade_constants.simple_shade = (ds_fcolormap->Color.d == 0x00ffffff && ds_fcolormap->Fade.d == 0x00000000 && ds_fcolormap->Desaturate == 0);
			ds_colormap = base_colormap->Maps;
			ds_light = LIGHTSCALE(light, shade);
		}
		else
		{
			ds_colormap = base_colormap->Maps + (GETPALOOKUP(light, shade) << COLORMAPSHIFT);
		}
	}

	void R_SetTranslationMap(lighttable_t *translation)
	{
		using namespace drawerargs;

		if (r_swtruecolor)
		{
			dc_fcolormap = nullptr;
			dc_colormap = nullptr;
			dc_translation = translation;
			dc_shade_constants.light_red = 256;
			dc_shade_constants.light_green = 256;
			dc_shade_constants.light_blue = 256;
			dc_shade_constants.light_alpha = 256;
			dc_shade_constants.fade_red = 0;
			dc_shade_constants.fade_green = 0;
			dc_shade_constants.fade_blue = 0;
			dc_shade_constants.fade_alpha = 256;
			dc_shade_constants.desaturate = 0;
			dc_shade_constants.simple_shade = true;
			dc_light = 0;
		}
		else
		{
			dc_fcolormap = nullptr;
			dc_colormap = translation;
		}
	}

	void rt_initcols(uint8_t *buffer)
	{
		using namespace drawerargs;

		for (int y = 3; y >= 0; y--)
			horizspan[y] = dc_ctspan[y] = &dc_tspans[y][0];

		if (r_swtruecolor)
			DrawerCommandQueue::QueueCommand<RtInitColsRGBACommand>(buffer);
		else
			DrawerCommandQueue::QueueCommand<RtInitColsPalCommand>(buffer);
	}

	void rt_span_coverage(int x, int start, int stop)
	{
		using namespace drawerargs;

		unsigned int **tspan = &dc_ctspan[x & 3];
		(*tspan)[0] = start;
		(*tspan)[1] = stop;
		*tspan += 2;
	}

	void rt_flip_posts()
	{
		using namespace drawerargs;

		unsigned int *front = horizspan[dc_x & 3];
		unsigned int *back = dc_ctspan[dc_x & 3] - 2;

		while (front < back)
		{
			swapvalues(front[0], back[0]);
			swapvalues(front[1], back[1]);
			front += 2;
			back -= 2;
		}
	}

	void rt_draw4cols(int sx)
	{
		using namespace drawerargs;

		int x, bad;
		unsigned int maxtop, minbot, minnexttop;

		// Place a dummy "span" in each column. These don't get
		// drawn. They're just here to avoid special cases in the
		// max/min calculations below.
		for (x = 0; x < 4; ++x)
		{
			dc_ctspan[x][0] = screen->GetHeight()+1;
			dc_ctspan[x][1] = screen->GetHeight();
		}

		for (;;)
		{
			// If a column is out of spans, mark it as such
			bad = 0;
			minnexttop = 0xffffffff;
			for (x = 0; x < 4; ++x)
			{
				if (horizspan[x] >= dc_ctspan[x])
				{
					bad |= 1 << x;
				}
				else if ((horizspan[x]+2)[0] < minnexttop)
				{
					minnexttop = (horizspan[x]+2)[0];
				}
			}
			// Once all columns are out of spans, we're done
			if (bad == 15)
			{
				return;
			}

			// Find the largest shared area for the spans in each column
			maxtop = MAX (MAX (horizspan[0][0], horizspan[1][0]),
						  MAX (horizspan[2][0], horizspan[3][0]));
			minbot = MIN (MIN (horizspan[0][1], horizspan[1][1]),
						  MIN (horizspan[2][1], horizspan[3][1]));

			// If there is no shared area with these spans, draw each span
			// individually and advance to the next spans until we reach a shared area.
			// However, only draw spans down to the highest span in the next set of
			// spans. If we allow the entire height of a span to be drawn, it could
			// prevent any more shared areas from being drawn in these four columns.
			//
			// Example: Suppose we have the following arrangement:
			//			A CD
			//			A CD
			//			 B D
			//			 B D
			//			aB D
			//			aBcD
			//			aBcD
			//			aBc
			//
			// If we draw the entire height of the spans, we end up drawing this first:
			//			A CD
			//			A CD
			//			 B D
			//			 B D
			//			 B D
			//			 B D
			//			 B D
			//			 B D
			//			 B
			//
			// This leaves only the "a" and "c" columns to be drawn, and they are not
			// part of a shared area, but if we can include B and D with them, we can
			// get a shared area. So we cut off everything in the first set just
			// above the "a" column and end up drawing this first:
			//			A CD
			//			A CD
			//			 B D
			//			 B D
			//
			// Then the next time through, we have the following arrangement with an
			// easily shared area to draw:
			//			aB D
			//			aBcD
			//			aBcD
			//			aBc
			if (bad != 0 || maxtop > minbot)
			{
				int drawcount = 0;
				for (x = 0; x < 4; ++x)
				{
					if (!(bad & 1))
					{
						if (horizspan[x][1] < minnexttop)
						{
							hcolfunc_post1 (x, sx+x, horizspan[x][0], horizspan[x][1]);
							horizspan[x] += 2;
							drawcount++;
						}
						else if (minnexttop > horizspan[x][0])
						{
							hcolfunc_post1 (x, sx+x, horizspan[x][0], minnexttop-1);
							horizspan[x][0] = minnexttop;
							drawcount++;
						}
					}
					bad >>= 1;
				}
				// Drawcount *should* always be non-zero. The reality is that some situations
				// can make this not true. Unfortunately, I'm not sure what those situations are.
				if (drawcount == 0)
				{
					return;
				}
				continue;
			}

			// Draw any span fragments above the shared area.
			for (x = 0; x < 4; ++x)
			{
				if (maxtop > horizspan[x][0])
				{
					hcolfunc_post1 (x, sx+x, horizspan[x][0], maxtop-1);
				}
			}

			// Draw the shared area.
			hcolfunc_post4 (sx, maxtop, minbot);

			// For each column, if part of the span is past the shared area,
			// set its top to just below the shared area. Otherwise, advance
			// to the next span in that column.
			for (x = 0; x < 4; ++x)
			{
				if (minbot < horizspan[x][1])
				{
					horizspan[x][0] = minbot+1;
				}
				else
				{
					horizspan[x] += 2;
				}
			}
		}
	}

	void R_SetupSpanBits(FTexture *tex)
	{
		using namespace drawerargs;

		tex->GetWidth();
		ds_xbits = tex->WidthBits;
		ds_ybits = tex->HeightBits;
		if ((1 << ds_xbits) > tex->GetWidth())
		{
			ds_xbits--;
		}
		if ((1 << ds_ybits) > tex->GetHeight())
		{
			ds_ybits--;
		}
	}

	void R_SetSpanColormap(FDynamicColormap *colormap, int shade)
	{
		R_SetDSColorMapLight(colormap, 0, shade);
	}

	void R_SetSpanSource(FTexture *tex)
	{
		using namespace drawerargs;

		ds_source = r_swtruecolor ? (const uint8_t*)tex->GetPixelsBgra() : tex->GetPixels();
		ds_source_mipmapped = tex->Mipmapped() && tex->GetWidth() > 1 && tex->GetHeight() > 1;
	}

	/////////////////////////////////////////////////////////////////////////

	void R_FillColumnHoriz()
	{
		using namespace drawerargs;

		if (dc_count <= 0)
			return;

		int x = dc_x & 3;
		unsigned int **span = &dc_ctspan[x];
		(*span)[0] = dc_yl;
		(*span)[1] = dc_yh;
		*span += 2;

		if (r_swtruecolor)
			DrawerCommandQueue::QueueCommand<FillColumnHorizRGBACommand>();
		else
			DrawerCommandQueue::QueueCommand<FillColumnHorizPalCommand>();
	}

	void R_DrawColumnHoriz()
	{
		using namespace drawerargs;

		if (dc_count <= 0)
			return;

		int x = dc_x & 3;
		unsigned int **span = &dc_ctspan[x];
		(*span)[0] = dc_yl;
		(*span)[1] = dc_yh;
		*span += 2;

		if (r_swtruecolor)
		{
			if (drawer_needs_pal_input)
				DrawerCommandQueue::QueueCommand<DrawColumnHorizRGBACommand<uint8_t>>();
			else
				DrawerCommandQueue::QueueCommand<DrawColumnHorizRGBACommand<uint32_t>>();
		}
		else
		{
			DrawerCommandQueue::QueueCommand<DrawColumnHorizPalCommand>();
		}
	}

	// Copies one span at hx to the screen at sx.
	void rt_copy1col(int hx, int sx, int yl, int yh)
	{
		if (r_swtruecolor)
			DrawerCommandQueue::QueueCommand<DrawColumnRt1CopyLLVMCommand>(hx, sx, yl, yh);
		else
			DrawerCommandQueue::QueueCommand<DrawColumnRt1CopyPalCommand>(hx, sx, yl, yh);
	}

	// Copies all four spans to the screen starting at sx.
	void rt_copy4cols(int sx, int yl, int yh)
	{
		if (r_swtruecolor)
		{
			// To do: we could do this with SSE using __m128i
			rt_copy1col(0, sx, yl, yh);
			rt_copy1col(1, sx + 1, yl, yh);
			rt_copy1col(2, sx + 2, yl, yh);
			rt_copy1col(3, sx + 3, yl, yh);
		}
		else
		{
			DrawerCommandQueue::QueueCommand<DrawColumnRt4CopyPalCommand>(0, sx, yl, yh);
		}
	}

	// Maps one span at hx to the screen at sx.
	void rt_map1col(int hx, int sx, int yl, int yh)
	{
		if (r_swtruecolor)
			DrawerCommandQueue::QueueCommand<DrawColumnRt1LLVMCommand>(hx, sx, yl, yh);
		else
			DrawerCommandQueue::QueueCommand<DrawColumnRt1PalCommand>(hx, sx, yl, yh);
	}

	// Maps all four spans to the screen starting at sx.
	void rt_map4cols(int sx, int yl, int yh)
	{
		if (r_swtruecolor)
			DrawerCommandQueue::QueueCommand<DrawColumnRt4LLVMCommand>(0, sx, yl, yh);
		else
			DrawerCommandQueue::QueueCommand<DrawColumnRt4PalCommand>(0, sx, yl, yh);
	}

	// Translates one span at hx to the screen at sx.
	void rt_tlate1col(int hx, int sx, int yl, int yh)
	{
		if (r_swtruecolor)
		{
			DrawerCommandQueue::QueueCommand<DrawColumnRt1TranslatedLLVMCommand>(hx, sx, yl, yh);
		}
		else
		{
			DrawerCommandQueue::QueueCommand<DrawColumnRt1TranslatedPalCommand>(hx, sx, yl, yh);
			rt_map1col(hx, sx, yl, yh);
		}
	}

	// Translates all four spans to the screen starting at sx.
	void rt_tlate4cols(int sx, int yl, int yh)
	{
		if (r_swtruecolor)
		{
			DrawerCommandQueue::QueueCommand<DrawColumnRt4TranslatedLLVMCommand>(0, sx, yl, yh);
		}
		else
		{
			DrawerCommandQueue::QueueCommand<DrawColumnRt4TranslatedPalCommand>(0, sx, yl, yh);
			rt_map4cols(sx, yl, yh);
		}
	}

	// Adds one span at hx to the screen at sx without clamping.
	void rt_add1col(int hx, int sx, int yl, int yh)
	{
		if (r_swtruecolor)
			DrawerCommandQueue::QueueCommand<DrawColumnRt1AddLLVMCommand>(hx, sx, yl, yh);
		else
			DrawerCommandQueue::QueueCommand<DrawColumnRt1AddPalCommand>(hx, sx, yl, yh);
	}

	// Adds all four spans to the screen starting at sx without clamping.
	void rt_add4cols(int sx, int yl, int yh)
	{
		if (r_swtruecolor)
			DrawerCommandQueue::QueueCommand<DrawColumnRt4AddLLVMCommand>(0, sx, yl, yh);
		else
			DrawerCommandQueue::QueueCommand<DrawColumnRt4AddPalCommand>(0, sx, yl, yh);
	}

	// Translates and adds one span at hx to the screen at sx without clamping.
	void rt_tlateadd1col(int hx, int sx, int yl, int yh)
	{
		if (r_swtruecolor)
		{
			DrawerCommandQueue::QueueCommand<DrawColumnRt1AddClampTranslatedLLVMCommand>(hx, sx, yl, yh);
		}
		else
		{
			DrawerCommandQueue::QueueCommand<DrawColumnRt1TranslatedPalCommand>(hx, sx, yl, yh);
			rt_add1col(hx, sx, yl, yh);
		}
	}

	// Translates and adds all four spans to the screen starting at sx without clamping.
	void rt_tlateadd4cols(int sx, int yl, int yh)
	{
		if (r_swtruecolor)
		{
			DrawerCommandQueue::QueueCommand<DrawColumnRt4AddClampTranslatedLLVMCommand>(0, sx, yl, yh);
		}
		else
		{
			DrawerCommandQueue::QueueCommand<DrawColumnRt4TranslatedPalCommand>(0, sx, yl, yh);
			rt_add4cols(sx, yl, yh);
		}
	}

	// Shades one span at hx to the screen at sx.
	void rt_shaded1col(int hx, int sx, int yl, int yh)
	{
		if (r_swtruecolor)
			DrawerCommandQueue::QueueCommand<DrawColumnRt1ShadedLLVMCommand>(hx, sx, yl, yh);
		else
			DrawerCommandQueue::QueueCommand<DrawColumnRt1ShadedPalCommand>(hx, sx, yl, yh);
	}

	// Shades all four spans to the screen starting at sx.
	void rt_shaded4cols(int sx, int yl, int yh)
	{
		if (r_swtruecolor)
			DrawerCommandQueue::QueueCommand<DrawColumnRt4ShadedLLVMCommand>(0, sx, yl, yh);
		else
			DrawerCommandQueue::QueueCommand<DrawColumnRt4ShadedPalCommand>(0, sx, yl, yh);
	}

	// Adds one span at hx to the screen at sx with clamping.
	void rt_addclamp1col(int hx, int sx, int yl, int yh)
	{
		if (r_swtruecolor)
			DrawerCommandQueue::QueueCommand<DrawColumnRt1AddClampLLVMCommand>(hx, sx, yl, yh);
		else
			DrawerCommandQueue::QueueCommand<DrawColumnRt1AddClampPalCommand>(hx, sx, yl, yh);
	}

	// Adds all four spans to the screen starting at sx with clamping.
	void rt_addclamp4cols(int sx, int yl, int yh)
	{
		if (r_swtruecolor)
			DrawerCommandQueue::QueueCommand<DrawColumnRt4AddClampLLVMCommand>(0, sx, yl, yh);
		else
			DrawerCommandQueue::QueueCommand<DrawColumnRt4AddClampPalCommand>(0, sx, yl, yh);
	}

	// Translates and adds one span at hx to the screen at sx with clamping.
	void rt_tlateaddclamp1col(int hx, int sx, int yl, int yh)
	{
		if (r_swtruecolor)
		{
			DrawerCommandQueue::QueueCommand<DrawColumnRt1AddClampTranslatedLLVMCommand>(hx, sx, yl, yh);
		}
		else
		{
			DrawerCommandQueue::QueueCommand<DrawColumnRt1TranslatedPalCommand>(hx, sx, yl, yh);
			rt_addclamp1col(hx, sx, yl, yh);
		}
	}

	// Translates and adds all four spans to the screen starting at sx with clamping.
	void rt_tlateaddclamp4cols(int sx, int yl, int yh)
	{
		if (r_swtruecolor)
		{
			DrawerCommandQueue::QueueCommand<DrawColumnRt4AddClampTranslatedLLVMCommand>(0, sx, yl, yh);
		}
		else
		{
			DrawerCommandQueue::QueueCommand<DrawColumnRt4TranslatedPalCommand>(0, sx, yl, yh);
			rt_addclamp4cols(sx, yl, yh);
		}
	}

	// Subtracts one span at hx to the screen at sx with clamping.
	void rt_subclamp1col(int hx, int sx, int yl, int yh)
	{
		if (r_swtruecolor)
			DrawerCommandQueue::QueueCommand<DrawColumnRt1SubClampLLVMCommand>(hx, sx, yl, yh);
		else
			DrawerCommandQueue::QueueCommand<DrawColumnRt1SubClampPalCommand>(hx, sx, yl, yh);
	}

	// Subtracts all four spans to the screen starting at sx with clamping.
	void rt_subclamp4cols(int sx, int yl, int yh)
	{
		if (r_swtruecolor)
			DrawerCommandQueue::QueueCommand<DrawColumnRt4SubClampLLVMCommand>(0, sx, yl, yh);
		else
			DrawerCommandQueue::QueueCommand<DrawColumnRt4SubClampPalCommand>(0, sx, yl, yh);
	}

	// Translates and subtracts one span at hx to the screen at sx with clamping.
	void rt_tlatesubclamp1col(int hx, int sx, int yl, int yh)
	{
		if (r_swtruecolor)
		{
			DrawerCommandQueue::QueueCommand<DrawColumnRt1SubClampTranslatedLLVMCommand>(hx, sx, yl, yh);
		}
		else
		{
			DrawerCommandQueue::QueueCommand<DrawColumnRt1TranslatedPalCommand>(hx, sx, yl, yh);
			rt_subclamp1col(hx, sx, yl, yh);
		}
	}

	// Translates and subtracts all four spans to the screen starting at sx with clamping.
	void rt_tlatesubclamp4cols(int sx, int yl, int yh)
	{
		if (r_swtruecolor)
		{
			DrawerCommandQueue::QueueCommand<DrawColumnRt4SubClampTranslatedLLVMCommand>(0, sx, yl, yh);
		}
		else
		{
			DrawerCommandQueue::QueueCommand<DrawColumnRt4TranslatedPalCommand>(0, sx, yl, yh);
			rt_subclamp4cols(sx, yl, yh);
		}
	}

	// Subtracts one span at hx from the screen at sx with clamping.
	void rt_revsubclamp1col(int hx, int sx, int yl, int yh)
	{
		if (r_swtruecolor)
			DrawerCommandQueue::QueueCommand<DrawColumnRt1RevSubClampLLVMCommand>(hx, sx, yl, yh);
		else
			DrawerCommandQueue::QueueCommand<DrawColumnRt1RevSubClampPalCommand>(hx, sx, yl, yh);
	}

	// Subtracts all four spans from the screen starting at sx with clamping.
	void rt_revsubclamp4cols(int sx, int yl, int yh)
	{
		if (r_swtruecolor)
			DrawerCommandQueue::QueueCommand<DrawColumnRt4RevSubClampLLVMCommand>(0, sx, yl, yh);
		else
			DrawerCommandQueue::QueueCommand<DrawColumnRt4RevSubClampPalCommand>(0, sx, yl, yh);
	}

	// Translates and subtracts one span at hx from the screen at sx with clamping.
	void rt_tlaterevsubclamp1col(int hx, int sx, int yl, int yh)
	{
		if (r_swtruecolor)
		{
			DrawerCommandQueue::QueueCommand<DrawColumnRt1RevSubClampTranslatedLLVMCommand>(hx, sx, yl, yh);
		}
		else
		{
			DrawerCommandQueue::QueueCommand<DrawColumnRt1TranslatedPalCommand>(hx, sx, yl, yh);
			rt_revsubclamp1col(hx, sx, yl, yh);
		}
	}

	// Translates and subtracts all four spans from the screen starting at sx with clamping.
	void rt_tlaterevsubclamp4cols(int sx, int yl, int yh)
	{
		if (r_swtruecolor)
		{
			DrawerCommandQueue::QueueCommand<DrawColumnRt4RevSubClampTranslatedLLVMCommand>(0, sx, yl, yh);
		}
		else
		{
			DrawerCommandQueue::QueueCommand<DrawColumnRt4TranslatedPalCommand>(0, sx, yl, yh);
			rt_revsubclamp4cols(sx, yl, yh);
		}
	}

	void R_DrawWallCol1()
	{
		if (r_swtruecolor)
			DrawerCommandQueue::QueueCommand<DrawWall1LLVMCommand>();
		else
			DrawerCommandQueue::QueueCommand<DrawWall1PalCommand>();
	}

	void R_DrawWallCol4()
	{
		if (r_swtruecolor)
			DrawerCommandQueue::QueueCommand<DrawWall4LLVMCommand>();
		else
			DrawerCommandQueue::QueueCommand<DrawWall4PalCommand>();
	}

	void R_DrawWallMaskedCol1()
	{
		if (r_swtruecolor)
			DrawerCommandQueue::QueueCommand<DrawWallMasked1LLVMCommand>();
		else
			DrawerCommandQueue::QueueCommand<DrawWallMasked1PalCommand>();
	}

	void R_DrawWallMaskedCol4()
	{
		if (r_swtruecolor)
			DrawerCommandQueue::QueueCommand<DrawWallMasked4LLVMCommand>();
		else
			DrawerCommandQueue::QueueCommand<DrawWallMasked4PalCommand>();
	}

	void R_DrawWallAddCol1()
	{
		if (r_swtruecolor)
			DrawerCommandQueue::QueueCommand<DrawWallAdd1LLVMCommand>();
		else
			DrawerCommandQueue::QueueCommand<DrawWallAdd1PalCommand>();
	}

	void R_DrawWallAddCol4()
	{
		if (r_swtruecolor)
			DrawerCommandQueue::QueueCommand<DrawWallAdd4LLVMCommand>();
		else
			DrawerCommandQueue::QueueCommand<DrawWallAdd4PalCommand>();
	}

	void R_DrawWallAddClampCol1()
	{
		if (r_swtruecolor)
			DrawerCommandQueue::QueueCommand<DrawWallAddClamp1LLVMCommand>();
		else
			DrawerCommandQueue::QueueCommand<DrawWallAddClamp1PalCommand>();
	}

	void R_DrawWallAddClampCol4()
	{
		if (r_swtruecolor)
			DrawerCommandQueue::QueueCommand<DrawWallAddClamp4LLVMCommand>();
		else
			DrawerCommandQueue::QueueCommand<DrawWallAddClamp4PalCommand>();
	}

	void R_DrawWallSubClampCol1()
	{
		if (r_swtruecolor)
			DrawerCommandQueue::QueueCommand<DrawWallSubClamp1LLVMCommand>();
		else
			DrawerCommandQueue::QueueCommand<DrawWallSubClamp1PalCommand>();
	}

	void R_DrawWallSubClampCol4()
	{
		if (r_swtruecolor)
			DrawerCommandQueue::QueueCommand<DrawWallSubClamp4LLVMCommand>();
		else
			DrawerCommandQueue::QueueCommand<DrawWallSubClamp4PalCommand>();
	}

	void R_DrawWallRevSubClampCol1()
	{
		if (r_swtruecolor)
			DrawerCommandQueue::QueueCommand<DrawWallRevSubClamp1LLVMCommand>();
		else
			DrawerCommandQueue::QueueCommand<DrawWallRevSubClamp1PalCommand>();
	}

	void R_DrawWallRevSubClampCol4()
	{
		if (r_swtruecolor)
			DrawerCommandQueue::QueueCommand<DrawWallRevSubClamp4LLVMCommand>();
		else
			DrawerCommandQueue::QueueCommand<DrawWallRevSubClamp4PalCommand>();
	}

	void R_DrawSingleSkyCol1(uint32_t solid_top, uint32_t solid_bottom)
	{
		if (r_swtruecolor)
			DrawerCommandQueue::QueueCommand<DrawSingleSky1LLVMCommand>(solid_top, solid_bottom);
		else
			DrawerCommandQueue::QueueCommand<DrawSingleSky1PalCommand>(solid_top, solid_bottom);
	}

	void R_DrawSingleSkyCol4(uint32_t solid_top, uint32_t solid_bottom)
	{
		if (r_swtruecolor)
			DrawerCommandQueue::QueueCommand<DrawSingleSky4LLVMCommand>(solid_top, solid_bottom);
		else
			DrawerCommandQueue::QueueCommand<DrawSingleSky4PalCommand>(solid_top, solid_bottom);
	}

	void R_DrawDoubleSkyCol1(uint32_t solid_top, uint32_t solid_bottom)
	{
		if (r_swtruecolor)
			DrawerCommandQueue::QueueCommand<DrawDoubleSky1LLVMCommand>(solid_top, solid_bottom);
		else
			DrawerCommandQueue::QueueCommand<DrawDoubleSky1PalCommand>(solid_top, solid_bottom);
	}

	void R_DrawDoubleSkyCol4(uint32_t solid_top, uint32_t solid_bottom)
	{
		if (r_swtruecolor)
			DrawerCommandQueue::QueueCommand<DrawDoubleSky4LLVMCommand>(solid_top, solid_bottom);
		else
			DrawerCommandQueue::QueueCommand<DrawDoubleSky4PalCommand>(solid_top, solid_bottom);
	}

	void R_DrawColumn()
	{
		if (r_swtruecolor)
			DrawerCommandQueue::QueueCommand<DrawColumnLLVMCommand>();
		else
			DrawerCommandQueue::QueueCommand<DrawColumnPalCommand>();
	}

	void R_FillColumn()
	{
		if (r_swtruecolor)
			DrawerCommandQueue::QueueCommand<FillColumnLLVMCommand>();
		else
			DrawerCommandQueue::QueueCommand<FillColumnPalCommand>();
	}

	void R_FillAddColumn()
	{
		if (r_swtruecolor)
			DrawerCommandQueue::QueueCommand<FillColumnAddLLVMCommand>();
		else
			DrawerCommandQueue::QueueCommand<FillColumnAddPalCommand>();
	}

	void R_FillAddClampColumn()
	{
		if (r_swtruecolor)
			DrawerCommandQueue::QueueCommand<FillColumnAddClampLLVMCommand>();
		else
			DrawerCommandQueue::QueueCommand<FillColumnAddClampPalCommand>();
	}

	void R_FillSubClampColumn()
	{
		if (r_swtruecolor)
			DrawerCommandQueue::QueueCommand<FillColumnSubClampLLVMCommand>();
		else
			DrawerCommandQueue::QueueCommand<FillColumnSubClampPalCommand>();
	}

	void R_FillRevSubClampColumn()
	{
		if (r_swtruecolor)
			DrawerCommandQueue::QueueCommand<FillColumnRevSubClampLLVMCommand>();
		else
			DrawerCommandQueue::QueueCommand<FillColumnRevSubClampPalCommand>();
	}

	void R_DrawFuzzColumn()
	{
		using namespace drawerargs;

		if (r_swtruecolor)
			DrawerCommandQueue::QueueCommand<DrawFuzzColumnRGBACommand>();
		else
			DrawerCommandQueue::QueueCommand<DrawFuzzColumnPalCommand>();

		dc_yl = MAX(dc_yl, 1);
		dc_yh = MIN(dc_yh, fuzzviewheight);
		if (dc_yl <= dc_yh)
			fuzzpos = (fuzzpos + dc_yh - dc_yl + 1) % FUZZTABLE;
	}

	void R_DrawAddColumn()
	{
		if (r_swtruecolor)
			DrawerCommandQueue::QueueCommand<DrawColumnAddLLVMCommand>();
		else
			DrawerCommandQueue::QueueCommand<DrawColumnAddPalCommand>();
	}

	void R_DrawTranslatedColumn()
	{
		if (r_swtruecolor)
			DrawerCommandQueue::QueueCommand<DrawColumnTranslatedLLVMCommand>();
		else
			DrawerCommandQueue::QueueCommand<DrawColumnTranslatedPalCommand>();
	}

	void R_DrawTlatedAddColumn()
	{
		if (r_swtruecolor)
			DrawerCommandQueue::QueueCommand<DrawColumnTlatedAddLLVMCommand>();
		else
			DrawerCommandQueue::QueueCommand<DrawColumnTlatedAddPalCommand>();
	}

	void R_DrawShadedColumn()
	{
		if (r_swtruecolor)
			DrawerCommandQueue::QueueCommand<DrawColumnShadedLLVMCommand>();
		else
			DrawerCommandQueue::QueueCommand<DrawColumnShadedPalCommand>();
	}

	void R_DrawAddClampColumn()
	{
		if (r_swtruecolor)
			DrawerCommandQueue::QueueCommand<DrawColumnAddClampLLVMCommand>();
		else
			DrawerCommandQueue::QueueCommand<DrawColumnAddClampPalCommand>();
	}

	void R_DrawAddClampTranslatedColumn()
	{
		if (r_swtruecolor)
			DrawerCommandQueue::QueueCommand<DrawColumnAddClampTranslatedLLVMCommand>();
		else
			DrawerCommandQueue::QueueCommand<DrawColumnAddClampTranslatedPalCommand>();
	}

	void R_DrawSubClampColumn()
	{
		if (r_swtruecolor)
			DrawerCommandQueue::QueueCommand<DrawColumnSubClampLLVMCommand>();
		else
			DrawerCommandQueue::QueueCommand<DrawColumnSubClampPalCommand>();
	}

	void R_DrawSubClampTranslatedColumn()
	{
		if (r_swtruecolor)
			DrawerCommandQueue::QueueCommand<DrawColumnSubClampTranslatedLLVMCommand>();
		else
			DrawerCommandQueue::QueueCommand<DrawColumnSubClampTranslatedPalCommand>();
	}

	void R_DrawRevSubClampColumn()
	{
		if (r_swtruecolor)
			DrawerCommandQueue::QueueCommand<DrawColumnRevSubClampLLVMCommand>();
		else
			DrawerCommandQueue::QueueCommand<DrawColumnRevSubClampPalCommand>();
	}

	void R_DrawRevSubClampTranslatedColumn()
	{
		if (r_swtruecolor)
			DrawerCommandQueue::QueueCommand<DrawColumnRevSubClampTranslatedLLVMCommand>();
		else
			DrawerCommandQueue::QueueCommand<DrawColumnRevSubClampTranslatedPalCommand>();
	}

	void R_DrawSpan()
	{
		if (r_swtruecolor)
			DrawerCommandQueue::QueueCommand<DrawSpanLLVMCommand>();
		else
			DrawerCommandQueue::QueueCommand<DrawSpanPalCommand>();
	}

	void R_DrawSpanMasked()
	{
		if (r_swtruecolor)
			DrawerCommandQueue::QueueCommand<DrawSpanMaskedLLVMCommand>();
		else
			DrawerCommandQueue::QueueCommand<DrawSpanMaskedPalCommand>();
	}

	void R_DrawSpanTranslucent()
	{
		if (r_swtruecolor)
			DrawerCommandQueue::QueueCommand<DrawSpanTranslucentLLVMCommand>();
		else
			DrawerCommandQueue::QueueCommand<DrawSpanTranslucentPalCommand>();
	}

	void R_DrawSpanMaskedTranslucent()
	{
		if (r_swtruecolor)
			DrawerCommandQueue::QueueCommand<DrawSpanMaskedTranslucentLLVMCommand>();
		else
			DrawerCommandQueue::QueueCommand<DrawSpanMaskedTranslucentPalCommand>();
	}

	void R_DrawSpanAddClamp()
	{
		if (r_swtruecolor)
			DrawerCommandQueue::QueueCommand<DrawSpanAddClampLLVMCommand>();
		else
			DrawerCommandQueue::QueueCommand<DrawSpanAddClampPalCommand>();
	}

	void R_DrawSpanMaskedAddClamp()
	{
		if (r_swtruecolor)
			DrawerCommandQueue::QueueCommand<DrawSpanMaskedAddClampLLVMCommand>();
		else
			DrawerCommandQueue::QueueCommand<DrawSpanMaskedAddClampPalCommand>();
	}

	void R_FillSpan()
	{
		if (r_swtruecolor)
			DrawerCommandQueue::QueueCommand<FillSpanRGBACommand>();
		else
			DrawerCommandQueue::QueueCommand<FillSpanPalCommand>();
	}

	void R_DrawTiltedSpan(int y, int x1, int x2, const FVector3 &plane_sz, const FVector3 &plane_su, const FVector3 &plane_sv, bool plane_shade, int planeshade, float planelightfloat, fixed_t pviewx, fixed_t pviewy)
	{
		if (r_swtruecolor)
			DrawerCommandQueue::QueueCommand<DrawTiltedSpanRGBACommand>(y, x1, x2, plane_sz, plane_su, plane_sv, plane_shade, planeshade, planelightfloat, pviewx, pviewy);
		else
			DrawerCommandQueue::QueueCommand<DrawTiltedSpanPalCommand>(y, x1, x2, plane_sz, plane_su, plane_sv, plane_shade, planeshade, planelightfloat, pviewx, pviewy);
	}

	void R_DrawColoredSpan(int y, int x1, int x2)
	{
		if (r_swtruecolor)
			DrawerCommandQueue::QueueCommand<DrawColoredSpanRGBACommand>(y, x1, x2);
		else
			DrawerCommandQueue::QueueCommand<DrawColoredSpanPalCommand>(y, x1, x2);
	}

	namespace
	{
		ShadeConstants slab_rgba_shade_constants;
		const uint8_t *slab_rgba_colormap;
		fixed_t slab_rgba_light;
	}

	void R_SetupDrawSlab(FSWColormap *base_colormap, float light, int shade)
	{
		slab_rgba_shade_constants.light_red = base_colormap->Color.r * 256 / 255;
		slab_rgba_shade_constants.light_green = base_colormap->Color.g * 256 / 255;
		slab_rgba_shade_constants.light_blue = base_colormap->Color.b * 256 / 255;
		slab_rgba_shade_constants.light_alpha = base_colormap->Color.a * 256 / 255;
		slab_rgba_shade_constants.fade_red = base_colormap->Fade.r;
		slab_rgba_shade_constants.fade_green = base_colormap->Fade.g;
		slab_rgba_shade_constants.fade_blue = base_colormap->Fade.b;
		slab_rgba_shade_constants.fade_alpha = base_colormap->Fade.a;
		slab_rgba_shade_constants.desaturate = MIN(abs(base_colormap->Desaturate), 255) * 255 / 256;
		slab_rgba_shade_constants.simple_shade = (base_colormap->Color.d == 0x00ffffff && base_colormap->Fade.d == 0x00000000 && base_colormap->Desaturate == 0);
		slab_rgba_colormap = base_colormap->Maps;
		slab_rgba_light = LIGHTSCALE(light, shade);
	}

	void R_DrawSlab(int dx, fixed_t v, int dy, fixed_t vi, const uint8_t *vptr, uint8_t *p)
	{
		if (r_swtruecolor)
			DrawerCommandQueue::QueueCommand<DrawSlabRGBACommand>(dx, v, dy, vi, vptr, p, slab_rgba_shade_constants, slab_rgba_colormap, slab_rgba_light);
		else
			DrawerCommandQueue::QueueCommand<DrawSlabPalCommand>(dx, v, dy, vi, vptr, p, slab_rgba_colormap);
	}

	void R_DrawFogBoundarySection(int y, int y2, int x1)
	{
		for (; y < y2; ++y)
		{
			int x2 = spanend[y];
			if (r_swtruecolor)
				DrawerCommandQueue::QueueCommand<DrawFogBoundaryLineRGBACommand>(y, x1, x2);
			else
				DrawerCommandQueue::QueueCommand<DrawFogBoundaryLinePalCommand>(y, x1, x2);
		}
	}

	void R_DrawFogBoundary(int x1, int x2, short *uclip, short *dclip)
	{
		// This is essentially the same as R_MapVisPlane but with an extra step
		// to create new horizontal spans whenever the light changes enough that
		// we need to use a new colormap.

		double lightstep = rw_lightstep;
		double light = rw_light + rw_lightstep*(x2 - x1 - 1);
		int x = x2 - 1;
		int t2 = uclip[x];
		int b2 = dclip[x];
		int rcolormap = GETPALOOKUP(light, wallshade);
		int lcolormap;
		uint8_t *basecolormapdata = basecolormap->Maps;

		if (b2 > t2)
		{
			fillshort(spanend + t2, b2 - t2, x);
		}

		R_SetColorMapLight(basecolormap, (float)light, wallshade);

		uint8_t *fake_dc_colormap = basecolormap->Maps + (GETPALOOKUP(light, wallshade) << COLORMAPSHIFT);

		for (--x; x >= x1; --x)
		{
			int t1 = uclip[x];
			int b1 = dclip[x];
			const int xr = x + 1;
			int stop;

			light -= rw_lightstep;
			lcolormap = GETPALOOKUP(light, wallshade);
			if (lcolormap != rcolormap)
			{
				if (t2 < b2 && rcolormap != 0)
				{ // Colormap 0 is always the identity map, so rendering it is
				  // just a waste of time.
					R_DrawFogBoundarySection(t2, b2, xr);
				}
				if (t1 < t2) t2 = t1;
				if (b1 > b2) b2 = b1;
				if (t2 < b2)
				{
					fillshort(spanend + t2, b2 - t2, x);
				}
				rcolormap = lcolormap;
				R_SetColorMapLight(basecolormap, (float)light, wallshade);
				fake_dc_colormap = basecolormap->Maps + (GETPALOOKUP(light, wallshade) << COLORMAPSHIFT);
			}
			else
			{
				if (fake_dc_colormap != basecolormapdata)
				{
					stop = MIN(t1, b2);
					while (t2 < stop)
					{
						int y = t2++;
						if (r_swtruecolor)
							DrawerCommandQueue::QueueCommand<DrawFogBoundaryLineRGBACommand>(y, xr, spanend[y]);
						else
							DrawerCommandQueue::QueueCommand<DrawFogBoundaryLinePalCommand>(y, xr, spanend[y]);
					}
					stop = MAX(b1, t2);
					while (b2 > stop)
					{
						int y = --b2;
						if (r_swtruecolor)
							DrawerCommandQueue::QueueCommand<DrawFogBoundaryLineRGBACommand>(y, xr, spanend[y]);
						else
							DrawerCommandQueue::QueueCommand<DrawFogBoundaryLinePalCommand>(y, xr, spanend[y]);
					}
				}
				else
				{
					t2 = MAX(t2, MIN(t1, b2));
					b2 = MIN(b2, MAX(b1, t2));
				}

				stop = MIN(t2, b1);
				while (t1 < stop)
				{
					spanend[t1++] = x;
				}
				stop = MAX(b2, t2);
				while (b1 > stop)
				{
					spanend[--b1] = x;
				}
			}

			t2 = uclip[x];
			b2 = dclip[x];
		}
		if (t2 < b2 && rcolormap != 0)
		{
			R_DrawFogBoundarySection(t2, b2, x1);
		}
	}

<<<<<<< HEAD
	void R_DrawParticle(vissprite_t *sprite)
	{
		if (r_swtruecolor)
			R_DrawParticle_rgba(sprite);
		else
			R_DrawParticle_C(sprite);
	}
=======
>>>>>>> 62e093a7
}<|MERGE_RESOLUTION|>--- conflicted
+++ resolved
@@ -1662,14 +1662,4 @@
 		}
 	}
 
-<<<<<<< HEAD
-	void R_DrawParticle(vissprite_t *sprite)
-	{
-		if (r_swtruecolor)
-			R_DrawParticle_rgba(sprite);
-		else
-			R_DrawParticle_C(sprite);
-	}
-=======
->>>>>>> 62e093a7
 }