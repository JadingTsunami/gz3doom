/*
 ** iwadpicker_cocoa.mm
 **
 ** Implements Mac OS X native IWAD Picker.
 **
 **---------------------------------------------------------------------------
 ** Copyright 2010 Braden Obrzut
 ** All rights reserved.
 **
 ** Redistribution and use in source and binary forms, with or without
 ** modification, are permitted provided that the following conditions
 ** are met:
 **
 ** 1. Redistributions of source code must retain the above copyright
 **    notice, this list of conditions and the following disclaimer.
 ** 2. Redistributions in binary form must reproduce the above copyright
 **    notice, this list of conditions and the following disclaimer in the
 **    documentation and/or other materials provided with the distribution.
 ** 3. The name of the author may not be used to endorse or promote products
 **    derived from this software without specific prior written permission.
 **
 ** THIS SOFTWARE IS PROVIDED BY THE AUTHOR ``AS IS'' AND ANY EXPRESS OR
 ** IMPLIED WARRANTIES, INCLUDING, BUT NOT LIMITED TO, THE IMPLIED WARRANTIES
 ** OF MERCHANTABILITY AND FITNESS FOR A PARTICULAR PURPOSE ARE DISCLAIMED.
 ** IN NO EVENT SHALL THE AUTHOR BE LIABLE FOR ANY DIRECT, INDIRECT,
 ** INCIDENTAL, SPECIAL, EXEMPLARY, OR CONSEQUENTIAL DAMAGES (INCLUDING, BUT
 ** NOT LIMITED TO, PROCUREMENT OF SUBSTITUTE GOODS OR SERVICES; LOSS OF USE,
 ** DATA, OR PROFITS; OR BUSINESS INTERRUPTION) HOWEVER CAUSED AND ON ANY
 ** THEORY OF LIABILITY, WHETHER IN CONTRACT, STRICT LIABILITY, OR TORT
 ** (INCLUDING NEGLIGENCE OR OTHERWISE) ARISING IN ANY WAY OUT OF THE USE OF
 ** THIS SOFTWARE, EVEN IF ADVISED OF THE POSSIBILITY OF SUCH DAMAGE.
 **---------------------------------------------------------------------------
 **
 */

// Avoid collision between DObject class and Objective-C
#define Class ObjectClass

#include "cmdlib.h"
#include "d_main.h"
#include "version.h"
#include "c_cvars.h"
#include "m_argv.h"
#include "m_misc.h"
#include "gameconfigfile.h"

#undef Class

#include <Cocoa/Cocoa.h>
#include <wordexp.h>
#include <unistd.h>

#if MAC_OS_X_VERSION_MAX_ALLOWED < 1050
// Missing type definition for 10.4 and earlier
typedef unsigned int NSUInteger;
#endif // prior to 10.5

CVAR(String, osx_additional_parameters, "", CVAR_ARCHIVE | CVAR_NOSET | CVAR_GLOBALCONFIG);

enum
{
	COLUMN_IWAD,
	COLUMN_GAME,

	NUM_COLUMNS
};

static const char* const tableHeaders[NUM_COLUMNS] = { "IWAD", "Game" };

// Class to convert the IWAD data into a form that Cocoa can use.
@interface IWADTableData : NSObject
#if MAC_OS_X_VERSION_MAX_ALLOWED >= 1060
	<NSTableViewDataSource>
#endif
{
	NSMutableArray *data;
}

- (void)dealloc;
- (IWADTableData *)init:(WadStuff *) wads num:(int) numwads;

- (int)numberOfRowsInTableView:(NSTableView *)aTableView;
- (id)tableView:(NSTableView *)aTableView objectValueForTableColumn:(NSTableColumn *)aTableColumn row:(int)rowIndex;
@end

@implementation IWADTableData

- (void)dealloc
{
	[data release];

	[super dealloc];
}

- (IWADTableData *)init:(WadStuff *) wads num:(int) numwads
{
	data = [[NSMutableArray alloc] initWithCapacity:numwads];

	for(int i = 0;i < numwads;i++)
	{
		NSMutableDictionary *record = [[NSMutableDictionary alloc] initWithCapacity:NUM_COLUMNS];
		const char* filename = strrchr(wads[i].Path, '/');
		if(filename == NULL)
			filename = wads[i].Path;
		else
			filename++;
		[record setObject:[NSString stringWithUTF8String:filename] forKey:[NSString stringWithUTF8String:tableHeaders[COLUMN_IWAD]]];
		[record setObject:[NSString stringWithUTF8String:wads[i].Name] forKey:[NSString stringWithUTF8String:tableHeaders[COLUMN_GAME]]];
		[data addObject:record];
		[record release];
	}

	return self;
}

- (int)numberOfRowsInTableView:(NSTableView *)aTableView
{
	return [data count];
}

- (id)tableView:(NSTableView *)aTableView objectValueForTableColumn:(NSTableColumn *)aTableColumn row:(int)rowIndex
{
	NSParameterAssert(rowIndex >= 0 && (unsigned int) rowIndex < [data count]);
	NSMutableDictionary *record = [data objectAtIndex:rowIndex];
	return [record objectForKey:[aTableColumn identifier]];
}

@end

static NSDictionary* GetKnownFileTypes()
{
	return [NSDictionary dictionaryWithObjectsAndKeys:
		@"-file"    , @"wad",
		@"-file"    , @"pk3",
		@"-file"    , @"zip",
		@"-file"    , @"pk7",
		@"-file"    , @"7z",
		@"-deh"     , @"deh",
		@"-bex"     , @"bex",
		@"-exec"    , @"cfg",
		@"-playdemo", @"lmp",
		nil];	
}

static NSArray* GetKnownExtensions()
{
	return [GetKnownFileTypes() allKeys];
}

@interface NSMutableString(AppendKnownFileType)
- (void)appendKnownFileType:(NSString *)filePath;
@end

@implementation NSMutableString(AppendKnownFileType)
- (void)appendKnownFileType:(NSString *)filePath
{
	NSString* extension = [[filePath pathExtension] lowercaseString];
	NSString* parameter = [GetKnownFileTypes() objectForKey:extension];
	
	if (nil == parameter)
	{
		return;
	}

	[self appendFormat:@"%@ \"%@\" ", parameter, filePath];
}
@end

// So we can listen for button actions and such we need to have an Obj-C class.
@interface IWADPicker : NSObject
{
	NSApplication *app;
	NSWindow *window;
	NSButton *okButton;
	NSButton *cancelButton;
	NSButton *browseButton;
	NSTextField *parametersTextField;
	bool cancelled;
}

- (void)buttonPressed:(id) sender;
- (void)browseButtonPressed:(id) sender;
- (void)doubleClicked:(id) sender;
- (void)makeLabel:(NSTextField *)label withString:(const char*) str;
- (int)pickIWad:(WadStuff *)wads num:(int) numwads showWindow:(bool) showwin defaultWad:(int) defaultiwad;
- (NSString*)commandLineParameters;
- (void)menuActionSent:(NSNotification*)notification;
@end

@implementation IWADPicker

- (void)buttonPressed:(id) sender
{
	if(sender == cancelButton)
		cancelled = true;

	[window orderOut:self];
	[app stopModal];
}

- (void)browseButtonPressed:(id) sender
{
	NSOpenPanel* openPanel = [NSOpenPanel openPanel];
	[openPanel setAllowsMultipleSelection:YES];
	[openPanel setCanChooseFiles:YES];
	[openPanel setCanChooseDirectories:YES];
	[openPanel setResolvesAliases:YES];
	[openPanel setAllowedFileTypes:GetKnownExtensions()];

	if (NSOKButton == [openPanel runModal])
	{
		NSArray* files = [openPanel URLs];
		NSMutableString* parameters = [NSMutableString string];
		
		for (NSUInteger i = 0, ei = [files count]; i < ei; ++i)
		{
			NSString* filePath = [[files objectAtIndex:i] path];
			BOOL isDirectory = false;

			if ([[NSFileManager defaultManager] fileExistsAtPath:filePath isDirectory:&isDirectory] && isDirectory)
			{
				[parameters appendFormat:@"-file \"%@\" ", filePath];
			}
			else
			{
				[parameters appendKnownFileType:filePath];
			}
		}

		if ([parameters length] > 0)
		{
			NSString* newParameters = [parametersTextField stringValue];

			if ([newParameters length] > 0
				&& NO == [newParameters hasSuffix:@" "])
			{
				newParameters = [newParameters stringByAppendingString:@" "];
			}
			
			newParameters = [newParameters stringByAppendingString:parameters];
			
			[parametersTextField setStringValue: newParameters];
		}
	}
}

- (void)doubleClicked:(id) sender
{
	if ([sender clickedRow] >= 0)
	{
		[window orderOut:self];
		[app stopModal];
	}
}

// Apparently labels in Cocoa are uneditable text fields, so lets make this a
// little more automated.
- (void)makeLabel:(NSTextField *)label withString:(const char*) str
{
	[label setStringValue:[NSString stringWithUTF8String:str]];
	[label setBezeled:NO];
	[label setDrawsBackground:NO];
	[label setEditable:NO];
	[label setSelectable:NO];
}

- (int)pickIWad:(WadStuff *)wads num:(int) numwads showWindow:(bool) showwin defaultWad:(int) defaultiwad
{
	cancelled = false;

	app = [NSApplication sharedApplication];
<<<<<<< HEAD
	id windowTitle = [NSString stringWithFormat:@"%s %s", GAMESIG, GetVersionString()];
=======
	id windowTitle = [NSString stringWithFormat:@"%s %s", GAMENAME, GetVersionString()];
>>>>>>> 9446edc0

	NSRect frame = NSMakeRect(0, 0, 440, 450);
	window = [[NSWindow alloc] initWithContentRect:frame styleMask:NSTitledWindowMask backing:NSBackingStoreBuffered defer:NO];
	[window setTitle:windowTitle];

<<<<<<< HEAD
	NSTextField *description = [[NSTextField alloc] initWithFrame:NSMakeRect(22, 379, 412, 50)];
	[self makeLabel:description withString:"GZDoom found more than one IWAD\nSelect from the list below to determine which one to use:"];
=======
	NSTextField *description = [[NSTextField alloc] initWithFrame:NSMakeRect(18, 384, 402, 50)];
	[self makeLabel:description withString:GAMENAME " found more than one IWAD\nSelect from the list below to determine which one to use:"];
>>>>>>> 9446edc0
	[[window contentView] addSubview:description];
	[description release];

	NSScrollView *iwadScroller = [[NSScrollView alloc] initWithFrame:NSMakeRect(20, 135, 402, 256)];
	NSTableView *iwadTable = [[NSTableView alloc] initWithFrame:[iwadScroller bounds]];
	IWADTableData *tableData = [[IWADTableData alloc] init:wads num:numwads];
	for(int i = 0;i < NUM_COLUMNS;i++)
	{
		NSTableColumn *column = [[NSTableColumn alloc] initWithIdentifier:[NSString stringWithUTF8String:tableHeaders[i]]];
		[[column headerCell] setStringValue:[column identifier]];
		if(i == 0)
			[column setMaxWidth:110];
		[column setEditable:NO];
		[column setResizingMask:NSTableColumnAutoresizingMask];
		[iwadTable addTableColumn:column];
		[column release];
	}
	[iwadScroller setDocumentView:iwadTable];
	[iwadScroller setHasVerticalScroller:YES];
	[iwadTable setDataSource:tableData];
	[iwadTable sizeToFit];
	[iwadTable setDoubleAction:@selector(doubleClicked:)];
	[iwadTable setTarget:self];
	NSIndexSet *selection = [[NSIndexSet alloc] initWithIndex:defaultiwad];
	[iwadTable selectRowIndexes:selection byExtendingSelection:NO];
	[selection release];
	[iwadTable scrollRowToVisible:defaultiwad];
	[[window contentView] addSubview:iwadScroller];
	[iwadTable release];
	[iwadScroller release];

	NSTextField *additionalParametersLabel = [[NSTextField alloc] initWithFrame:NSMakeRect(18, 108, 144, 17)];
	[self makeLabel:additionalParametersLabel withString:"Additional Parameters:"];
	[[window contentView] addSubview:additionalParametersLabel];
	parametersTextField = [[NSTextField alloc] initWithFrame:NSMakeRect(20, 48, 402, 54)];
	[parametersTextField setStringValue:[NSString stringWithUTF8String:osx_additional_parameters]];
	[[window contentView] addSubview:parametersTextField];

	// Doesn't look like the SDL version implements this so lets not show it.
	/*NSButton *dontAsk = [[NSButton alloc] initWithFrame:NSMakeRect(18, 18, 178, 18)];
	[dontAsk setTitle:[NSString stringWithCString:"Don't ask me this again"]];
	[dontAsk setButtonType:NSSwitchButton];
	[dontAsk setState:(showwin ? NSOffState : NSOnState)];
	[[window contentView] addSubview:dontAsk];*/

	okButton = [[NSButton alloc] initWithFrame:NSMakeRect(236, 8, 96, 32)];
	[okButton setTitle:@"OK"];
	[okButton setBezelStyle:NSRoundedBezelStyle];
	[okButton setAction:@selector(buttonPressed:)];
	[okButton setTarget:self];
	[okButton setKeyEquivalent:@"\r"];
	[[window contentView] addSubview:okButton];

	cancelButton = [[NSButton alloc] initWithFrame:NSMakeRect(332, 8, 96, 32)];
	[cancelButton setTitle:@"Cancel"];
	[cancelButton setBezelStyle:NSRoundedBezelStyle];
	[cancelButton setAction:@selector(buttonPressed:)];
	[cancelButton setTarget:self];
	[cancelButton setKeyEquivalent:@"\033"];
	[[window contentView] addSubview:cancelButton];
	
	browseButton = [[NSButton alloc] initWithFrame:NSMakeRect(14, 8, 96, 32)];
	[browseButton setTitle:@"Browse..."];
	[browseButton setBezelStyle:NSRoundedBezelStyle];
	[browseButton setAction:@selector(browseButtonPressed:)];
	[browseButton setTarget:self];
	[[window contentView] addSubview:browseButton];

	NSNotificationCenter* center = [NSNotificationCenter defaultCenter];
	[center addObserver:self selector:@selector(menuActionSent:) name:NSMenuDidSendActionNotification object:nil];

	[window center];
	[app runModalForWindow:window];

	[center removeObserver:self name:NSMenuDidSendActionNotification object:nil];

	[window release];
	[okButton release];
	[cancelButton release];
	[browseButton release];

	return cancelled ? -1 : [iwadTable selectedRow];
}

- (NSString*)commandLineParameters
{
	return [parametersTextField stringValue];
}

- (void)menuActionSent:(NSNotification*)notification
{
	NSDictionary* userInfo = [notification userInfo];
	NSMenuItem* menuItem = [userInfo valueForKey:@"MenuItem"];

	if ( @selector(terminate:) == [menuItem action] )
	{
		exit(0);
	}
}

@end


EXTERN_CVAR(String, defaultiwad)

static NSString* GetArchitectureString()
{
#ifdef __i386__
	return @"i386";
#elif defined __x86_64__
	return @"x86_64";
#elif defined __ppc__
	return @"ppc";
#elif defined __ppc64__
	return @"ppc64";
#endif
}

static void RestartWithParameters(const char* iwadPath, NSString* parameters)
{
	assert(nil != parameters);
	
	defaultiwad = ExtractFileBase(iwadPath);
	
	GameConfig->DoGameSetup("Doom");
	M_SaveDefaults(NULL);
	
	NSAutoreleasePool *pool = [[NSAutoreleasePool alloc] init];

	@try
	{
		const int commandLineParametersCount = Args->NumArgs();
		assert(commandLineParametersCount > 0);
		
		NSString* executablePath = [NSString stringWithUTF8String:Args->GetArg(0)];
		NSString* architecture   = GetArchitectureString();
		
		NSMutableArray* arguments = [NSMutableArray arrayWithCapacity:commandLineParametersCount + 6];
		[arguments addObject:@"-arch"];
		[arguments addObject:architecture];
		[arguments addObject:executablePath];
		[arguments addObject:@"-wad_picker_restart"];
		[arguments addObject:@"-iwad"];
		[arguments addObject:[NSString stringWithUTF8String:iwadPath]];

		for (int i = 1; i < commandLineParametersCount; ++i)
		{
			NSString* currentParameter = [NSString stringWithUTF8String:Args->GetArg(i)];
			[arguments addObject:currentParameter];
		}

		wordexp_t expansion = {};

		if (0 == wordexp([parameters UTF8String], &expansion, 0))
		{
			for (size_t i = 0; i < expansion.we_wordc; ++i)
			{
				NSString* argumentString = [NSString stringWithCString:expansion.we_wordv[i]
															  encoding:NSUTF8StringEncoding];
				[arguments addObject:argumentString];
			}

			wordfree(&expansion);
		}

		[NSTask launchedTaskWithLaunchPath:@"/usr/bin/arch" arguments:arguments];

		_exit(0); // to avoid atexit()'s functions
	}
	@catch (NSException* e)
	{
		NSLog(@"Cannot restart: %@", [e reason]);
	}
	
	[pool release];
}

void I_SetMainWindowVisible(bool visible);

// Simple wrapper so we can call this from outside.
int I_PickIWad_Cocoa (WadStuff *wads, int numwads, bool showwin, int defaultiwad)
{
	NSAutoreleasePool* pool = [[NSAutoreleasePool alloc] init];

	I_SetMainWindowVisible(false);

	IWADPicker *picker = [IWADPicker alloc];
	int ret = [picker pickIWad:wads num:numwads showWindow:showwin defaultWad:defaultiwad];

	I_SetMainWindowVisible(true);

	NSString* parametersToAppend = [picker commandLineParameters];
	osx_additional_parameters = [parametersToAppend UTF8String];

	if (ret >= 0)
	{
		if (0 != [parametersToAppend length])
		{
			RestartWithParameters(wads[ret].Path, parametersToAppend);
		}
	}

	[pool release];

	return ret;
}<|MERGE_RESOLUTION|>--- conflicted
+++ resolved
@@ -269,23 +269,14 @@
 	cancelled = false;
 
 	app = [NSApplication sharedApplication];
-<<<<<<< HEAD
-	id windowTitle = [NSString stringWithFormat:@"%s %s", GAMESIG, GetVersionString()];
-=======
 	id windowTitle = [NSString stringWithFormat:@"%s %s", GAMENAME, GetVersionString()];
->>>>>>> 9446edc0
 
 	NSRect frame = NSMakeRect(0, 0, 440, 450);
 	window = [[NSWindow alloc] initWithContentRect:frame styleMask:NSTitledWindowMask backing:NSBackingStoreBuffered defer:NO];
 	[window setTitle:windowTitle];
 
-<<<<<<< HEAD
-	NSTextField *description = [[NSTextField alloc] initWithFrame:NSMakeRect(22, 379, 412, 50)];
-	[self makeLabel:description withString:"GZDoom found more than one IWAD\nSelect from the list below to determine which one to use:"];
-=======
 	NSTextField *description = [[NSTextField alloc] initWithFrame:NSMakeRect(18, 384, 402, 50)];
 	[self makeLabel:description withString:GAMENAME " found more than one IWAD\nSelect from the list below to determine which one to use:"];
->>>>>>> 9446edc0
 	[[window contentView] addSubview:description];
 	[description release];
 
