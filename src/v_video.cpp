// Emacs style mode select	 -*- C++ -*- 
//-----------------------------------------------------------------------------
//
// $Id:$
//
// Copyright (C) 1993-1996 by id Software, Inc.
//
// This source is available for distribution and/or modification
// only under the terms of the DOOM Source Code License as
// published by id Software. All rights reserved.
//
// The source is distributed in the hope that it will be useful,
// but WITHOUT ANY WARRANTY; without even the implied warranty of
// FITNESS FOR A PARTICULAR PURPOSE. See the DOOM Source Code License
// for more details.
//
// $Log:$
//
// DESCRIPTION:
//		Functions to draw patches (by post) directly to screen->
//		Functions to blit a block to the screen->
//
//-----------------------------------------------------------------------------


#include <stdio.h>

#include "i_system.h"
#include "x86.h"
#include "i_video.h"
#include "r_state.h"

#include "doomdef.h"
#include "doomdata.h"
#include "doomstat.h"

#include "c_console.h"
#include "hu_stuff.h"

#include "m_argv.h"
#include "m_bbox.h"
#include "m_swap.h"

#include "i_video.h"
#include "v_video.h"
#include "v_text.h"
#include "sc_man.h"

#include "w_wad.h"

#include "c_cvars.h"
#include "c_dispatch.h"
#include "cmdlib.h"
#include "gi.h"
#include "templates.h"
#include "sbar.h"
#include "hardware.h"
#include "r_data/r_translate.h"
#include "f_wipe.h"
#include "m_png.h"
#include "colormatcher.h"
#include "v_palette.h"
#include "r_sky.h"
#include "r_utility.h"
#include "r_renderer.h"
#include "menu/menu.h"
#include "r_data/voxels.h"

EXTERN_CVAR(Bool, r_blendmethod)

int active_con_scale();

FRenderer *Renderer;

IMPLEMENT_CLASS(DCanvas, true, false)
IMPLEMENT_CLASS(DFrameBuffer, true, false)
EXTERN_CVAR (Bool, swtruecolor)

#if defined(_DEBUG) && defined(_M_IX86) && !defined(__MINGW32__)
#define DBGBREAK	{ __asm int 3 }
#else
#define DBGBREAK
#endif

class DDummyFrameBuffer : public DFrameBuffer
{
	DECLARE_CLASS (DDummyFrameBuffer, DFrameBuffer);
public:
	DDummyFrameBuffer (int width, int height)
		: DFrameBuffer (0, 0, false)
	{
		Width = width;
		Height = height;
	}
	bool Lock(bool buffered) { DBGBREAK; return false; }
	void Update() { DBGBREAK; }
	PalEntry *GetPalette() { DBGBREAK; return NULL; }
	void GetFlashedPalette(PalEntry palette[256]) { DBGBREAK; }
	void UpdatePalette() { DBGBREAK; }
	bool SetGamma(float gamma) { Gamma = gamma; return true; }
	bool SetFlash(PalEntry rgb, int amount) { DBGBREAK; return false; }
	void GetFlash(PalEntry &rgb, int &amount) { DBGBREAK; }
	int GetPageCount() { DBGBREAK; return 0; }
	bool IsFullscreen() { DBGBREAK; return 0; }
#ifdef _WIN32
	void PaletteChanged() {}
	int QueryNewPalette() { return 0; }
	bool Is8BitMode() { return false; }
#endif

	float Gamma;
};
IMPLEMENT_CLASS(DDummyFrameBuffer, true, false)

// SimpleCanvas is not really abstract, but this macro does not
// try to generate a CreateNew() function.
IMPLEMENT_CLASS(DSimpleCanvas, true, false)

class FPaletteTester : public FTexture
{
public:
	FPaletteTester ();

	const BYTE *GetColumn(unsigned int column, const Span **spans_out);
	const BYTE *GetPixels();
	bool CheckModified();
	void SetTranslation(int num);

protected:
	BYTE Pixels[16*16];
	int CurTranslation;
	int WantTranslation;
	static const Span DummySpan[2];

	void MakeTexture();
};

const FTexture::Span FPaletteTester::DummySpan[2] = { { 0, 16 }, { 0, 0 } };

int DisplayWidth, DisplayHeight, DisplayBits;

FFont *SmallFont, *SmallFont2, *BigFont, *ConFont, *IntermissionFont;

extern "C" {
DWORD Col2RGB8[65][256];
DWORD *Col2RGB8_LessPrecision[65];
DWORD Col2RGB8_Inverse[65][256];
ColorTable32k RGB32k;
ColorTable256k RGB256k;
}


static DWORD Col2RGB8_2[63][256];

// [RH] The framebuffer is no longer a mere byte array.
// There's also only one, not four.
DFrameBuffer *screen;

CVAR (Int, vid_defwidth, 640, CVAR_ARCHIVE|CVAR_GLOBALCONFIG)
CVAR (Int, vid_defheight, 480, CVAR_ARCHIVE|CVAR_GLOBALCONFIG)
CVAR (Int, vid_defbits, 8, CVAR_ARCHIVE|CVAR_GLOBALCONFIG)
CVAR (Bool, vid_fps, false, 0)
CVAR (Bool, ticker, false, 0)
CVAR (Int, vid_showpalette, 0, 0)

CUSTOM_CVAR (Bool, vid_vsync, false, CVAR_ARCHIVE|CVAR_GLOBALCONFIG)
{
	if (screen != NULL)
	{
		screen->SetVSync (*self);
	}
}

CUSTOM_CVAR (Int, vid_refreshrate, 0, CVAR_ARCHIVE|CVAR_GLOBALCONFIG)
{
	if (screen != NULL)
	{
		screen->NewRefreshRate();
	}
}

CUSTOM_CVAR (Float, dimamount, -1.f, CVAR_ARCHIVE)
{
	if (self < 0.f && self != -1.f)
	{
		self = -1.f;
	}
	else if (self > 1.f)
	{
		self = 1.f;
	}
}
CVAR (Color, dimcolor, 0xffd700, CVAR_ARCHIVE)

// [RH] Set true when vid_setmode command has been executed
bool	setmodeneeded = false;
// [RH] Resolution to change to when setmodeneeded is true
int		NewWidth, NewHeight, NewBits;


//
// V_MarkRect 
// 
void V_MarkRect (int x, int y, int width, int height)
{
}

DCanvas *DCanvas::CanvasChain = NULL;

//==========================================================================
//
// DCanvas Constructor
//
//==========================================================================

DCanvas::DCanvas (int _width, int _height, bool _bgra)
{
	// Init member vars
	Buffer = NULL;
	LockCount = 0;
	Width = _width;
	Height = _height;
	Bgra = _bgra;

	// Add to list of active canvases
	Next = CanvasChain;
	CanvasChain = this;
}

//==========================================================================
//
// DCanvas Destructor
//
//==========================================================================

DCanvas::~DCanvas ()
{
	// Remove from list of active canvases
	DCanvas *probe = CanvasChain, **prev;

	prev = &CanvasChain;
	probe = CanvasChain;

	while (probe != NULL)
	{
		if (probe == this)
		{
			*prev = probe->Next;
			break;
		}
		prev = &probe->Next;
		probe = probe->Next;
	}
}

//==========================================================================
//
// DCanvas :: IsValid
//
//==========================================================================

bool DCanvas::IsValid ()
{
	// A nun-subclassed DCanvas is never valid
	return false;
}

//==========================================================================
//
// DCanvas :: FlatFill
//
// Fill an area with a texture. If local_origin is false, then the origin
// used for the wrapping is (0,0). Otherwise, (left,right) is used.
//
//==========================================================================

void DCanvas::FlatFill (int left, int top, int right, int bottom, FTexture *src, bool local_origin)
{
	int w = src->GetWidth();
	int h = src->GetHeight();

	// Repeatedly draw the texture, left-to-right, top-to-bottom.
	for (int y = local_origin ? top : (top / h * h); y < bottom; y += h)
	{
		for (int x = local_origin ? left : (left / w * w); x < right; x += w)
		{
			DrawTexture (src, x, y,
				DTA_ClipLeft, left,
				DTA_ClipRight, right,
				DTA_ClipTop, top,
				DTA_ClipBottom, bottom,
				DTA_TopOffset, 0,
				DTA_LeftOffset, 0,
				TAG_DONE);
		}
	}
}

//==========================================================================
//
// DCanvas :: Dim
//
// Applies a colored overlay to the entire screen, with the opacity
// determined by the dimamount cvar.
//
//==========================================================================

void DCanvas::Dim (PalEntry color)
{
	PalEntry dimmer;
	float amount;

	if (dimamount >= 0)
	{
		dimmer = PalEntry(dimcolor);
		amount = dimamount;
	}
	else
	{
		dimmer = gameinfo.dimcolor;
		amount = gameinfo.dimamount;
	}

	if (gameinfo.gametype == GAME_Hexen && gamestate == GS_DEMOSCREEN)
	{ // On the Hexen title screen, the default dimming is not
		// enough to make the menus readable.
		amount = MIN<float> (1.f, amount*2.f);
	}
	// Add the cvar's dimming on top of the color passed to the function
	if (color.a != 0)
	{
		float dim[4] = { color.r/255.f, color.g/255.f, color.b/255.f, color.a/255.f };
		V_AddBlend (dimmer.r/255.f, dimmer.g/255.f, dimmer.b/255.f, amount, dim);
		dimmer = PalEntry (BYTE(dim[0]*255), BYTE(dim[1]*255), BYTE(dim[2]*255));
		amount = dim[3];
	}
	Dim (dimmer, amount, 0, 0, Width, Height);
}

//==========================================================================
//
<<<<<<< HEAD
=======
// DCanvas :: Dim
//
// Applies a colored overlay to an area of the screen.
//
//==========================================================================

void DCanvas::Dim (PalEntry color, float damount, int x1, int y1, int w, int h)
{
	if (damount == 0.f)
		return;

	DWORD *bg2rgb;
	DWORD fg;
	int gap;
	BYTE *spot;
	int x, y;

	if (x1 >= Width || y1 >= Height)
	{
		return;
	}
	if (x1 + w > Width)
	{
		w = Width - x1;
	}
	if (y1 + h > Height)
	{
		h = Height - y1;
	}
	if (w <= 0 || h <= 0)
	{
		return;
	}

	{
		int amount;

		amount = (int)(damount * 64);
		bg2rgb = Col2RGB8[64-amount];

		fg = (((color.r * amount) >> 4) << 20) |
			  ((color.g * amount) >> 4) |
			 (((color.b * amount) >> 4) << 10);
	}

	spot = Buffer + x1 + y1*Pitch;
	gap = Pitch - w;
	for (y = h; y != 0; y--)
	{
		for (x = w; x != 0; x--)
		{
			DWORD bg;

			bg = bg2rgb[(*spot)&0xff];
			bg = (fg+bg) | 0x1f07c1f;
			*spot = RGB32k.All[bg&(bg>>15)];
			spot++;
		}
		spot += gap;
	}
}

DEFINE_ACTION_FUNCTION(_Screen, Dim)
{
	PARAM_PROLOGUE;
	PARAM_INT(color);
	PARAM_FLOAT(amount);
	PARAM_INT(x1);
	PARAM_INT(y1);
	PARAM_INT(w);
	PARAM_INT(h);
	screen->Dim(color, float(amount), x1, y1, w, h);
	return 0;
}


//==========================================================================
//
>>>>>>> c0dd37e1
// DCanvas :: GetScreenshotBuffer
//
// Returns a buffer containing the most recently displayed frame. The
// width and height of this buffer are the same as the canvas.
//
//==========================================================================

void DCanvas::GetScreenshotBuffer(const BYTE *&buffer, int &pitch, ESSType &color_type)
{
	Lock(true);
	buffer = GetBuffer();
	pitch = IsBgra() ? GetPitch() * 4 : GetPitch();
	color_type = IsBgra() ? SS_BGRA : SS_PAL;
}

//==========================================================================
//
// DCanvas :: ReleaseScreenshotBuffer
//
// Releases the buffer obtained through GetScreenshotBuffer. These calls
// must not be nested.
//
//==========================================================================

void DCanvas::ReleaseScreenshotBuffer()
{
	Unlock();
}

//==========================================================================
//
// V_GetColorFromString
//
// Passed a string of the form "#RGB", "#RRGGBB", "R G B", or "RR GG BB",
// returns a number representing that color. If palette is non-NULL, the
// index of the best match in the palette is returned, otherwise the
// RRGGBB value is returned directly.
//
//==========================================================================

int V_GetColorFromString (const DWORD *palette, const char *cstr, FScriptPosition *sc)
{
	int c[3], i, p;
	char val[3];

	val[2] = '\0';

	// Check for HTML-style #RRGGBB or #RGB color string
	if (cstr[0] == '#')
	{
		size_t len = strlen (cstr);

		if (len == 7)
		{
			// Extract each eight-bit component into c[].
			for (i = 0; i < 3; ++i)
			{
				val[0] = cstr[1 + i*2];
				val[1] = cstr[2 + i*2];
				c[i] = ParseHex (val, sc);
			}
		}
		else if (len == 4)
		{
			// Extract each four-bit component into c[], expanding to eight bits.
			for (i = 0; i < 3; ++i)
			{
				val[1] = val[0] = cstr[1 + i];
				c[i] = ParseHex (val, sc);
			}
		}
		else
		{
			// Bad HTML-style; pretend it's black.
			c[2] = c[1] = c[0] = 0;
		}
	}
	else
	{
		if (strlen(cstr) == 6)
		{
			char *p;
			int color = strtol(cstr, &p, 16);
			if (*p == 0)
			{
				// RRGGBB string
				c[0] = (color & 0xff0000) >> 16;
				c[1] = (color & 0xff00) >> 8;
				c[2] = (color & 0xff);
			}
			else goto normal;
		}
		else
		{
normal:
			// Treat it as a space-delimited hexadecimal string
			for (i = 0; i < 3; ++i)
			{
				// Skip leading whitespace
				while (*cstr <= ' ' && *cstr != '\0')
				{
					cstr++;
				}
				// Extract a component and convert it to eight-bit
				for (p = 0; *cstr > ' '; ++p, ++cstr)
				{
					if (p < 2)
					{
						val[p] = *cstr;
					}
				}
				if (p == 0)
				{
					c[i] = 0;
				}
				else
				{
					if (p == 1)
					{
						val[1] = val[0];
					}
					c[i] = ParseHex (val, sc);
				}
			}
		}
	}
	if (palette)
		return ColorMatcher.Pick (c[0], c[1], c[2]);
	else
		return MAKERGB(c[0], c[1], c[2]);
}

//==========================================================================
//
// V_GetColorStringByName
//
// Searches for the given color name in x11r6rgb.txt and returns an
// HTML-ish "#RRGGBB" string for it if found or the empty string if not.
//
//==========================================================================

FString V_GetColorStringByName (const char *name, FScriptPosition *sc)
{
	FMemLump rgbNames;
	char *rgbEnd;
	char *rgb, *endp;
	int rgblump;
	int c[3], step;
	size_t namelen;

	if (Wads.GetNumLumps()==0) return FString();

	rgblump = Wads.CheckNumForName ("X11R6RGB");
	if (rgblump == -1)
	{
		if (!sc) Printf ("X11R6RGB lump not found\n");
		else sc->Message(MSG_WARNING, "X11R6RGB lump not found");
		return FString();
	}

	rgbNames = Wads.ReadLump (rgblump);
	rgb = (char *)rgbNames.GetMem();
	rgbEnd = rgb + Wads.LumpLength (rgblump);
	step = 0;
	namelen = strlen (name);

	while (rgb < rgbEnd)
	{
		// Skip white space
		if (*rgb <= ' ')
		{
			do
			{
				rgb++;
			} while (rgb < rgbEnd && *rgb <= ' ');
		}
		else if (step == 0 && *rgb == '!')
		{ // skip comment lines
			do
			{
				rgb++;
			} while (rgb < rgbEnd && *rgb != '\n');
		}
		else if (step < 3)
		{ // collect RGB values
			c[step++] = strtoul (rgb, &endp, 10);
			if (endp == rgb)
			{
				break;
			}
			rgb = endp;
		}
		else
		{ // Check color name
			endp = rgb;
			// Find the end of the line
			while (endp < rgbEnd && *endp != '\n')
				endp++;
			// Back up over any whitespace
			while (endp > rgb && *endp <= ' ')
				endp--;
			if (endp == rgb)
			{
				break;
			}
			size_t checklen = ++endp - rgb;
			if (checklen == namelen && strnicmp (rgb, name, checklen) == 0)
			{
				FString descr;
				descr.Format ("#%02x%02x%02x", c[0], c[1], c[2]);
				return descr;
			}
			rgb = endp;
			step = 0;
		}
	}
	if (rgb < rgbEnd)
	{
		if (!sc) Printf ("X11R6RGB lump is corrupt\n");
		else sc->Message(MSG_WARNING, "X11R6RGB lump is corrupt");
	}
	return FString();
}

//==========================================================================
//
// V_GetColor
//
// Works like V_GetColorFromString(), but also understands X11 color names.
//
//==========================================================================

int V_GetColor (const DWORD *palette, const char *str, FScriptPosition *sc)
{
	FString string = V_GetColorStringByName (str, sc);
	int res;

	if (!string.IsEmpty())
	{
		res = V_GetColorFromString (palette, string, sc);
	}
	else
	{
		res = V_GetColorFromString (palette, str, sc);
	}
	return res;
}

int V_GetColor(const DWORD *palette, FScanner &sc)
{
	FScriptPosition scc = sc;
	return V_GetColor(palette, sc.String, &scc);
}

//==========================================================================
//
// BuildTransTable
//
// Build the tables necessary for blending
//
//==========================================================================

static void BuildTransTable (const PalEntry *palette)
{
	int r, g, b;

	// create the RGB555 lookup table
	for (r = 0; r < 32; r++)
		for (g = 0; g < 32; g++)
			for (b = 0; b < 32; b++)
				RGB32k.RGB[r][g][b] = ColorMatcher.Pick ((r<<3)|(r>>2), (g<<3)|(g>>2), (b<<3)|(b>>2));
	// create the RGB666 lookup table
	for (r = 0; r < 64; r++)
		for (g = 0; g < 64; g++)
			for (b = 0; b < 64; b++)
				RGB256k.RGB[r][g][b] = ColorMatcher.Pick ((r<<2)|(r>>4), (g<<2)|(g>>4), (b<<2)|(b>>4));

	int x, y;

	// create the swizzled palette
	for (x = 0; x < 65; x++)
		for (y = 0; y < 256; y++)
			Col2RGB8[x][y] = (((palette[y].r*x)>>4)<<20) |
							  ((palette[y].g*x)>>4) |
							 (((palette[y].b*x)>>4)<<10);

	// create the swizzled palette with the lsb of red and blue forced to 0
	// (for green, a 1 is okay since it never gets added into)
	for (x = 1; x < 64; x++)
	{
		Col2RGB8_LessPrecision[x] = Col2RGB8_2[x-1];
		for (y = 0; y < 256; y++)
		{
			Col2RGB8_2[x-1][y] = Col2RGB8[x][y] & 0x3feffbff;
		}
	}
	Col2RGB8_LessPrecision[0] = Col2RGB8[0];
	Col2RGB8_LessPrecision[64] = Col2RGB8[64];

	// create the inverse swizzled palette
	for (x = 0; x < 65; x++)
		for (y = 0; y < 256; y++)
		{
			Col2RGB8_Inverse[x][y] = (((((255-palette[y].r)*x)>>4)<<20) |
									  (((255-palette[y].g)*x)>>4) |
									  ((((255-palette[y].b)*x)>>4)<<10)) & 0x3feffbff;
		}
}

//==========================================================================
//
// DCanvas :: CalcGamma
//
//==========================================================================

void DCanvas::CalcGamma (float gamma, BYTE gammalookup[256])
{
	// I found this formula on the web at
	// <http://panda.mostang.com/sane/sane-gamma.html>,
	// but that page no longer exits.
	double invgamma = 1.f / gamma;
	int i;

	for (i = 0; i < 256; i++)
	{
		gammalookup[i] = (BYTE)(255.0 * pow (i / 255.0, invgamma) + 0.5);
	}
}

//==========================================================================
//
// DSimpleCanvas Constructor
//
// A simple canvas just holds a buffer in main memory.
//
//==========================================================================

DSimpleCanvas::DSimpleCanvas (int width, int height, bool bgra)
	: DCanvas (width, height, bgra)
{
	MemBuffer = nullptr;
	Resize(width, height);
}

void DSimpleCanvas::Resize(int width, int height)
{
	Width = width;
	Height = height;

	if (MemBuffer != NULL)
	{
		delete[] MemBuffer;
		MemBuffer = NULL;
	}

	// Making the pitch a power of 2 is very bad for performance
	// Try to maximize the number of cache lines that can be filled
	// for each column drawing operation by making the pitch slightly
	// longer than the width. The values used here are all based on
	// empirical evidence.

	if (width <= 640)
	{
		// For low resolutions, just keep the pitch the same as the width.
		// Some speedup can be seen using the technique below, but the speedup
		// is so marginal that I don't consider it worthwhile.
		Pitch = width;
	}
	else
	{
		// If we couldn't figure out the CPU's L1 cache line size, assume
		// it's 32 bytes wide.
		if (CPU.DataL1LineSize == 0)
		{
			CPU.DataL1LineSize = 32;
		}
		// The Athlon and P3 have very different caches, apparently.
		// I am going to generalize the Athlon's performance to all AMD
		// processors and the P3's to all non-AMD processors. I don't know
		// how smart that is, but I don't have a vast plethora of
		// processors to test with.
		if (CPU.bIsAMD)
		{
			Pitch = width + CPU.DataL1LineSize;
		}
		else
		{
			Pitch = width + MAX(0, CPU.DataL1LineSize - 8);
		}
	}
	int bytes_per_pixel = Bgra ? 4 : 1;
	MemBuffer = new BYTE[Pitch * height * bytes_per_pixel];
	memset (MemBuffer, 0, Pitch * height * bytes_per_pixel);
}

//==========================================================================
//
// DSimpleCanvas Destructor
//
//==========================================================================

DSimpleCanvas::~DSimpleCanvas ()
{
	if (MemBuffer != NULL)
	{
		delete[] MemBuffer;
		MemBuffer = NULL;
	}
}

//==========================================================================
//
// DSimpleCanvas :: IsValid
//
//==========================================================================

bool DSimpleCanvas::IsValid ()
{
	return (MemBuffer != NULL);
}

//==========================================================================
//
// DSimpleCanvas :: Lock
//
//==========================================================================

bool DSimpleCanvas::Lock (bool)
{
	if (LockCount == 0)
	{
		Buffer = MemBuffer;
	}
	LockCount++;
	return false;		// System surfaces are never lost
}

//==========================================================================
//
// DSimpleCanvas :: Unlock
//
//==========================================================================

void DSimpleCanvas::Unlock ()
{
	if (--LockCount <= 0)
	{
		LockCount = 0;
		Buffer = NULL;	// Enforce buffer access only between Lock/Unlock
	}
}

//==========================================================================
//
// DFrameBuffer Constructor
//
// A frame buffer canvas is the most common and represents the image that
// gets drawn to the screen.
//
//==========================================================================

DFrameBuffer::DFrameBuffer (int width, int height, bool bgra)
	: DSimpleCanvas (width, height, bgra)
{
	LastMS = LastSec = FrameCount = LastCount = LastTic = 0;
	Accel2D = false;

	VideoWidth = width;
	VideoHeight = height;
}

//==========================================================================
//
// DFrameBuffer :: PostprocessBgra
//
// Copies data to destination buffer while performing gamma and flash.
// This is only needed if a target cannot do this with shaders.
//
//==========================================================================

void DFrameBuffer::CopyWithGammaBgra(void *output, int pitch, const BYTE *gammared, const BYTE *gammagreen, const BYTE *gammablue, PalEntry flash, int flash_amount)
{
	const BYTE *gammatables[3] = { gammared, gammagreen, gammablue };

	if (flash_amount > 0)
	{
		uint16_t inv_flash_amount = 256 - flash_amount;
		uint16_t flash_red = flash.r * flash_amount;
		uint16_t flash_green = flash.g * flash_amount;
		uint16_t flash_blue = flash.b * flash_amount;
		
		for (int y = 0; y < Height; y++)
		{
			BYTE *dest = (BYTE*)output + y * pitch;
			BYTE *src = MemBuffer + y * Pitch * 4;
			for (int x = 0;  x < Width; x++)
			{
				uint16_t fg_red = src[2];
				uint16_t fg_green = src[1];
				uint16_t fg_blue = src[0];
				uint16_t red = (fg_red * inv_flash_amount + flash_red) >> 8;
				uint16_t green = (fg_green * inv_flash_amount + flash_green) >> 8;
				uint16_t blue = (fg_blue * inv_flash_amount + flash_blue) >> 8;

				dest[0] = gammatables[2][blue];
				dest[1] = gammatables[1][green];
				dest[2] = gammatables[0][red];
				dest[3] = 0xff;

				dest += 4;
				src += 4;
			}
		}
	}
	else
	{
		for (int y = 0; y < Height; y++)
		{
			BYTE *dest = (BYTE*)output + y * pitch;
			BYTE *src = MemBuffer + y * Pitch * 4;
			for (int x = 0;  x < Width; x++)
			{
				dest[0] = gammatables[2][src[0]];
				dest[1] = gammatables[1][src[1]];
				dest[2] = gammatables[0][src[2]];
				dest[3] = 0xff;

				dest += 4;
				src += 4;
			}
		}
	}
}


//==========================================================================
//
// DFrameBuffer :: DrawRateStuff
//
// Draws the fps counter, dot ticker, and palette debug.
//
//==========================================================================

void DFrameBuffer::DrawRateStuff ()
{
	// Draws frame time and cumulative fps
	if (vid_fps)
	{
		DWORD ms = I_FPSTime();
		DWORD howlong = ms - LastMS;
		if ((signed)howlong >= 0)
		{
			char fpsbuff[40];
			int chars;
			int rate_x;

			int textScale = active_con_scale();

			chars = mysnprintf (fpsbuff, countof(fpsbuff), "%2u ms (%3u fps)", howlong, LastCount);
			rate_x = Width / textScale - ConFont->StringWidth(&fpsbuff[0]);
			Clear (rate_x * textScale, 0, Width, ConFont->GetHeight() * textScale, GPalette.BlackIndex, 0);
			if (textScale == 1)
				DrawText (ConFont, CR_WHITE, rate_x, 0, (char *)&fpsbuff[0], TAG_DONE);
			else
				DrawText (ConFont, CR_WHITE, rate_x, 0, (char *)&fpsbuff[0],
					DTA_VirtualWidth, screen->GetWidth() / textScale,
					DTA_VirtualHeight, screen->GetHeight() / textScale,
					DTA_KeepRatio, true, TAG_DONE);

			DWORD thisSec = ms/1000;
			if (LastSec < thisSec)
			{
				LastCount = FrameCount / (thisSec - LastSec);
				LastSec = thisSec;
				FrameCount = 0;
			}
			FrameCount++;
		}
		LastMS = ms;
	}

	// draws little dots on the bottom of the screen
	if (ticker)
	{
		int i = I_GetTime(false);
		int tics = i - LastTic;
		BYTE *buffer = GetBuffer();

		LastTic = i;
		if (tics > 20) tics = 20;

		// Buffer can be NULL if we're doing hardware accelerated 2D
		if (buffer != NULL)
		{
			if (IsBgra())
			{
				uint32_t *buffer32 = (uint32_t*)buffer;
				buffer32 += (GetHeight() - 1) * GetPitch();

				for (i = 0; i < tics * 2; i += 2)	buffer32[i] = 0xffffffff;
				for (; i < 20 * 2; i += 2)			buffer32[i] = 0xff000000;
			}
			else
			{
				buffer += (GetHeight() - 1) * GetPitch();

				for (i = 0; i < tics * 2; i += 2)	buffer[i] = 0xff;
				for (; i < 20 * 2; i += 2)			buffer[i] = 0x00;
			}
		}
		else
		{
			for (i = 0; i < tics*2; i += 2)		Clear(i, Height-1, i+1, Height, 255, 0);
			for ( ; i < 20*2; i += 2)			Clear(i, Height-1, i+1, Height, 0, 0);
		}
	}

	// draws the palette for debugging
	if (vid_showpalette)
	{
		// This used to just write the palette to the display buffer.
		// With hardware-accelerated 2D, that doesn't work anymore.
		// Drawing it as a texture does and continues to show how
		// well the PalTex shader is working.
		static FPaletteTester palette;
		int size = screen->GetHeight() < 800 ? 16 * 7 : 16 * 7 * 2;

		palette.SetTranslation(vid_showpalette);
		DrawTexture(&palette, 0, 0,
			DTA_DestWidth, size,
			DTA_DestHeight, size,
			DTA_Masked, false,
			TAG_DONE);
	}
}

//==========================================================================
//
// FPaleteTester Constructor
//
// This is just a 16x16 image with every possible color value.
//
//==========================================================================

FPaletteTester::FPaletteTester()
{
	Width = 16;
	Height = 16;
	WidthBits = 4;
	HeightBits = 4;
	WidthMask = 15;
	CurTranslation = 0;
	WantTranslation = 1;
	MakeTexture();
}

//==========================================================================
//
// FPaletteTester :: CheckModified
//
//==========================================================================

bool FPaletteTester::CheckModified()
{
	return CurTranslation != WantTranslation;
}

//==========================================================================
//
// FPaletteTester :: SetTranslation
//
//==========================================================================

void FPaletteTester::SetTranslation(int num)
{
	if (num >= 1 && num <= 9)
	{
		WantTranslation = num;
	}
}

//==========================================================================
//
// FPaletteTester :: GetColumn
//
//==========================================================================

const BYTE *FPaletteTester::GetColumn (unsigned int column, const Span **spans_out)
{
	if (CurTranslation != WantTranslation)
	{
		MakeTexture();
	}
	column &= 15;
	if (spans_out != NULL)
	{
		*spans_out = DummySpan;
	}
	return Pixels + column*16;
}

//==========================================================================
//
// FPaletteTester :: GetPixels
//
//==========================================================================

const BYTE *FPaletteTester::GetPixels ()
{
	if (CurTranslation != WantTranslation)
	{
		MakeTexture();
	}
	return Pixels;
}

//==========================================================================
//
// FPaletteTester :: MakeTexture
//
//==========================================================================

void FPaletteTester::MakeTexture()
{
	int i, j, k, t;
	BYTE *p;

	t = WantTranslation;
	p = Pixels;
	k = 0;
	for (i = 0; i < 16; ++i)
	{
		for (j = 0; j < 16; ++j)
		{
			*p++ = (t > 1) ? translationtables[TRANSLATION_Standard][t - 2]->Remap[k] : k;
			k += 16;
		}
		k -= 255;
	}
	CurTranslation = t;
}

//==========================================================================
//
// DFrameBuffer :: CopyFromBuff
//
// Copies pixels from main memory to video memory. This is only used by
// DDrawFB.
//
//==========================================================================

void DFrameBuffer::CopyFromBuff (BYTE *src, int srcPitch, int width, int height, BYTE *dest)
{
	if (Pitch == width && Pitch == Width && srcPitch == width)
	{
		memcpy (dest, src, Width * Height);
	}
	else
	{
		for (int y = 0; y < height; y++)
		{
			memcpy (dest, src, width);
			dest += Pitch;
			src += srcPitch;
		}
	}
}

//==========================================================================
//
// DFrameBuffer :: SetVSync
//
// Turns vertical sync on and off, if supported.
//
//==========================================================================

void DFrameBuffer::SetVSync (bool vsync)
{
}

//==========================================================================
//
// DFrameBuffer :: NewRefreshRate
//
// Sets the fullscreen display to the new refresh rate in vid_refreshrate,
// if possible.
//
//==========================================================================

void DFrameBuffer::NewRefreshRate ()
{
}

//==========================================================================
//
// DFrameBuffer :: SetBlendingRect
//
// Defines the area of the screen containing the 3D view.
//
//==========================================================================

void DFrameBuffer::SetBlendingRect (int x1, int y1, int x2, int y2)
{
}

//==========================================================================
//
// DFrameBuffer :: Begin2D
//
// Signal that 3D rendering is complete, and the rest of the operations on
// the canvas until Unlock() will be 2D ones.
//
//==========================================================================

bool DFrameBuffer::Begin2D (bool copy3d)
{
	return false;
}

//==========================================================================
//
// DFrameBuffer :: DrawBlendingRect
//
// In hardware 2D modes, the blending rect needs to be drawn separately
// from transferring the 3D scene to video memory, because the weapon
// sprite is drawn on top of that.
//
//==========================================================================

void DFrameBuffer::DrawBlendingRect()
{
}

//==========================================================================
//
// DFrameBuffer :: CreateTexture
//
// Creates a native texture for a game texture, if supported.
//
//==========================================================================

FNativeTexture *DFrameBuffer::CreateTexture(FTexture *gametex, bool wrapping)
{
	return NULL;
}

//==========================================================================
//
// DFrameBuffer :: CreatePalette
//
// Creates a native palette from a remap table, if supported.
//
//==========================================================================

FNativePalette *DFrameBuffer::CreatePalette(FRemapTable *remap)
{
	return NULL;
}

//==========================================================================
//
// DFrameBuffer :: WipeStartScreen
//
// Grabs a copy of the screen currently displayed to serve as the initial
// frame of a screen wipe. Also determines which screenwipe will be
// performed.
//
//==========================================================================

bool DFrameBuffer::WipeStartScreen(int type)
{
	return wipe_StartScreen(type);
}

//==========================================================================
//
// DFrameBuffer :: WipeEndScreen
//
// Grabs a copy of the most-recently drawn, but not yet displayed, screen
// to serve as the final frame of a screen wipe.
//
//==========================================================================

void DFrameBuffer::WipeEndScreen()
{
	wipe_EndScreen();
	Unlock();
}

//==========================================================================
//
// DFrameBuffer :: WipeDo
//
// Draws one frame of a screenwipe. Should be called no more than 35
// times per second. If called less than that, ticks indicates how many
// ticks have passed since the last call.
//
//==========================================================================

bool DFrameBuffer::WipeDo(int ticks)
{
	Lock(true);
	return wipe_ScreenWipe(ticks);
}

//==========================================================================
//
// DFrameBuffer :: WipeCleanup
//
//==========================================================================

void DFrameBuffer::WipeCleanup()
{
	wipe_Cleanup();
}

//==========================================================================
//
// DFrameBuffer :: GameRestart
//
//==========================================================================

void DFrameBuffer::GameRestart()
{
}

//===========================================================================
//
// 
//
//===========================================================================

FNativePalette::~FNativePalette()
{
}

FNativeTexture::~FNativeTexture()
{
}

bool FNativeTexture::CheckWrapping(bool wrapping)
{
	return true;
}

CCMD(clean)
{
	Printf ("CleanXfac: %d\nCleanYfac: %d\n", CleanXfac, CleanYfac);
}

//
// V_SetResolution
//
bool V_DoModeSetup (int width, int height, int bits)
{
	DFrameBuffer *buff = I_SetMode (width, height, screen);

	if (buff == NULL)
	{
		return false;
	}

	screen = buff;
	GC::WriteBarrier(screen);
	screen->SetGamma (Gamma);

	// Load fonts now so they can be packed into textures straight away,
	// if D3DFB is being used for the display.
	FFont::StaticPreloadFonts();

	DisplayBits = bits;
	V_UpdateModeSize(width, height);

	M_RefreshModesList ();

	return true;
}

void V_UpdateModeSize (int width, int height)
{
	int cx1, cx2;
	V_CalcCleanFacs(320, 200, width, height, &CleanXfac, &CleanYfac, &cx1, &cx2);

	CleanWidth = width / CleanXfac;
	CleanHeight = height / CleanYfac;
	assert(CleanWidth >= 320);
	assert(CleanHeight >= 200);

	if (width < 800 || width >= 960)
	{
		if (cx1 < cx2)
		{
			// Special case in which we don't need to scale down.
			CleanXfac_1 = 
			CleanYfac_1 = cx1;
		}
		else
		{
			CleanXfac_1 = MAX(CleanXfac - 1, 1);
			CleanYfac_1 = MAX(CleanYfac - 1, 1);
			// On larger screens this is not enough so make sure it's at most 3/4 of the screen's width
			while (CleanXfac_1 * 320 > screen->GetWidth()*3/4 && CleanXfac_1 > 2)
			{
				CleanXfac_1--;
				CleanYfac_1--;
			}
		}
		CleanWidth_1 = width / CleanXfac_1;
		CleanHeight_1 = height / CleanYfac_1;
	}
	else // if the width is between 800 and 960 the ratio between the screensize and CleanXFac-1 becomes too large.
	{
		CleanXfac_1 = CleanXfac;
		CleanYfac_1 = CleanYfac;
		CleanWidth_1 = CleanWidth;
		CleanHeight_1 = CleanHeight;
	}


	DisplayWidth = width;
	DisplayHeight = height;

	R_OldBlend = ~0;
	Renderer->OnModeSet();
}

void V_OutputResized (int width, int height)
{
	V_UpdateModeSize(width, height);
	setsizeneeded = true;
	if (StatusBar != NULL)
	{
		StatusBar->ScreenSizeChanged();
	}
	C_NewModeAdjust();
}

void V_CalcCleanFacs (int designwidth, int designheight, int realwidth, int realheight, int *cleanx, int *cleany, int *_cx1, int *_cx2)
{
	float ratio;
	int cwidth;
	int cheight;
	int cx1, cy1, cx2, cy2;

	ratio = ActiveRatio(realwidth, realheight);
	if (AspectTallerThanWide(ratio))
	{
		cwidth = realwidth;
		cheight = realheight * AspectMultiplier(ratio) / 48;
	}
	else
	{
		cwidth = realwidth * AspectMultiplier(ratio) / 48;
		cheight = realheight;
	}
	// Use whichever pair of cwidth/cheight or width/height that produces less difference
	// between CleanXfac and CleanYfac.
	cx1 = MAX(cwidth / designwidth, 1);
	cy1 = MAX(cheight / designheight, 1);
	cx2 = MAX(realwidth / designwidth, 1);
	cy2 = MAX(realheight / designheight, 1);
	if (abs(cx1 - cy1) <= abs(cx2 - cy2) || cx1 >= 4)
	{ // e.g. 640x360 looks better with this.
		*cleanx = cx1;
		*cleany = cy1;
	}
	else
	{ // e.g. 720x480 looks better with this.
		*cleanx = cx2;
		*cleany = cy2;
	}

	if (*cleanx < *cleany)
		*cleany = *cleanx;
	else
		*cleanx = *cleany;

	if (_cx1 != NULL)	*_cx1 = cx1;
	if (_cx2 != NULL)	*_cx2 = cx2;
}

bool IVideo::SetResolution (int width, int height, int bits)
{
	int oldwidth, oldheight;
	int oldbits;

	if (screen)
	{
		oldwidth = SCREENWIDTH;
		oldheight = SCREENHEIGHT;
		oldbits = DisplayBits;
	}
	else
	{ // Harmless if screen wasn't allocated
		oldwidth = width;
		oldheight = height;
		oldbits = bits;
	}

	I_ClosestResolution (&width, &height, bits);
	if (!I_CheckResolution (width, height, bits))
	{ // Try specified resolution
		if (!I_CheckResolution (oldwidth, oldheight, oldbits))
		{ // Try previous resolution (if any)
	   		return false;
		}
		else
		{
			width = oldwidth;
			height = oldheight;
			bits = oldbits;
		}
	}
	return V_DoModeSetup (width, height, bits);
}

CCMD (vid_setmode)
{
	bool	goodmode = false;
	int		width = 0, height = SCREENHEIGHT;
	int		bits = DisplayBits;

	if (argv.argc() > 1)
	{
		width = atoi (argv[1]);
		if (argv.argc() > 2)
		{
			height = atoi (argv[2]);
			if (argv.argc() > 3)
			{
				bits = atoi (argv[3]);
			}
		}
	}

	if (width && I_CheckResolution (width, height, bits))
	{
		goodmode = true;
	}

	if (goodmode)
	{
		// The actual change of resolution will take place
		// near the beginning of D_Display().
		if (gamestate != GS_STARTUP)
		{
			setmodeneeded = true;
			NewWidth = width;
			NewHeight = height;
			NewBits = bits;
		}
	}
	else if (width)
	{
		Printf ("Unknown resolution %d x %d x %d\n", width, height, bits);
	}
	else
	{
		Printf ("Usage: vid_setmode <width> <height> <mode>\n");
	}
}

//
// V_Init
//

void V_Init (bool restart) 
{ 
	const char *i;
	int width, height, bits;

	atterm (V_Shutdown);

	// [RH] Initialize palette management
	InitPalette ();

	if (!restart)
	{
		width = height = bits = 0;

		if ( (i = Args->CheckValue ("-width")) )
			width = atoi (i);

		if ( (i = Args->CheckValue ("-height")) )
			height = atoi (i);

		if ( (i = Args->CheckValue ("-bits")) )
			bits = atoi (i);

		if (width == 0)
		{
			if (height == 0)
			{
				width = vid_defwidth;
				height = vid_defheight;
			}
			else
			{
				width = (height * 8) / 6;
			}
		}
		else if (height == 0)
		{
			height = (width * 6) / 8;
		}

		if (bits == 0)
		{
			bits = vid_defbits;
		}
		screen = new DDummyFrameBuffer (width, height);
	}
	// Update screen palette when restarting
	else
	{
		PalEntry *palette = screen->GetPalette ();
		for (int i = 0; i < 256; ++i)
			*palette++ = GPalette.BaseColors[i];
		screen->UpdatePalette();
	}

	BuildTransTable (GPalette.BaseColors);
}

void V_Init2()
{
	assert (screen->IsKindOf(RUNTIME_CLASS(DDummyFrameBuffer)));
	int width = screen->GetWidth();
	int height = screen->GetHeight();
	float gamma = static_cast<DDummyFrameBuffer *>(screen)->Gamma;

	{
		DFrameBuffer *s = screen;
		screen = NULL;
		s->ObjectFlags |= OF_YesReallyDelete;
		delete s;
	}

	I_InitGraphics();
	I_ClosestResolution (&width, &height, 8);

	if (!Video->SetResolution (width, height, 8))
		I_FatalError ("Could not set resolution to %d x %d x %d", width, height, 8);
	else
		Printf ("Resolution: %d x %d\n", SCREENWIDTH, SCREENHEIGHT);

	screen->SetGamma (gamma);
	Renderer->RemapVoxels();
	FBaseCVar::ResetColors ();
	C_NewModeAdjust();
	M_InitVideoModesMenu();
	V_SetBorderNeedRefresh();
	setsizeneeded = true;
}

void V_Shutdown()
{
	if (screen)
	{
		DFrameBuffer *s = screen;
		screen = NULL;
		s->ObjectFlags |= OF_YesReallyDelete;
		delete s;
	}
	V_ClearFonts();
}

EXTERN_CVAR (Bool, vid_tft)
CUSTOM_CVAR (Bool, vid_nowidescreen, false, CVAR_GLOBALCONFIG|CVAR_ARCHIVE)
{
	setsizeneeded = true;
	if (StatusBar != NULL)
	{
		StatusBar->ScreenSizeChanged();
	}
}

CUSTOM_CVAR (Int, vid_aspect, 0, CVAR_GLOBALCONFIG|CVAR_ARCHIVE)
{
	setsizeneeded = true;
	if (StatusBar != NULL)
	{
		StatusBar->ScreenSizeChanged();
	}
}

// Helper for ActiveRatio and CheckRatio. Returns the forced ratio type, or -1 if none.
int ActiveFakeRatio(int width, int height)
{
	int fakeratio = -1;
	if ((vid_aspect >= 1) && (vid_aspect <= 6))
	{
		// [SP] User wants to force aspect ratio; let them.
		fakeratio = int(vid_aspect);
		if (fakeratio == 3)
		{
			fakeratio = 0;
		}
		else if (fakeratio == 5)
		{
			fakeratio = 3;
		}
	}
	if (vid_nowidescreen)
	{
		if (!vid_tft)
		{
			fakeratio = 0;
		}
		else
		{
			fakeratio = (height * 5 / 4 == width) ? 4 : 0;
		}
	}
	return fakeratio;
}

// Active screen ratio based on cvars and size
float ActiveRatio(int width, int height, float *trueratio)
{
	static float forcedRatioTypes[] =
	{
		4 / 3.0f,
		16 / 9.0f,
		16 / 10.0f,
		17 / 10.0f,
		5 / 4.0f,
		17 / 10.0f,
		21 / 9.0f
	};

	float ratio = width / (float)height;
	int fakeratio = ActiveFakeRatio(width, height);

	if (trueratio)
		*trueratio = ratio;
	return (fakeratio != -1) ? forcedRatioTypes[fakeratio] : ratio;
}

// Tries to guess the physical dimensions of the screen based on the
// screen's pixel dimensions. Can return:
// 0: 4:3
// 1: 16:9
// 2: 16:10
// 3: 17:10
// 4: 5:4
// 5: 17:10 (redundant, never returned)
// 6: 21:9
int CheckRatio (int width, int height, int *trueratio)
{
	float aspect = width / (float)height;

	static std::pair<float, int> ratioTypes[] =
	{
		{ 21 / 9.0f , 6 },
		{ 16 / 9.0f , 1 },
		{ 17 / 10.0f , 3 },
		{ 16 / 10.0f , 2 },
		{ 4 / 3.0f , 0 },
		{ 5 / 4.0f , 4 },
		{ 0.0f, 0 }
	};

	int ratio = ratioTypes[0].second;
	float distance = fabs(ratioTypes[0].first - aspect);
	for (int i = 1; ratioTypes[i].first != 0.0f; i++)
	{
		float d = fabs(ratioTypes[i].first - aspect);
		if (d < distance)
		{
			ratio = ratioTypes[i].second;
			distance = d;
		}
	}

	int fakeratio = ActiveFakeRatio(width, height);
	if (fakeratio == -1)
		fakeratio = ratio;

	if (trueratio)
		*trueratio = ratio;
	return fakeratio;
}

int AspectBaseWidth(float aspect)
{
	return (int)round(240.0f * aspect * 3.0f);
}

int AspectBaseHeight(float aspect)
{
	if (!AspectTallerThanWide(aspect))
		return (int)round(200.0f * (320.0f / (AspectBaseWidth(aspect) / 3.0f)) * 3.0f);
	else
		return (int)round((200.0f * (4.0f / 3.0f)) / aspect * 3.0f);
}

double AspectPspriteOffset(float aspect)
{
	if (!AspectTallerThanWide(aspect))
		return 0.0;
	else
		return ((4.0 / 3.0) / aspect - 1.0) * 97.5;
}

int AspectMultiplier(float aspect)
{
	if (!AspectTallerThanWide(aspect))
		return (int)round(320.0f / (AspectBaseWidth(aspect) / 3.0f) * 48.0f);
	else
		return (int)round(200.0f / (AspectBaseHeight(aspect) / 3.0f) * 48.0f);
}

bool AspectTallerThanWide(float aspect)
{
	return aspect < 1.333f;
}

void IVideo::DumpAdapters ()
{
	Printf("Multi-monitor support unavailable.\n");
}

CCMD(vid_listadapters)
{
	if (Video != NULL)
		Video->DumpAdapters();
}<|MERGE_RESOLUTION|>--- conflicted
+++ resolved
@@ -337,72 +337,6 @@
 	Dim (dimmer, amount, 0, 0, Width, Height);
 }
 
-//==========================================================================
-//
-<<<<<<< HEAD
-=======
-// DCanvas :: Dim
-//
-// Applies a colored overlay to an area of the screen.
-//
-//==========================================================================
-
-void DCanvas::Dim (PalEntry color, float damount, int x1, int y1, int w, int h)
-{
-	if (damount == 0.f)
-		return;
-
-	DWORD *bg2rgb;
-	DWORD fg;
-	int gap;
-	BYTE *spot;
-	int x, y;
-
-	if (x1 >= Width || y1 >= Height)
-	{
-		return;
-	}
-	if (x1 + w > Width)
-	{
-		w = Width - x1;
-	}
-	if (y1 + h > Height)
-	{
-		h = Height - y1;
-	}
-	if (w <= 0 || h <= 0)
-	{
-		return;
-	}
-
-	{
-		int amount;
-
-		amount = (int)(damount * 64);
-		bg2rgb = Col2RGB8[64-amount];
-
-		fg = (((color.r * amount) >> 4) << 20) |
-			  ((color.g * amount) >> 4) |
-			 (((color.b * amount) >> 4) << 10);
-	}
-
-	spot = Buffer + x1 + y1*Pitch;
-	gap = Pitch - w;
-	for (y = h; y != 0; y--)
-	{
-		for (x = w; x != 0; x--)
-		{
-			DWORD bg;
-
-			bg = bg2rgb[(*spot)&0xff];
-			bg = (fg+bg) | 0x1f07c1f;
-			*spot = RGB32k.All[bg&(bg>>15)];
-			spot++;
-		}
-		spot += gap;
-	}
-}
-
 DEFINE_ACTION_FUNCTION(_Screen, Dim)
 {
 	PARAM_PROLOGUE;
@@ -419,7 +353,6 @@
 
 //==========================================================================
 //
->>>>>>> c0dd37e1
 // DCanvas :: GetScreenshotBuffer
 //
 // Returns a buffer containing the most recently displayed frame. The
