--- conflicted
+++ resolved
@@ -384,7 +384,6 @@
 		uint32_t alpha = (uint32_t)clamp(damount * 256 + 0.5f, 0.0f, 256.0f);
 		uint32_t inv_alpha = 256 - alpha;
 
-<<<<<<< HEAD
 		fg_red *= alpha;
 		fg_green *= alpha;
 		fg_blue *= alpha;
@@ -414,60 +413,45 @@
 		DWORD *bg2rgb;
 		DWORD fg;
 
-		{
-			int amount;
-
-			amount = (int)(damount * 64);
-			bg2rgb = Col2RGB8[64-amount];
-
-			fg = (((color.r * amount) >> 4) << 20) |
-				  ((color.g * amount) >> 4) |
-				 (((color.b * amount) >> 4) << 10);
-		}
-
-=======
-	spot = Buffer + x1 + y1*Pitch;
-	gap = Pitch - w;
-
-	int alpha = (int)((float)64 * damount);
-	int ialpha = 64 - alpha;
-	int dimmedcolor_r = color.r * alpha;
-	int dimmedcolor_g = color.g * alpha;
-	int dimmedcolor_b = color.b * alpha;
-
-	if (!r_blendmethod)
-	{
->>>>>>> 62e093a7
-		for (y = h; y != 0; y--)
-		{
-			for (x = w; x != 0; x--)
-			{
-				DWORD bg;
-
-				bg = bg2rgb[(*spot)&0xff];
-				bg = (fg+bg) | 0x1f07c1f;
-				*spot = RGB32k.All[bg&(bg>>15)];
-				spot++;
+		spot = Buffer + x1 + y1*Pitch;
+		gap = Pitch - w;
+
+		int alpha = (int)((float)64 * damount);
+		int ialpha = 64 - alpha;
+		int dimmedcolor_r = color.r * alpha;
+		int dimmedcolor_g = color.g * alpha;
+		int dimmedcolor_b = color.b * alpha;
+
+		if (!r_blendmethod)
+		{
+			for (y = h; y != 0; y--)
+			{
+				for (x = w; x != 0; x--)
+				{
+					DWORD bg;
+
+					bg = bg2rgb[(*spot)&0xff];
+					bg = (fg+bg) | 0x1f07c1f;
+					*spot = RGB32k.All[bg&(bg>>15)];
+					spot++;
+				}
+				spot += gap;
 			}
-			spot += gap;
-<<<<<<< HEAD
-=======
-		}
-	}
-	else
-	{
-		for (y = h; y != 0; y--)
-		{
-			for (x = w; x != 0; x--)
-			{
-				uint32_t r = (dimmedcolor_r + GPalette.BaseColors[*spot].r * ialpha) >> 8;
-				uint32_t g = (dimmedcolor_g + GPalette.BaseColors[*spot].g * ialpha) >> 8;
-				uint32_t b = (dimmedcolor_b + GPalette.BaseColors[*spot].b * ialpha) >> 8;
-				*spot = (BYTE)RGB256k.RGB[r][g][b];
-				spot++;
+		}
+		else
+		{
+			for (y = h; y != 0; y--)
+			{
+				for (x = w; x != 0; x--)
+				{
+					uint32_t r = (dimmedcolor_r + GPalette.BaseColors[*spot].r * ialpha) >> 8;
+					uint32_t g = (dimmedcolor_g + GPalette.BaseColors[*spot].g * ialpha) >> 8;
+					uint32_t b = (dimmedcolor_b + GPalette.BaseColors[*spot].b * ialpha) >> 8;
+					*spot = (BYTE)RGB256k.RGB[r][g][b];
+					spot++;
+				}
+				spot += gap;
 			}
-			spot += gap;
->>>>>>> 62e093a7
 		}
 	}
 }
