cmake_minimum_required( VERSION 2.4 )

if( COMMAND cmake_policy )
	cmake_policy( SET CMP0003 NEW )
endif( COMMAND cmake_policy )

include( CheckCXXSourceCompiles )
include( CheckFunctionExists )
include( CheckCXXCompilerFlag )
include( CheckLibraryExists )
include( FindPkgConfig )
include( FindOpenGL )

if( NOT APPLE )
	option( NO_ASM "Disable assembly code" OFF )
else( NOT APPLE )
	# At the moment asm code doesn't work with OS X, so disable by default
	option( NO_ASM "Disable assembly code" ON )
endif( NOT APPLE )
if( ZD_CMAKE_COMPILER_IS_GNUCXX_COMPATIBLE )
	option( NO_STRIP "Do not strip Release or MinSizeRel builds" )
	# At least some versions of Xcode fail if you strip with the linker
	# instead of the separate strip utility.
	if( APPLE )
		set( NO_STRIP ON )
	endif( APPLE )
endif( ZD_CMAKE_COMPILER_IS_GNUCXX_COMPATIBLE )

option( DYN_FLUIDSYNTH "Dynamically load fluidsynth" ON )

if( APPLE )
    option( OSX_COCOA_BACKEND "Use native Cocoa backend instead of SDL" ON )
endif( APPLE )

if( CMAKE_SIZEOF_VOID_P MATCHES "8" )
	set( X64 64 )
endif( CMAKE_SIZEOF_VOID_P MATCHES "8" )

# You can either use "make install" on the FMOD distribution to put it
# in standard system locations, or you can unpack the FMOD distribution
# in the root of the zdoom tree. e.g.:
# zdoom
#   docs
#   fmodapi<version>linux[64] -or simply- fmod
#   jpeg-6b
#   ...
# The recommended method is to put it in the zdoom tree, since its
# headers are unversioned. Especially now that we can't work properly
# with anything newer than 4.26.xx, you probably don't want to use
# a system-wide version.

# Construct version numbers for searching for the FMOD library on Linux.
set( MINOR_VERSIONS "50" "49" "48" "47" "46" "45" "44" "43" "42" "41"
	"40" "39" "38" "37" "36" "35" "34" "33" "32" "31" "30" "29" "28"
	"27" "26" "25" "24" "23" "22" "21" "20" "21" "19" "18" "17" "16"
	"15" "14" "13" "12" "11" "10" "09" "08" "07" "06" "05" "04" "03"
	"02" "01" "00" )
set( MAJOR_VERSIONS "44" "34" "28" "26" "24" "22" "20" )

if( NOT FMOD_DIR_VERSIONS )
	set( FMOD_DIR_VERSIONS "" )
endif( NOT FMOD_DIR_VERSIONS )
if( NOT FMOD_VERSIONS )
	set( FMOD_VERSIONS "" )
endif( NOT FMOD_VERSIONS )
if( NOT FMOD_LOCAL_INC_DIRS )
	set( FMOD_LOCAL_INC_DIRS "" )
endif( NOT FMOD_LOCAL_INC_DIRS )
if( NOT FMOD_LOCAL_LIB_DIRS )
	set( FMOD_LOCAL_LIB_DIRS "" )
endif( NOT FMOD_LOCAL_LIB_DIRS )

set( FMOD_DIR_VERSIONS ${FMOD_DIR_VERSIONS} "../fmod" )
foreach( majver ${MAJOR_VERSIONS} )
	foreach( minver ${MINOR_VERSIONS} )
		set( FMOD_VERSIONS ${FMOD_VERSIONS} "fmodex${X64}-4.${majver}.${minver}" )
		set( FMOD_DIR_VERSIONS ${FMOD_DIR_VERSIONS} "${CMAKE_HOME_DIRECTORY}/fmodapi4${majver}${minver}linux${X64}" )
	endforeach( minver ${MINOR_VERSIONS} )
	foreach( dir ${FMOD_DIR_VERSIONS} )
		set( FMOD_LOCAL_INC_DIRS ${FMOD_LOCAL_INC_DIRS} "${dir}/api/inc" )
		set( FMOD_LOCAL_LIB_DIRS ${FMOD_LOCAL_LIB_DIRS} "${dir}/api/lib" )
	endforeach( dir ${FMOD_DIR_VERSIONS} )
endforeach( majver ${MAJOR_VERSIONS} )

if( NOT ZDOOM_LIBS )
	set( ZDOOM_LIBS "" )
endif( NOT ZDOOM_LIBS )

if( WIN32 )
	if( X64 )
		set( WIN_TYPE Win64 )
		set( XBITS x64 )
	else( X64 )
		set( WIN_TYPE Win32 )
		set( XBITS x86 )
	endif( X64 )
	
	add_definitions( -D_WIN32 )
	
	set( FMOD_SEARCH_PATHS
		"C:/Program Files/FMOD SoundSystem/FMOD Programmers API ${WIN_TYPE}/api"
		"C:/Program Files (x86)/FMOD SoundSystem/FMOD Programmers API ${WIN_TYPE}/api"
		# This next one is for Randy.
		"E:/Software/Dev/FMOD/${WIN_TYPE}/api" 
		# .. and this one for Graf Zahl
		"D:/portable/FMOD SoundSystem 4.26/FMOD Programmers API WIN32/api"
		)
	set( FMOD_INC_PATH_SUFFIXES PATH_SUFFIXES inc )
	set( FMOD_LIB_PATH_SUFFIXES PATH_SUFFIXES lib )
	set( NASM_NAMES nasmw nasm )
	
	find_path( D3D_INCLUDE_DIR d3d9.h
		PATHS ENV DXSDK_DIR
		PATH_SUFFIXES Include )
	if( NOT D3D_INCLUDE_DIR )
		message( SEND_ERROR "Could not find DirectX 9 header files" )
	else( NOT D3D_INCLUDE_DIR )
		include_directories( ${D3D_INCLUDE_DIR} )
	endif( NOT D3D_INCLUDE_DIR )
	
	find_path( XINPUT_INCLUDE_DIR xinput.h
		PATHS ENV DXSDK_DIR
		PATH_SUFFIXES Include )
	if( NOT XINPUT_INCLUDE_DIR )
		message( WARNING "Could not find xinput.h. XInput will be disabled." )
		add_definitions( -DNO_XINPUT )
	else( NOT XINPUT_INCLUDE_DIR )
		include_directories( ${XINPUT_INCLUDE_DIR} )
	endif( NOT XINPUT_INCLUDE_DIR )

	find_library( DX_dxguid_LIBRARY dxguid
		PATHS ENV DXSDK_DIR
		PATH_SUFFIXES Lib Lib/${XBITS} )
	find_library( DX_dinput8_LIBRARY dinput8
		PATHS ENV DXSDK_DIR
		PATH_SUFFIXES Lib Lib/${XBITS} )

	set( DX_LIBS_FOUND YES )
	if( NOT DX_dxguid_LIBRARY )
		set( DX_LIBS_FOUND NO )
	endif( NOT DX_dxguid_LIBRARY )
	if( NOT DX_dinput8_LIBRARY )
		set( DX_LIBS_FOUND NO )
	endif( NOT DX_dinput8_LIBRARY )

	if( NOT DX_LIBS_FOUND )
		message( FATAL_ERROR "Could not find DirectX 9 libraries" )
	endif( NOT DX_LIBS_FOUND )

	set( ZDOOM_LIBS
		wsock32
		winmm
		"${DX_dxguid_LIBRARY}"
		"${DX_dinput8_LIBRARY}"
		ole32
		user32
		gdi32
		comctl32
		comdlg32
		ws2_32
		setupapi
		oleaut32 
		DelayImp )
else( WIN32 )
	if( APPLE )
		set( FMOD_SEARCH_PATHS "/Developer/FMOD Programmers API Mac/api" )
		set( FMOD_INC_PATH_SUFFIXES PATH_SUFFIXES inc )
		set( FMOD_LIB_PATH_SUFFIXES PATH_SUFFIXES lib )
		set( NO_GTK ON )
	else( APPLE )
		option( NO_GTK "Disable GTK+ dialogs (Not applicable to Windows)" )
		option( VALGRIND "Add special Valgrind sequences to self-modifying code" )

		set( FMOD_SEARCH_PATHS
			/usr/local/include
			/usr/local/include/fmodex
			/usr/include
			/usr/include/fmodex
			/opt/local/include
			/opt/local/include/fmodex
			/opt/include
			/opt/include/fmodex )
		set( FMOD_INC_PATH_SUFFIXES PATH_SUFFIXES fmodex )

		# Use GTK+ for the IWAD picker, if available.
		if( NOT NO_GTK )
			pkg_check_modules( GTK2 gtk+-2.0 )
			if( GTK2_FOUND )
				set( ZDOOM_LIBS ${ZDOOM_LIBS} ${GTK2_LIBRARIES} )
				include_directories( ${GTK2_INCLUDE_DIRS} )
			else( GTK2_FOUND )
				set( NO_GTK ON )
			endif( GTK2_FOUND )
		endif( NOT NO_GTK )
	endif( APPLE )
	set( NASM_NAMES nasm )
	
	if( NO_GTK )
		add_definitions( -DNO_GTK=1 )
	endif( NO_GTK )
	
	# Non-Windows version also needs SDL except native OS X backend
	if( NOT APPLE OR NOT OSX_COCOA_BACKEND )
		find_package( SDL2 REQUIRED )
		include_directories( "${SDL2_INCLUDE_DIR}" )
		set( ZDOOM_LIBS ${ZDOOM_LIBS} "${SDL2_LIBRARY}" )
	endif( NOT APPLE OR NOT OSX_COCOA_BACKEND )

	find_path( FPU_CONTROL_DIR fpu_control.h )
	if( FPU_CONTROL_DIR )
		include_directories( ${FPU_CONTROL_DIR} )
		add_definitions( -DHAVE_FPU_CONTROL )
	endif( FPU_CONTROL_DIR )
endif( WIN32 )

<<<<<<< HEAD
if( X64 )
	set( NO_ASM ON )
endif( X64 )

# Check if we have OpenGL

if( NOT OPENGL_FOUND )
	message( FATAL_ERROR "OpenGL is required for building." )
endif( NOT OPENGL_FOUND )
if( NOT OPENGL_GLU_FOUND )
	message( FATAL_ERROR "OpenGL GLU is required for building." )
endif( NOT OPENGL_GLU_FOUND )

set( ZDOOM_LIBS ${ZDOOM_LIBS} ${OPENGL_LIBRARIES} )
include_directories( ${OPENGL_INCLUDE_DIR} )


# check for GLEW
find_path( GLEW_INCLUDE_DIR GL/glew.h
	PATHS "/usr/include"
	"/usr/local/include" )

if( GLEW_INCLUDE_DIR )
	message( STATUS "GLEW include files found at ${GLEW_INCLUDE_DIR}" )
else( GLEW_INCLUDE_DIR )
	message( SEND_ERROR "Could not find GLEW include files" )
endif( GLEW_INCLUDE_DIR )

# GLEW include directory
include_directories( "${GLEW_INCLUDE_DIR}" )

if( NOT WIN32 OR APPLE )
	find_library( GLEW_LIBRARY libGLEW.so )
else( NOT WIN32 OR APPLE )
	find_library( GLEW_LIBRARY glew32 )
endif( NOT WIN32 OR APPLE )

if( NOT GLEW_LIBRARY )
	message( SEND_ERROR "Could not find GLEW library files" )
endif( NOT GLEW_LIBRARY )
	
set( ZDOOM_LIBS ${ZDOOM_LIBS} ${GLEW_LIBRARY} )


# Decide on the name of the FMOD library we want to use.

if( NOT FMOD_LIB_NAME AND MSVC )
	set( FMOD_LIB_NAME fmodex${X64}_vc )
endif( NOT FMOD_LIB_NAME AND MSVC )

if( NOT FMOD_LIB_NAME AND BORLAND )
	set( FMOD_LIB_NAME fmodex${X64}_bc )
endif( NOT FMOD_LIB_NAME AND BORLAND )

if( NOT FMOD_LIB_NAME )
	set( FMOD_LIB_NAME fmodex${X64} )
endif( NOT FMOD_LIB_NAME )


# Search for FMOD include files

if( NOT WIN32 )
	find_path( FMOD_INCLUDE_DIR fmod.hpp
		PATHS ${FMOD_LOCAL_INC_DIRS} )
endif( NOT WIN32 )

if( NOT FMOD_INCLUDE_DIR )
	find_path( FMOD_INCLUDE_DIR fmod.hpp
		PATHS ${FMOD_SEARCH_PATHS}
		${FMOD_INC_PATH_SUFFIXES} )
endif( NOT FMOD_INCLUDE_DIR )

if( FMOD_INCLUDE_DIR )
	message( STATUS "FMOD include files found at ${FMOD_INCLUDE_DIR}" )
else( FMOD_INCLUDE_DIR )
	message( SEND_ERROR "Could not find FMOD include files" )
endif( FMOD_INCLUDE_DIR )


# Search for FMOD library

if( WIN32 OR APPLE )
	find_library( FMOD_LIBRARY ${FMOD_LIB_NAME}
		PATHS ${FMOD_SEARCH_PATHS}
		${FMOD_LIB_PATH_SUFFIXES} )
else( WIN32 OR APPLE )
	find_library( FMOD_LIBRARY
		NAMES ${FMOD_VERSIONS}
		PATHS ${FMOD_LOCAL_LIB_DIRS} )
endif( WIN32 OR APPLE )

if( FMOD_LIBRARY )
	message( STATUS "FMOD library found at ${FMOD_LIBRARY}" )
else( FMOD_LIBRARY )
	message( SEND_ERROR "Could not find FMOD library" )
endif( FMOD_LIBRARY )
=======
>>>>>>> 90d1e85a

if( NOT NO_OPENAL )
    find_package( OpenAL )
	mark_as_advanced(CLEAR OPENAL_LIBRARY OPENAL_INCLUDE_DIR)
    if( OPENAL_FOUND )
        include_directories( ${OPENAL_INCLUDE_DIR} )
        set( ZDOOM_LIBS ${OPENAL_LIBRARY} ${ZDOOM_LIBS} )
    else( OPENAL_FOUND )
        set( NO_OPENAL ON )
    endif( OPENAL_FOUND )
endif( NOT NO_OPENAL )

if( NOT NO_FMOD )
	# Search for FMOD include files
	if( NOT WIN32 )
		find_path( FMOD_INCLUDE_DIR fmod.hpp
			PATHS ${FMOD_LOCAL_INC_DIRS} )
	endif( NOT WIN32 )

	if( NOT FMOD_INCLUDE_DIR )
		find_path( FMOD_INCLUDE_DIR fmod.hpp
			PATHS ${FMOD_SEARCH_PATHS}
			${FMOD_INC_PATH_SUFFIXES} )
	endif( NOT FMOD_INCLUDE_DIR )

	if( FMOD_INCLUDE_DIR )
		message( STATUS "FMOD include files found at ${FMOD_INCLUDE_DIR}" )
		include_directories( "${FMOD_INCLUDE_DIR}" )
	else( FMOD_INCLUDE_DIR )
		message( STATUS "Could not find FMOD include files" )
		set( NO_FMOD ON )
	endif( FMOD_INCLUDE_DIR )
endif( NOT NO_FMOD )

if( NOT NO_FMOD )
	# Decide on the name of the FMOD library we want to use.
	if( NOT FMOD_LIB_NAME AND MSVC )
		set( FMOD_LIB_NAME fmodex${X64}_vc )
	endif( NOT FMOD_LIB_NAME AND MSVC )

	if( NOT FMOD_LIB_NAME AND BORLAND )
		set( FMOD_LIB_NAME fmodex${X64}_bc )
	endif( NOT FMOD_LIB_NAME AND BORLAND )

	if( NOT FMOD_LIB_NAME )
		set( FMOD_LIB_NAME fmodex${X64} )
	endif( NOT FMOD_LIB_NAME )

	# Search for FMOD library
	if( WIN32 OR APPLE )
		find_library( FMOD_LIBRARY ${FMOD_LIB_NAME}
			PATHS ${FMOD_SEARCH_PATHS}
			${FMOD_LIB_PATH_SUFFIXES} )
	else( WIN32 OR APPLE )
		find_library( FMOD_LIBRARY
			NAMES ${FMOD_VERSIONS}
			PATHS ${FMOD_LOCAL_LIB_DIRS} )
	endif( WIN32 OR APPLE )

	if( FMOD_LIBRARY )
		message( STATUS "FMOD library found at ${FMOD_LIBRARY}" )
		set( ZDOOM_LIBS ${ZDOOM_LIBS} "${FMOD_LIBRARY}" )
	else( FMOD_LIBRARY )
		message( STATUS "Could not find FMOD library" )
		set( NO_FMOD ON )
	endif( FMOD_LIBRARY )
endif( NOT NO_FMOD )

if( NO_FMOD )
	add_definitions( -DNO_FMOD=1 )
endif( NO_FMOD )
if( NO_OPENAL )
	add_definitions( -DNO_OPENAL=1 )
endif( NO_OPENAL )

# Search for libSndFile

find_package( SndFile )

# Search for libmpg123

find_package( MPG123 )

# Search for FluidSynth

find_package( FluidSynth )

# Search for NASM

if( NOT NO_ASM )
	if( UNIX AND X64 )
		find_program( GAS_PATH as )
		
		if( GAS_PATH )
			set( ASSEMBLER ${GAS_PATH} )
		else( GAS_PATH )
			message( STATUS "Could not find as. Disabling assembly code." )
			set( NO_ASM ON )
		endif( GAS_PATH )
	else( UNIX AND X64 )
		find_program( NASM_PATH NAMES ${NASM_NAMES} )
		find_program( YASM_PATH yasm )

		if( X64 )
			if( YASM_PATH )
				set( ASSEMBLER ${YASM_PATH} )
			else( YASM_PATH )
				message( STATUS "Could not find YASM. Disabling assembly code." )
				set( NO_ASM ON )
			endif( YASM_PATH )
		else( X64 )
			if( NASM_PATH )
				set( ASSEMBLER ${NASM_PATH} )
			else( NASM_PATH )
				message( STATUS "Could not find NASM. Disabling assembly code." )
				set( NO_ASM ON )
			endif( NASM_PATH )
		endif( X64 )
	endif( UNIX AND X64 )

	# I think the only reason there was a version requirement was because the
	# executable name for Windows changed from 0.x to 2.0, right? This is
	# how to do it in case I need to do something similar later.
	
	#	execute_process( COMMAND ${NASM_PATH} -v
	#		OUTPUT_VARIABLE NASM_VER_STRING )
	#	string( REGEX REPLACE ".*version ([0-9]+[.][0-9]+).*" "\\1" NASM_VER "${NASM_VER_STRING}" )
	#	if( NOT NASM_VER LESS 2 )
	#		message( SEND_ERROR "NASM version should be 2 or later. (Installed version is ${NASM_VER}.)" )
	#	endif( NOT NASM_VER LESS 2 )
endif( NOT NO_ASM )

if( NOT NO_ASM )
	# Valgrind support is meaningless without assembly code.
	if( VALGRIND )
		add_definitions( -DVALGRIND_AWARE=1 )
		# If you're Valgrinding, you probably want to keep symbols around.
		set( NO_STRIP ON )
	endif( VALGRIND )

	# Tell CMake how to assemble our files
	if( UNIX )
		set( ASM_OUTPUT_EXTENSION .o )
		if( X64 )
			set( ASM_FLAGS )
			set( ASM_SOURCE_EXTENSION .s )
		else( X64 )
			if( APPLE )
				set( ASM_FLAGS -fmacho -DM_TARGET_MACHO )
			else( APPLE )
				set( ASM_FLAGS -felf -DM_TARGET_LINUX )
			endif( APPLE )
			set( ASM_FLAGS "${ASM_FLAGS}" -i${CMAKE_CURRENT_SOURCE_DIR}/ )
			set( ASM_SOURCE_EXTENSION .asm )
		endif( X64 )
	else( UNIX )
		set( ASM_OUTPUT_EXTENSION .obj )
		set( ASM_SOURCE_EXTENSION .asm )
		if( X64 )
			set( ASM_FLAGS -f win64 -DWIN32 -DWIN64 )
		else( X64 )
			set( ASM_FLAGS -f win32 -DWIN32 -i${CMAKE_CURRENT_SOURCE_DIR}/ )
		endif( X64 )
	endif( UNIX )
	if( WIN32 AND NOT X64 )
		set( FIXRTEXT fixrtext )
	else( WIN32 AND NOT X64 )
		set( FIXRTEXT "" )
	endif( WIN32 AND NOT X64 )
	message( STATUS "Selected assembler: ${ASSEMBLER}" )
	MACRO( ADD_ASM_FILE indir infile )
		set( ASM_OUTPUT_${infile} "${CMAKE_CURRENT_BINARY_DIR}/CMakeFiles/zdoom.dir/${indir}/${infile}${ASM_OUTPUT_EXTENSION}" )
		if( WIN32 AND NOT X64 )
			set( FIXRTEXT_${infile} COMMAND ${FIXRTEXT} "${ASM_OUTPUT_${infile}}" )
		else( WIN32 AND NOT X64 )
			set( FIXRTEXT_${infile} COMMAND "" )
		endif( WIN32 AND NOT X64 )
		add_custom_command( OUTPUT ${ASM_OUTPUT_${infile}}
			COMMAND ${CMAKE_COMMAND} -E make_directory ${CMAKE_CURRENT_BINARY_DIR}/CMakeFiles/zdoom.dir/${indir}
			COMMAND ${ASSEMBLER} ${ASM_FLAGS} -o"${ASM_OUTPUT_${infile}}" "${CMAKE_CURRENT_SOURCE_DIR}/${indir}/${infile}${ASM_SOURCE_EXTENSION}"
			${FIXRTEXT_${infile}}
			DEPENDS ${indir}/${infile}.asm ${FIXRTEXT} )
		set( ASM_SOURCES ${ASM_SOURCES} "${ASM_OUTPUT_${infile}}" )
	ENDMACRO( ADD_ASM_FILE )
endif( NOT NO_ASM )

# Decide on SSE setup

set( SSE_MATTERS NO )

# with global use of SSE 2 we do not need special handling for selected files
if (NOT ZDOOM_USE_SSE2)
	# SSE only matters on 32-bit targets. We check compiler flags to know if we can do it.
	if( CMAKE_SIZEOF_VOID_P MATCHES "4" AND NOT CMAKE_OSX_ARCHITECTURES MATCHES ppc )
		CHECK_CXX_COMPILER_FLAG( "-msse2 -mfpmath=sse" CAN_DO_MFPMATH )
		CHECK_CXX_COMPILER_FLAG( -arch:SSE2 CAN_DO_ARCHSSE2 )
		if( CAN_DO_MFPMATH )
			set( SSE1_ENABLE "-msse -mfpmath=sse" )
			set( SSE2_ENABLE "-msse2 -mfpmath=sse" )
			set( SSE_MATTERS YES )
		elseif( CAN_DO_ARCHSSE2 )
			set( SSE1_ENABLE -arch:SSE )
			set( SSE2_ENABLE -arch:SSE2 )
			set( SSE_MATTERS YES )
		endif( CAN_DO_MFPMATH )
	endif( CMAKE_SIZEOF_VOID_P MATCHES "4" AND NOT CMAKE_OSX_ARCHITECTURES MATCHES ppc )
endif (NOT ZDOOM_USE_SSE2)

if( SSE_MATTERS )
	if( WIN32 )
		set( BACKPATCH 1 CACHE BOOL "Enable backpatching." )
	else( WIN32 )
		CHECK_FUNCTION_EXISTS(mprotect HAVE_MPROTECT)
		if( HAVE_MPROTECT )
			set( BACKPATCH 1 CACHE BOOL "Enable backpatching." )
		else( HAVE_MPROTECT )
			set( BACKPATCH 0 )
		endif( HAVE_MPROTECT )
	endif( WIN32 )
	set( SSE 1 CACHE BOOL "Build SSE and SSE2 versions of key code." )
else( SSE_MATTERS )
	set( BACKPATCH 0 )
endif( SSE_MATTERS )

# Set up flags for GCC

if( ZD_CMAKE_COMPILER_IS_GNUCXX_COMPATIBLE )
	if( PROFILE )
		set( CMAKE_C_FLAGS_DEBUG "${CMAKE_C_FLAGS_DEBUG} -pg" )
		set( CMAKE_CXX_FLAGS_DEBUG "${CMAKE_CXX_FLAGS_DEBUG} -pg" )
		set( CMAKE_C_FLAGS_RELWITHDEBINFO "${CMAKE_C_FLAGS_RELWITHDEBINFO} -pg" )
		set( CMAKE_CXX_FLAGS_RELWITHDEBINFO "${CMAKE_CXX_FLAGS_RELWITHDEBINFO} -pg" )
	endif( PROFILE )
	
	set( REL_CXX_FLAGS "-fno-rtti" )
	if( NOT PROFILE AND NOT APPLE )
		# On OS X frame pointers are required for exception handling, at least with Clang
		set( REL_CXX_FLAGS "${REL_CXX_FLAGS} -fomit-frame-pointer" )
	endif( NOT PROFILE AND NOT APPLE )
	set( CMAKE_CXX_FLAGS_RELEASE "${REL_CXX_FLAGS} ${CMAKE_CXX_FLAGS_RELEASE}" )
	set( CMAKE_CXX_FLAGS_MINSIZEREL "${REL_CXX_FLAGS} ${CMAKE_CXX_FLAGS_MINSIZEREL}" )
	set( CMAKE_CXX_FLAGS_RELWITHDEBINFO "${REL_CXX_FLAGS} ${CMAKE_CXX_FLAGS_RELWITHDEBINFO}" )

	set( CMAKE_CXX_FLAGS "-Wall -Wextra -Wno-unused -Wno-unused-parameter -Wno-missing-field-initializers ${CMAKE_CXX_FLAGS}" )

	# Remove extra warnings when using the official DirectX headers.
	# Also, TDM-GCC 4.4.0 no longer accepts glibc-style printf formats as valid,
	# which is a royal pain. The previous version I had been using was fine with them.
	if( WIN32 )
		set( CMAKE_CXX_FLAGS "-Wno-unknown-pragmas -Wno-comment -Wno-format ${CMAKE_CXX_FLAGS}" )
	endif( WIN32 )

	if( NOT NO_STRIP )
		set (CMAKE_EXE_LINKER_FLAGS_RELEASE "${CMAKE_EXE_LINKER_FLAGS_RELEASE} -s" )
		set (CMAKE_EXE_LINKER_FLAGS_MINSIZEREL "${CMAKE_EXE_LINKER_FLAGS_MINSIZEREL} -s" )
	endif( NOT NO_STRIP )
endif( ZD_CMAKE_COMPILER_IS_GNUCXX_COMPATIBLE )

# Check for functions that may or may not exist.

CHECK_FUNCTION_EXISTS( filelength FILELENGTH_EXISTS )
if( FILELENGTH_EXISTS )
	add_definitions( -DHAVE_FILELENGTH=1 )
endif( FILELENGTH_EXISTS )

CHECK_FUNCTION_EXISTS( strupr STRUPR_EXISTS )
if( NOT STRUPR_EXISTS )
	add_definitions( -DNEED_STRUPR=1 )
endif( NOT STRUPR_EXISTS )

CHECK_FUNCTION_EXISTS( stricmp STRICMP_EXISTS )
if( NOT STRICMP_EXISTS )
	add_definitions( -Dstricmp=strcasecmp )
endif( NOT STRICMP_EXISTS )

CHECK_FUNCTION_EXISTS( strnicmp STRNICMP_EXISTS )
if( NOT STRNICMP_EXISTS )
	add_definitions( -Dstrnicmp=strncasecmp )
endif( NOT STRNICMP_EXISTS )

if( NOT MSVC )
	add_definitions( -D__forceinline=inline )
endif( NOT MSVC )

if( UNIX )
	CHECK_LIBRARY_EXISTS( rt clock_gettime "" CLOCK_GETTIME_IN_RT )
	if( NOT CLOCK_GETTIME_IN_RT )
		CHECK_FUNCTION_EXISTS( clock_gettime CLOCK_GETTIME_EXISTS )
		if( NOT CLOCK_GETTIME_EXISTS )
			message( STATUS "Could not find clock_gettime. Timing statistics will not be available." )
			add_definitions( -DNO_CLOCK_GETTIME )
		endif( NOT CLOCK_GETTIME_EXISTS )
	else( NOT CLOCK_GETTIME_IN_RT )
		set( ZDOOM_LIBS ${ZDOOM_LIBS} rt )
	endif( NOT CLOCK_GETTIME_IN_RT )
endif( UNIX )

CHECK_CXX_SOURCE_COMPILES(
	"#include <stdarg.h>
	int main() { va_list list1, list2; va_copy(list1, list2); return 0; }"
	HAS_VA_COPY )
if( NOT HAS_VA_COPY )
	CHECK_CXX_SOURCE_COMPILES(
		"#include <stdarg.h>
		int main() { va_list list1, list2; __va_copy(list1, list2); return 0; }"
		HAS___VA_COPY )
	if( HAS___VA_COPY )
		add_definitions( -Dva_copy=__va_copy )
	else( HAS___VA_COPY )
		add_definitions( -DNO_VA_COPY )
	endif( HAS___VA_COPY )
endif( NOT HAS_VA_COPY )

# Flags

if( BACKPATCH )
	add_definitions( -DBACKPATCH )
endif( BACKPATCH )

# Update gitinfo.h

add_custom_target( revision_check ALL
	COMMAND updaterevision src/gitinfo.h
	WORKING_DIRECTORY ${CMAKE_SOURCE_DIR}
	DEPENDS updaterevision )

# Libraries ZDoom needs

message( STATUS "Fluid synth libs: ${FLUIDSYNTH_LIBRARIES}" )
set( ZDOOM_LIBS ${ZDOOM_LIBS} "${ZLIB_LIBRARIES}" "${JPEG_LIBRARIES}" "${BZIP2_LIBRARIES}" "${GME_LIBRARIES}" )
include_directories( "${ZLIB_INCLUDE_DIR}" "${BZIP2_INCLUDE_DIR}" "${LZMA_INCLUDE_DIR}" "${JPEG_INCLUDE_DIR}" "${GME_INCLUDE_DIR}" )

if( SNDFILE_FOUND )
    set( ZDOOM_LIBS ${ZDOOM_LIBS} "${SNDFILE_LIBRARIES}" )
    include_directories( "${SNDFILE_INCLUDE_DIRS}" )
endif( SNDFILE_FOUND )
if( MPG123_FOUND )
    set( ZDOOM_LIBS ${ZDOOM_LIBS} "${MPG123_LIBRARIES}" )
    include_directories( "${MPG123_INCLUDE_DIR}" )
endif( MPG123_FOUND )
if( NOT DYN_FLUIDSYNTH)
	if( FLUIDSYNTH_FOUND )
		set( ZDOOM_LIBS ${ZDOOM_LIBS} "${FLUIDSYNTH_LIBRARIES}" )
		include_directories( "${FLUIDSYNTH_INCLUDE_DIR}" )
	endif( FLUIDSYNTH_FOUND )
else( NOT DYN_FLUIDSYNTH )
	set( ZDOOM_LIBS ${ZDOOM_LIBS} ${CMAKE_DL_LIBS} )
endif( NOT DYN_FLUIDSYNTH )

# Start defining source files for ZDoom
set( PLAT_WIN32_SOURCES
	win32/eaxedit.cpp
	win32/fb_d3d9.cpp
	win32/fb_d3d9_wipe.cpp
	win32/fb_ddraw.cpp
	win32/hardware.cpp
	win32/helperthread.cpp
	win32/i_cd.cpp
	win32/i_crash.cpp
	win32/i_input.cpp
	win32/i_keyboard.cpp
	win32/i_mouse.cpp
	win32/i_dijoy.cpp
	win32/i_rawps2.cpp
	win32/i_xinput.cpp
	win32/i_main.cpp
	win32/i_movie.cpp
	win32/i_system.cpp
	win32/st_start.cpp
	win32/win32gliface.cpp
	win32/win32video.cpp )
set( PLAT_POSIX_SOURCES
	posix/i_cd.cpp
	posix/i_movie.cpp
	posix/i_steam.cpp
	posix/i_system.cpp
	posix/st_start.cpp )
set( PLAT_SDL_SOURCES
	posix/sdl/crashcatcher.c
	posix/sdl/hardware.cpp
	posix/sdl/i_gui.cpp
	posix/sdl/i_input.cpp
	posix/sdl/i_joystick.cpp
	posix/sdl/i_main.cpp
	posix/sdl/i_timer.cpp
	posix/sdl/sdlvideo.cpp )
set( PLAT_OSX_SOURCES
	posix/osx/iwadpicker_cocoa.mm
	posix/osx/zdoom.icns )
set( PLAT_COCOA_SOURCES
	posix/cocoa/critsec.cpp
	posix/cocoa/i_input.mm
	posix/cocoa/i_joystick.cpp
	posix/cocoa/i_main.mm
	posix/cocoa/i_timer.cpp
	posix/cocoa/i_video.mm )

if( WIN32 )
	set( SYSTEM_SOURCES_DIR win32 )
	set( SYSTEM_SOURCES ${PLAT_WIN32_SOURCES} )
	set( OTHER_SYSTEM_SOURCES ${PLAT_POSIX_SOURCES} ${PLAT_SDL_SOURCES} ${PLAT_OSX_SOURCES} ${PLAT_COCOA_SOURCES} )
	
	if( ZD_CMAKE_COMPILER_IS_GNUCXX_COMPATIBLE )
		# CMake is not set up to compile and link rc files with GCC. :(
		add_custom_command( OUTPUT zdoom-rc.o
			COMMAND windres -o zdoom-rc.o -i ${CMAKE_CURRENT_SOURCE_DIR}/win32/zdoom.rc
			DEPENDS win32/zdoom.rc )
		set( SYSTEM_SOURCES ${SYSTEM_SOURCES} zdoom-rc.o )
	else( ZD_CMAKE_COMPILER_IS_GNUCXX_COMPATIBLE )
		set( SYSTEM_SOURCES ${SYSTEM_SOURCES} win32/zdoom.rc )
	endif( ZD_CMAKE_COMPILER_IS_GNUCXX_COMPATIBLE )
elseif( APPLE )
	if( OSX_COCOA_BACKEND )
		set( SYSTEM_SOURCES_DIR posix posix/cocoa )
		set( SYSTEM_SOURCES ${PLAT_COCOA_SOURCES} )
		set( OTHER_SYSTEM_SOURCES ${PLAT_WIN32_SOURCES} ${PLAT_SDL_SOURCES} )
	else( OSX_COCOA_BACKEND )
		set( SYSTEM_SOURCES_DIR posix posix/sdl )
		set( SYSTEM_SOURCES ${PLAT_SDL_SOURCES} )
		set( PLAT_OSX_SOURCES ${PLAT_OSX_SOURCES} posix/sdl/i_system.mm )
		set( OTHER_SYSTEM_SOURCES ${PLAT_WIN32_SOURCES} ${PLAT_COCOA_SOURCES} )
	endif( OSX_COCOA_BACKEND )

	set( SYSTEM_SOURCES ${SYSTEM_SOURCES} ${PLAT_POSIX_SOURCES} ${PLAT_OSX_SOURCES} "${FMOD_LIBRARY}" )

	set_source_files_properties( posix/osx/zdoom.icns PROPERTIES MACOSX_PACKAGE_LOCATION Resources )
	set_source_files_properties( "${FMOD_LIBRARY}" PROPERTIES MACOSX_PACKAGE_LOCATION Frameworks )
else( WIN32 )
	set( SYSTEM_SOURCES_DIR posix posix/sdl )
	set( SYSTEM_SOURCES ${PLAT_POSIX_SOURCES} ${PLAT_SDL_SOURCES} )
	set( OTHER_SYSTEM_SOURCES ${PLAT_WIN32_SOURCES} ${PLAT_OSX_SOURCES} ${PLAT_COCOA_SOURCES} )
endif( WIN32 )

if( NOT ASM_SOURCES )
	set( ASM_SOURCES "" )
endif( NOT ASM_SOURCES )

if( NO_ASM )
	add_definitions( -DNOASM )
else( NO_ASM )
	if( X64 )
		ADD_ASM_FILE( asm_x86_64 tmap3 )
	else( X64 )
		ADD_ASM_FILE( asm_ia32 a )
		ADD_ASM_FILE( asm_ia32 misc )
		ADD_ASM_FILE( asm_ia32 tmap )
		ADD_ASM_FILE( asm_ia32 tmap2 )
		ADD_ASM_FILE( asm_ia32 tmap3 )
	endif( X64 )
endif( NO_ASM )

add_custom_command( OUTPUT ${CMAKE_CURRENT_BINARY_DIR}/xlat_parser.c ${CMAKE_CURRENT_BINARY_DIR}/xlat_parser.h
	COMMAND ${CMAKE_COMMAND} -E copy_if_different ${CMAKE_CURRENT_SOURCE_DIR}/xlat/xlat_parser.y .
	COMMAND lemon xlat_parser.y
	WORKING_DIRECTORY ${CMAKE_CURRENT_BINARY_DIR}
	DEPENDS lemon ${CMAKE_CURRENT_SOURCE_DIR}/xlat/xlat_parser.y )

add_custom_command( OUTPUT ${CMAKE_CURRENT_BINARY_DIR}/sc_man_scanner.h
	COMMAND re2c --no-generation-date -s -o ${CMAKE_CURRENT_BINARY_DIR}/sc_man_scanner.h ${CMAKE_CURRENT_SOURCE_DIR}/sc_man_scanner.re
	DEPENDS re2c ${CMAKE_CURRENT_SOURCE_DIR}/sc_man_scanner.re )

include_directories( ${CMAKE_CURRENT_BINARY_DIR} )

if( SSE_MATTERS )
	if( SSE )
		set( X86_SOURCES nodebuild_classify_sse2.cpp )
		set_source_files_properties( nodebuild_classify_sse2.cpp PROPERTIES COMPILE_FLAGS "${SSE2_ENABLE}" )
	else( SSE )
		add_definitions( -DDISABLE_SSE )
	endif( SSE )
else( SSE_MATTERS )
	add_definitions( -DDISABLE_SSE )
	set( X86_SOURCES )
endif( SSE_MATTERS )

if( SNDFILE_FOUND )
    add_definitions( -DHAVE_SNDFILE )
endif( SNDFILE_FOUND )
if( MPG123_FOUND )
    add_definitions( -DHAVE_MPG123 )
endif( MPG123_FOUND )
if( DYN_FLUIDSYNTH )
	add_definitions( -DHAVE_FLUIDSYNTH -DDYN_FLUIDSYNTH )
elseif( FLUIDSYNTH_FOUND )
	add_definitions( -DHAVE_FLUIDSYNTH )
endif( DYN_FLUIDSYNTH )

# Project files should be aware of the header files. We can GLOB these since
# there's generally a new cpp for every header so this file will get changed
if( WIN32 )
	set( EXTRA_HEADER_DIRS win32/*.h )
elseif( APPLE )
	if( OSX_COCOA_BACKEND )
		set( EXTRA_HEADER_DIRS posix/*.h posix/cocoa/*.h )
	else( OSX_COCOA_BACKEND )
		set( EXTRA_HEADER_DIRS posix/*.h posix/sdl/*.h )
	endif( OSX_COCOA_BACKEND )
else( WIN32 )
	set( EXTRA_HEADER_DIRS posix/*.h posix/sdl/*.h )
endif( WIN32 )
file( GLOB HEADER_FILES
	${EXTRA_HEADER_DIRS}
	fragglescript/*.h
	g_doom/*.h
	g_heretic/*.h
	g_hexen/*.h
	g_raven/*.h
	g_shared/*.h
	g_strife/*.h
	intermission/*.h
	menu/*.h
	oplsynth/*.h
	oplsynth/dosbox/*.h
	posix/*.h
	posix/cocoa/*.h
	posix/sdl/*.h
	r_data/*.h
	resourcefiles/*.h
	sfmt/*.h
	sound/*.h
	textures/*.h
	thingdef/*.h
	xlat/*.h
	gl/*.h
	gl/api/*.h
	gl/data/*.h
	gl/dynlights/*.h
	gl/hqnx/*.h
	gl/models/*.h
	gl/renderer/*.h
	gl/scene/*.h
	gl/shaders/*.h
	gl/system/*.h
	gl/textures/*.h
	gl/utility/*.h
	*.h
)

# These files will be flagged as "headers" so that they appear in project files
# without being compiled.
set( NOT_COMPILED_SOURCE_FILES
	${OTHER_SYSTEM_SOURCES}
	sc_man_scanner.h
	sc_man_scanner.re
	g_doom/a_arachnotron.cpp
	g_doom/a_archvile.cpp
	g_doom/a_bossbrain.cpp
	g_doom/a_bruiser.cpp
	g_doom/a_cacodemon.cpp
	g_doom/a_cyberdemon.cpp
	g_doom/a_demon.cpp
	g_doom/a_doomimp.cpp
	g_doom/a_doomweaps.cpp
	g_doom/a_fatso.cpp
	g_doom/a_keen.cpp
	g_doom/a_lostsoul.cpp
	g_doom/a_painelemental.cpp
	g_doom/a_possessed.cpp
	g_doom/a_revenant.cpp
	g_doom/a_scriptedmarine.cpp
	g_doom/a_spidermaster.cpp
	g_heretic/a_chicken.cpp
	g_heretic/a_dsparil.cpp
	g_heretic/a_hereticartifacts.cpp
	g_heretic/a_hereticimp.cpp
	g_heretic/a_hereticweaps.cpp
	g_heretic/a_ironlich.cpp
	g_heretic/a_knight.cpp
	g_heretic/a_wizard.cpp
	g_hexen/a_bats.cpp
	g_hexen/a_bishop.cpp
	g_hexen/a_blastradius.cpp
	g_hexen/a_boostarmor.cpp
	g_hexen/a_centaur.cpp
	g_hexen/a_clericflame.cpp
	g_hexen/a_clericholy.cpp
	g_hexen/a_clericmace.cpp
	g_hexen/a_clericstaff.cpp
	g_hexen/a_dragon.cpp
	g_hexen/a_fighteraxe.cpp
	g_hexen/a_fighterhammer.cpp
	g_hexen/a_fighterplayer.cpp
	g_hexen/a_fighterquietus.cpp
	g_hexen/a_firedemon.cpp
	g_hexen/a_flechette.cpp
	g_hexen/a_flies.cpp
	g_hexen/a_fog.cpp
	g_hexen/a_healingradius.cpp
	g_hexen/a_heresiarch.cpp
	g_hexen/a_hexenspecialdecs.cpp
	g_hexen/a_iceguy.cpp
	g_hexen/a_korax.cpp
	g_hexen/a_magecone.cpp
	g_hexen/a_magelightning.cpp
	g_hexen/a_magestaff.cpp
	g_hexen/a_pig.cpp
	g_hexen/a_serpent.cpp
	g_hexen/a_spike.cpp
	g_hexen/a_summon.cpp
	g_hexen/a_teleportother.cpp
	g_hexen/a_wraith.cpp
	g_strife/a_acolyte.cpp
	g_strife/a_alienspectres.cpp
	g_strife/a_coin.cpp
	g_strife/a_crusader.cpp
	g_strife/a_entityboss.cpp
	g_strife/a_inquisitor.cpp
	g_strife/a_oracle.cpp
	g_strife/a_programmer.cpp
	g_strife/a_reaver.cpp
	g_strife/a_rebels.cpp
	g_strife/a_sentinel.cpp
	g_strife/a_stalker.cpp
	g_strife/a_strifeitems.cpp
	g_strife/a_strifeweapons.cpp
	g_strife/a_templar.cpp
	g_strife/a_thingstoblowup.cpp
	g_shared/sbarinfo_commands.cpp
	xlat/xlat_parser.y
	xlat_parser.c
	xlat_parser.h

	# We could have the ASM macro add these files, but it wouldn't add all
	# platforms.
	asm_ia32/a.asm
	asm_ia32/misc.asm
	asm_ia32/tmap.asm
	asm_ia32/tmap2.asm
	asm_ia32/tmap3.asm
	asm_x86_64/tmap3.asm
	asm_x86_64/tmap3.s
)

add_executable( zdoom WIN32 MACOSX_BUNDLE
	${HEADER_FILES}
	${NOT_COMPILED_SOURCE_FILES}
	__autostart.cpp
	${ASM_SOURCES}
	${SYSTEM_SOURCES}
	${X86_SOURCES}
	x86.cpp
	actorptrselect.cpp
	am_map.cpp
	b_bot.cpp
	b_func.cpp
	b_game.cpp
	b_move.cpp
	b_think.cpp
	bbannouncer.cpp
	c_bind.cpp
	c_cmds.cpp
	c_console.cpp
	c_consolebuffer.cpp
	c_cvars.cpp
	c_dispatch.cpp
	c_expr.cpp
	cmdlib.cpp
	colormatcher.cpp
	compatibility.cpp
	configfile.cpp
	ct_chat.cpp
	d_dehacked.cpp
	d_iwad.cpp
	d_main.cpp
	d_net.cpp
	d_netinfo.cpp
	d_protocol.cpp
	decallib.cpp
	dobject.cpp
	dobjgc.cpp
	dobjtype.cpp
	doomdef.cpp
	doomstat.cpp
	dsectoreffect.cpp
	dthinker.cpp
	f_wipe.cpp
	farchive.cpp
	files.cpp
	g_doomedmap.cpp
	g_game.cpp
	g_hub.cpp
	g_level.cpp
	g_mapinfo.cpp
	g_skill.cpp
	gameconfigfile.cpp
	gi.cpp
	gitinfo.cpp
	hu_scores.cpp
	i_net.cpp
	info.cpp
	keysections.cpp
	lumpconfigfile.cpp
	m_alloc.cpp
	m_argv.cpp
	m_bbox.cpp
	m_cheat.cpp
	m_joy.cpp
	m_misc.cpp
	m_png.cpp
	m_random.cpp
	m_specialpaths.cpp
	memarena.cpp
	md5.cpp
	name.cpp
	nodebuild.cpp
	nodebuild_classify_nosse2.cpp
	nodebuild_events.cpp
	nodebuild_extract.cpp
	nodebuild_gl.cpp
	nodebuild_utility.cpp
	p_3dfloors.cpp
	p_3dmidtex.cpp
	p_acs.cpp
	p_buildmap.cpp
	p_ceiling.cpp
	p_conversation.cpp
	p_doors.cpp
	p_effect.cpp
	p_enemy.cpp
	p_floor.cpp
	p_glnodes.cpp
	p_interaction.cpp
	p_lights.cpp
	p_linkedsectors.cpp
	p_lnspec.cpp
	p_map.cpp
	p_maputl.cpp
	p_mobj.cpp
	p_pillar.cpp
	p_plats.cpp
	p_pspr.cpp
	p_saveg.cpp
	p_sectors.cpp
	p_setup.cpp
	p_sight.cpp
	p_slopes.cpp
	p_spec.cpp
	p_states.cpp
	p_switch.cpp
	p_tags.cpp
	p_teleport.cpp
	p_terrain.cpp
	p_things.cpp
	p_tick.cpp
	p_trace.cpp
	p_udmf.cpp
	p_usdf.cpp
	p_user.cpp
	p_writemap.cpp
	p_xlat.cpp
	parsecontext.cpp
	po_man.cpp
	r_swrenderer.cpp
	r_utility.cpp
	r_3dfloors.cpp
	r_bsp.cpp
	r_draw.cpp
	r_drawt.cpp
	r_main.cpp
	r_plane.cpp
	r_segs.cpp
	r_sky.cpp
	r_things.cpp
	s_advsound.cpp
	s_environment.cpp
	s_playlist.cpp
	s_sndseq.cpp
	s_sound.cpp
	sc_man.cpp
	st_stuff.cpp
	statistics.cpp
	stats.cpp
	stringtable.cpp
	strnatcmp.c
	tables.cpp
	teaminfo.cpp
	tempfiles.cpp
	v_blend.cpp
	v_collection.cpp
	v_draw.cpp
	v_font.cpp
	v_palette.cpp
	v_pfx.cpp
	v_text.cpp
	v_video.cpp
	w_wad.cpp
	wi_stuff.cpp
	zstrformat.cpp
	zstring.cpp
	g_doom/a_doommisc.cpp
	g_heretic/a_hereticmisc.cpp
	g_hexen/a_hexenmisc.cpp
	g_raven/a_artitele.cpp
	g_raven/a_minotaur.cpp
	g_strife/a_strifestuff.cpp
	g_strife/strife_sbar.cpp
	g_shared/a_action.cpp
	g_shared/a_armor.cpp
	g_shared/a_artifacts.cpp
	g_shared/a_bridge.cpp
	g_shared/a_camera.cpp
	g_shared/a_debris.cpp
	g_shared/a_decals.cpp
	g_shared/a_fastprojectile.cpp
	g_shared/a_flashfader.cpp
	g_shared/a_fountain.cpp
	g_shared/a_hatetarget.cpp
	g_shared/a_keys.cpp
	g_shared/a_lightning.cpp
	g_shared/a_mapmarker.cpp
	g_shared/a_morph.cpp
	g_shared/a_movingcamera.cpp
	g_shared/a_pickups.cpp
	g_shared/a_puzzleitems.cpp
	g_shared/a_quake.cpp
	g_shared/a_randomspawner.cpp
	g_shared/a_secrettrigger.cpp
	g_shared/a_sectoraction.cpp
	g_shared/a_setcolor.cpp
	g_shared/a_skies.cpp
	g_shared/a_soundenvironment.cpp
	g_shared/a_soundsequence.cpp
	g_shared/a_spark.cpp
	g_shared/a_specialspot.cpp
	g_shared/a_waterzone.cpp
	g_shared/a_weaponpiece.cpp
	g_shared/a_weapons.cpp
	g_shared/hudmessages.cpp
	g_shared/sbarinfo.cpp
	g_shared/sbar_mugshot.cpp
	g_shared/shared_hud.cpp
	g_shared/shared_sbar.cpp
	intermission/intermission.cpp
	intermission/intermission_parse.cpp
	menu/colorpickermenu.cpp
	menu/joystickmenu.cpp
	menu/listmenu.cpp
	menu/loadsavemenu.cpp
	menu/menu.cpp
	menu/menudef.cpp
	menu/menuinput.cpp
	menu/messagebox.cpp
	menu/optionmenu.cpp
	menu/playerdisplay.cpp
	menu/playermenu.cpp
	menu/readthis.cpp
	menu/videomenu.cpp
	gl/data/gl_data.cpp
	gl/data/gl_portaldata.cpp
	gl/data/gl_setup.cpp
	gl/data/gl_vertexbuffer.cpp
	gl/dynlights/a_dynlight.cpp
	gl/utility/gl_clock.cpp
	gl/utility/gl_cycler.cpp
	gl/utility/gl_geometric.cpp
	gl/renderer/gl_renderer.cpp
	gl/renderer/gl_renderstate.cpp
	gl/renderer/gl_lightdata.cpp
	gl/hqnx/init.cpp
	gl/hqnx/hq2x.cpp
	gl/hqnx/hq3x.cpp
	gl/hqnx/hq4x.cpp
	gl/textures/gl_hwtexture.cpp
	gl/textures/gl_texture.cpp
	gl/textures/gl_material.cpp
	gl/textures/gl_hirestex.cpp
	gl/textures/gl_bitmap.cpp
	gl/textures/gl_translate.cpp
	gl/textures/gl_hqresize.cpp
	gl/textures/gl_skyboxtexture.cpp
	gl/scene/gl_bsp.cpp
	gl/scene/gl_fakeflat.cpp
	gl/scene/gl_clipper.cpp
	gl/scene/gl_decal.cpp
	gl/scene/gl_drawinfo.cpp
	gl/scene/gl_flats.cpp
	gl/scene/gl_walls.cpp
	gl/scene/gl_sprite.cpp
	gl/scene/gl_skydome.cpp
	gl/scene/gl_renderhacks.cpp
	gl/scene/gl_weapon.cpp
	gl/scene/gl_scene.cpp
	gl/scene/gl_sky.cpp
	gl/scene/gl_portal.cpp
	gl/scene/gl_walls_draw.cpp
	gl/scene/gl_vertex.cpp
	gl/scene/gl_spritelight.cpp
	gl/dynlights/gl_dynlight.cpp
	gl/dynlights/gl_glow.cpp
	gl/dynlights/gl_dynlight1.cpp
	gl/dynlights/gl_lightbuffer.cpp
	gl/shaders/gl_shader.cpp
	gl/shaders/gl_texshader.cpp
	gl/system/gl_interface.cpp
	gl/system/gl_framebuffer.cpp
	gl/system/gl_menu.cpp
	gl/system/gl_wipe.cpp
	gl/models/gl_models_md3.cpp
	gl/models/gl_models_md2.cpp
	gl/models/gl_models.cpp
	gl/models/gl_voxels.cpp
	oplsynth/fmopl.cpp
	oplsynth/mlopl.cpp
	oplsynth/mlopl_io.cpp
	oplsynth/music_opldumper_mididevice.cpp
	oplsynth/music_opl_mididevice.cpp
	oplsynth/opl_mus_player.cpp
	oplsynth/dosbox/opl.cpp
	oplsynth/OPL3.cpp
	oplsynth/nukedopl3.cpp
	resourcefiles/ancientzip.cpp
	resourcefiles/file_7z.cpp
	resourcefiles/file_grp.cpp
	resourcefiles/file_lump.cpp
	resourcefiles/file_rff.cpp
	resourcefiles/file_wad.cpp
	resourcefiles/file_zip.cpp
	resourcefiles/file_pak.cpp
	resourcefiles/file_directory.cpp
	resourcefiles/resourcefile.cpp
	sfmt/SFMT.cpp
	sound/fmodsound.cpp
	sound/i_music.cpp
	sound/i_sound.cpp
	sound/mpg123_decoder.cpp
	sound/music_cd.cpp
	sound/music_dumb.cpp
	sound/music_gme.cpp
	sound/music_mus_midiout.cpp
	sound/music_smf_midiout.cpp
	sound/music_hmi_midiout.cpp
	sound/music_xmi_midiout.cpp
	sound/music_midistream.cpp
	sound/music_midi_base.cpp
	sound/music_midi_timidity.cpp
	sound/music_mus_opl.cpp
	sound/music_stream.cpp
	sound/music_fluidsynth_mididevice.cpp
	sound/music_softsynth_mididevice.cpp
	sound/music_timidity_mididevice.cpp
	sound/music_win_mididevice.cpp
	sound/oalsound.cpp
	sound/sndfile_decoder.cpp
	sound/music_pseudo_mididevice.cpp
	textures/animations.cpp
	textures/anim_switches.cpp
	textures/automaptexture.cpp
	textures/bitmap.cpp
	textures/buildtexture.cpp
	textures/canvastexture.cpp
	textures/ddstexture.cpp
	textures/flattexture.cpp
	textures/imgztexture.cpp
	textures/jpegtexture.cpp
	textures/multipatchtexture.cpp
	textures/patchtexture.cpp
	textures/pcxtexture.cpp
	textures/pngtexture.cpp
	textures/rawpagetexture.cpp
	textures/emptytexture.cpp
	textures/texture.cpp
	textures/texturemanager.cpp
	textures/tgatexture.cpp
	textures/warptexture.cpp
	thingdef/olddecorations.cpp
	thingdef/thingdef.cpp
	thingdef/thingdef_codeptr.cpp
	thingdef/thingdef_data.cpp
	thingdef/thingdef_exp.cpp
	thingdef/thingdef_expression.cpp
	thingdef/thingdef_function.cpp
	thingdef/thingdef_parse.cpp
	thingdef/thingdef_properties.cpp
	thingdef/thingdef_states.cpp
	timidity/common.cpp
	timidity/instrum.cpp
	timidity/instrum_dls.cpp
	timidity/instrum_font.cpp
	timidity/instrum_sf2.cpp
	timidity/mix.cpp
	timidity/playmidi.cpp
	timidity/resample.cpp
	timidity/timidity.cpp
	xlat/parse_xlat.cpp
	fragglescript/t_fspic.cpp
	fragglescript/t_func.cpp
	fragglescript/t_load.cpp
	fragglescript/t_oper.cpp
	fragglescript/t_parse.cpp
	fragglescript/t_prepro.cpp
	fragglescript/t_script.cpp
	fragglescript/t_spec.cpp
	fragglescript/t_variable.cpp
	fragglescript/t_cmd.cpp
	r_data/colormaps.cpp
	r_data/sprites.cpp
	r_data/voxels.cpp
	r_data/renderstyle.cpp
	r_data/r_interpolate.cpp
	r_data/r_translate.cpp
	zzautozend.cpp
)

set_source_files_properties( xlat/parse_xlat.cpp PROPERTIES OBJECT_DEPENDS "${CMAKE_CURRENT_BINARY_DIR}/xlat_parser.c" )
set_source_files_properties( sc_man.cpp PROPERTIES OBJECT_DEPENDS "${CMAKE_CURRENT_BINARY_DIR}/sc_man_scanner.h" )
set_source_files_properties( ${NOT_COMPILED_SOURCE_FILES} PROPERTIES HEADER_FILE_ONLY TRUE )

if(${CMAKE_SYSTEM_NAME} STREQUAL "SunOS")
	# [BL] Solaris requires these to be explicitly linked.
	set( ZDOOM_LIBS ${ZDOOM_LIBS} nsl socket)
endif(${CMAKE_SYSTEM_NAME} STREQUAL "SunOS")

target_link_libraries( zdoom ${ZDOOM_LIBS} gdtoa dumb lzma )
include_directories( .
	g_doom
	g_heretic
	g_hexen
	g_raven
	g_strife
	g_shared
	oplsynth
	sound
	textures
	thingdef
	timidity
	xlat
	../gdtoa
	../dumb/include
	${CMAKE_BINARY_DIR}/gdtoa
	${SYSTEM_SOURCES_DIR} )

add_dependencies( zdoom revision_check )

# Due to some quirks, we need to do this in this order
if( NOT ZDOOM_OUTPUT_OLDSTYLE OR NO_GENERATOR_EXPRESSIONS )
	# RUNTIME_OUTPUT_DIRECTORY does not exist in CMake 2.4.
	# Linux distributions are slow to adopt 2.6. :(
	set_target_properties( zdoom PROPERTIES RUNTIME_OUTPUT_DIRECTORY ${ZDOOM_OUTPUT_DIR} )
	set_target_properties( zdoom PROPERTIES OUTPUT_NAME ${ZDOOM_EXE_NAME} )
else( NOT ZDOOM_OUTPUT_OLDSTYLE OR NO_GENERATOR_EXPRESSIONS )
	set_target_properties( zdoom PROPERTIES
		RUNTIME_OUTPUT_NAME ${ZDOOM_EXE_NAME}
		RUNTIME_OUTPUT_DIRECTORY_RELEASE ${ZDOOM_OUTPUT_DIR}
		RUNTIME_OUTPUT_NAME_DEBUG ${ZDOOM_EXE_NAME}d
		RUNTIME_OUTPUT_DIRECTORY_DEBUG ${ZDOOM_OUTPUT_DIR}
		RUNTIME_OUTPUT_NAME_MINSIZEREL ${ZDOOM_EXE_NAME}msr
		RUNTIME_OUTPUT_DIRECTORY_MINSIZEREL ${ZDOOM_OUTPUT_DIR}
		RUNTIME_OUTPUT_NAME_RELWITHDEBINFO ${ZDOOM_EXE_NAME}rd
		RUNTIME_OUTPUT_DIRECTORY_RELWITHDEBINFO ${ZDOOM_OUTPUT_DIR}
	)
endif( NOT ZDOOM_OUTPUT_OLDSTYLE OR NO_GENERATOR_EXPRESSIONS )

if( MSVC )
	option( ZDOOM_GENERATE_MAPFILE "Generate .map file for debugging." OFF )
	if( ZDOOM_GENERATE_MAPFILE )
		set_target_properties(zdoom PROPERTIES LINK_FLAGS "/MANIFEST:NO /DELAYLOAD:\"fmodex${X64}.dll\" /DELAYLOAD:\"openal32.dll\" /DELAYLOAD:\"libmpg123-0.dll\" /DELAYLOAD:\"libsndfile-1.dll\" /MAP")
	else( ZDOOM_GENERATE_MAPFILE )
		set_target_properties(zdoom PROPERTIES LINK_FLAGS "/MANIFEST:NO /DELAYLOAD:\"fmodex${X64}.dll\" /DELAYLOAD:\"openal32.dll\" /DELAYLOAD:\"libmpg123-0.dll\" /DELAYLOAD:\"libsndfile-1.dll\"")
	endif( ZDOOM_GENERATE_MAPFILE )

	if( NO_GENERATOR_EXPRESSIONS )
		add_custom_command(TARGET zdoom POST_BUILD
			COMMAND "mt.exe" -manifest \"${CMAKE_CURRENT_SOURCE_DIR}\\win32\\zdoom.exe.manifest\" -outputresource:\"$(TargetDir)$(TargetFileName)\"\;\#1
			COMMENT "Adding manifest..."
		)
	else( NO_GENERATOR_EXPRESSIONS )
		add_custom_command(TARGET zdoom POST_BUILD
			COMMAND "mt.exe" -manifest \"${CMAKE_CURRENT_SOURCE_DIR}\\win32\\zdoom.exe.manifest\" -outputresource:\"$<TARGET_FILE:zdoom>\"\;\#1
			COMMENT "Adding manifest..."
		)
	endif( NO_GENERATOR_EXPRESSIONS )

	create_default_target_launcher( zdoom WORKING_DIRECTORY ${ZDOOM_OUTPUT_DIR} )
endif( MSVC )

if( NOT WIN32 )
	FILE( WRITE ${CMAKE_CURRENT_BINARY_DIR}/link-make "if [ ! -e ${ZDOOM_OUTPUT_DIR}/${ZDOOM_EXE_NAME} ]; then ln -sf ${CMAKE_CURRENT_BINARY_DIR}/${ZDOOM_EXE_NAME} ${ZDOOM_OUTPUT_DIR}/${ZDOOM_EXE_NAME}; fi" )
	add_custom_command( TARGET zdoom POST_BUILD
		COMMAND chmod +x ${CMAKE_CURRENT_BINARY_DIR}/link-make
		COMMAND /bin/sh -c ${CMAKE_CURRENT_BINARY_DIR}/link-make )
endif( NOT WIN32 )
if( CMAKE_COMPILER_IS_GNUCXX )
	# GCC misoptimizes this file
	set_source_files_properties( oplsynth/fmopl.cpp PROPERTIES COMPILE_FLAGS "-fno-tree-dominator-opts -fno-tree-fre" )
endif( CMAKE_COMPILER_IS_GNUCXX )
if( ZD_CMAKE_COMPILER_IS_GNUCXX_COMPATIBLE )
	# Need to enable intrinsics for this file.
	if( SSE_MATTERS )
		set_source_files_properties( x86.cpp PROPERTIES COMPILE_FLAGS "-msse2 -mmmx" )
	endif( SSE_MATTERS )
endif( ZD_CMAKE_COMPILER_IS_GNUCXX_COMPATIBLE )

if( APPLE )
	set_target_properties(zdoom PROPERTIES
		LINK_FLAGS "-framework Carbon -framework Cocoa -framework IOKit -framework OpenGL"
		MACOSX_BUNDLE_INFO_PLIST "${CMAKE_CURRENT_SOURCE_DIR}/posix/osx/zdoom-info.plist" )

	if( NOT NO_FMOD )
		# Fix fmod link so that it can be found in the app bundle.
		find_program( OTOOL otool HINTS "/usr/bin" "${OSX_DEVELOPER_ROOT}/usr/bin" )
		find_program( INSTALL_NAME_TOOL install_name_tool HINTS "/usr/bin" "${OSX_DEVELOPER_ROOT}/usr/bin" )
		execute_process( COMMAND "${OTOOL}" -L "${FMOD_LIBRARY}"
			COMMAND grep "libfmodex.dylib (compat"
			COMMAND head -n1
			COMMAND awk "{print $1}"
			OUTPUT_VARIABLE FMOD_LINK
			OUTPUT_STRIP_TRAILING_WHITESPACE )
		add_custom_command( TARGET zdoom POST_BUILD
			COMMAND "${INSTALL_NAME_TOOL}" -change "${FMOD_LINK}" @executable_path/../Frameworks/libfmodex.dylib "$<TARGET_FILE:zdoom>"
			COMMENT "Relinking FMOD Ex" )
	endif( NOT NO_FMOD )
endif( APPLE )

source_group("Assembly Files\\ia32" REGULAR_EXPRESSION "^${CMAKE_CURRENT_SOURCE_DIR}/asm_ia32/.+")
source_group("Assembly Files\\x86_64" REGULAR_EXPRESSION "^${CMAKE_CURRENT_SOURCE_DIR}/asm_x86_64/.+")
source_group("Audio Files" REGULAR_EXPRESSION "^${CMAKE_CURRENT_SOURCE_DIR}/sound/.+")
source_group("Audio Files\\OPL Synth" REGULAR_EXPRESSION "^${CMAKE_CURRENT_SOURCE_DIR}/oplsynth/.+")
source_group("Audio Files\\OPL Synth\\DOSBox" FILES oplsynth/dosbox/opl.cpp oplsynth/dosbox/opl.h)
source_group("Audio Files\\Timidity\\Headers" REGULAR_EXPRESSION "^${CMAKE_CURRENT_SOURCE_DIR}/timidity/.+\\.h$")
source_group("Audio Files\\Timidity\\Source" REGULAR_EXPRESSION "^${CMAKE_CURRENT_SOURCE_DIR}/timidity/.+\\.cpp$")
source_group("Decorate++" REGULAR_EXPRESSION "^${CMAKE_CURRENT_SOURCE_DIR}/thingdef/.+")
source_group("FraggleScript" REGULAR_EXPRESSION "^${CMAKE_CURRENT_SOURCE_DIR}/fragglescript/.+")
source_group("Games\\Doom Game" REGULAR_EXPRESSION "^${CMAKE_CURRENT_SOURCE_DIR}/g_doom/.+")
source_group("Games\\Heretic Game" REGULAR_EXPRESSION "^${CMAKE_CURRENT_SOURCE_DIR}/g_heretic/.+")
source_group("Games\\Hexen Game" REGULAR_EXPRESSION "^${CMAKE_CURRENT_SOURCE_DIR}/g_hexen/.+")
source_group("Games\\Raven Shared" REGULAR_EXPRESSION "^${CMAKE_CURRENT_SOURCE_DIR}/g_raven/.+")
source_group("Games\\Strife Game" REGULAR_EXPRESSION "^${CMAKE_CURRENT_SOURCE_DIR}/g_strife/.+")
source_group("Intermission" REGULAR_EXPRESSION "^${CMAKE_CURRENT_SOURCE_DIR}/intermission/.+")
source_group("Menu" REGULAR_EXPRESSION "^${CMAKE_CURRENT_SOURCE_DIR}/menu/.+")
source_group("OpenGL Renderer" REGULAR_EXPRESSION "^${CMAKE_CURRENT_SOURCE_DIR}/gl/.+")
source_group("OpenGL Renderer\\Data" REGULAR_EXPRESSION "^${CMAKE_CURRENT_SOURCE_DIR}/gl/data/.+")
source_group("OpenGL Renderer\\Dynamic Lights" REGULAR_EXPRESSION "^${CMAKE_CURRENT_SOURCE_DIR}/gl/dynlights/.+")
source_group("OpenGL Renderer\\HQ Resize" REGULAR_EXPRESSION "^${CMAKE_CURRENT_SOURCE_DIR}/gl/hqnx/.+")
source_group("OpenGL Renderer\\Models" REGULAR_EXPRESSION "^${CMAKE_CURRENT_SOURCE_DIR}/gl/models/.+")
source_group("OpenGL Renderer\\Renderer" REGULAR_EXPRESSION "^${CMAKE_CURRENT_SOURCE_DIR}/gl/renderer/.+")
source_group("OpenGL Renderer\\Scene" REGULAR_EXPRESSION "^${CMAKE_CURRENT_SOURCE_DIR}/gl/scene/.+")
source_group("OpenGL Renderer\\Shaders" REGULAR_EXPRESSION "^${CMAKE_CURRENT_SOURCE_DIR}/gl/shaders/.+")
source_group("OpenGL Renderer\\System" REGULAR_EXPRESSION "^${CMAKE_CURRENT_SOURCE_DIR}/gl/system/.+")
source_group("OpenGL Renderer\\Textures" REGULAR_EXPRESSION "^${CMAKE_CURRENT_SOURCE_DIR}/gl/textures/.+")
source_group("OpenGL Renderer\\Utilities" REGULAR_EXPRESSION "^${CMAKE_CURRENT_SOURCE_DIR}/gl/utility/.+")
source_group("Render Core\\Render Headers" REGULAR_EXPRESSION "^${CMAKE_CURRENT_SOURCE_DIR}/r_.+\\.h$")
source_group("Render Core\\Render Sources" REGULAR_EXPRESSION "^${CMAKE_CURRENT_SOURCE_DIR}/r_.+\\.cpp$")
source_group("Render Data\\Resource Headers" REGULAR_EXPRESSION "^${CMAKE_CURRENT_SOURCE_DIR}/r_data/.+\\.h$")
source_group("Render Data\\Resource Sources" REGULAR_EXPRESSION "^${CMAKE_CURRENT_SOURCE_DIR}/r_data/.+\\.cpp$")
source_group("Render Data\\Textures" REGULAR_EXPRESSION "^${CMAKE_CURRENT_SOURCE_DIR}/textures/.+")
source_group("Render Interface" FILES r_defs.h r_renderer.h r_sky.cpp r_sky.h r_state.h r_utility.cpp r_utility.h)
source_group("Resource Files" REGULAR_EXPRESSION "^${CMAKE_CURRENT_SOURCE_DIR}/resourcefiles/.+")
source_group("POSIX Files" REGULAR_EXPRESSION "^${CMAKE_CURRENT_SOURCE_DIR}/posix/.+")
source_group("Cocoa Files" REGULAR_EXPRESSION "^${CMAKE_CURRENT_SOURCE_DIR}/posix/cocoa/.+")
source_group("OS X Files" REGULAR_EXPRESSION "^${CMAKE_CURRENT_SOURCE_DIR}/posix/osx/.+")
source_group("SDL Files" REGULAR_EXPRESSION "^${CMAKE_CURRENT_SOURCE_DIR}/posix/sdl/.+")
source_group("SFMT" REGULAR_EXPRESSION "^${CMAKE_CURRENT_SOURCE_DIR}/sfmt/.+")
source_group("Shared Game" REGULAR_EXPRESSION "^${CMAKE_CURRENT_SOURCE_DIR}/g_shared/.+")
source_group("Versioning" FILES version.h win32/zdoom.rc)
source_group("Win32 Files" REGULAR_EXPRESSION "^${CMAKE_CURRENT_SOURCE_DIR}/win32/.+")
source_group("Xlat" REGULAR_EXPRESSION "^${CMAKE_CURRENT_SOURCE_DIR}/xlat/.+" FILES ${CMAKE_CURRENT_BINARY_DIR}/xlat_parser.c ${CMAKE_CURRENT_BINARY_DIR}/xlat_parser.h)
source_group("Source Files" FILES ${CMAKE_CURRENT_BINARY_DIR}/sc_man_scanner.h sc_man_scanner.re)<|MERGE_RESOLUTION|>--- conflicted
+++ resolved
@@ -213,7 +213,6 @@
 	endif( FPU_CONTROL_DIR )
 endif( WIN32 )
 
-<<<<<<< HEAD
 if( X64 )
 	set( NO_ASM ON )
 endif( X64 )
@@ -259,59 +258,6 @@
 
 
 # Decide on the name of the FMOD library we want to use.
-
-if( NOT FMOD_LIB_NAME AND MSVC )
-	set( FMOD_LIB_NAME fmodex${X64}_vc )
-endif( NOT FMOD_LIB_NAME AND MSVC )
-
-if( NOT FMOD_LIB_NAME AND BORLAND )
-	set( FMOD_LIB_NAME fmodex${X64}_bc )
-endif( NOT FMOD_LIB_NAME AND BORLAND )
-
-if( NOT FMOD_LIB_NAME )
-	set( FMOD_LIB_NAME fmodex${X64} )
-endif( NOT FMOD_LIB_NAME )
-
-
-# Search for FMOD include files
-
-if( NOT WIN32 )
-	find_path( FMOD_INCLUDE_DIR fmod.hpp
-		PATHS ${FMOD_LOCAL_INC_DIRS} )
-endif( NOT WIN32 )
-
-if( NOT FMOD_INCLUDE_DIR )
-	find_path( FMOD_INCLUDE_DIR fmod.hpp
-		PATHS ${FMOD_SEARCH_PATHS}
-		${FMOD_INC_PATH_SUFFIXES} )
-endif( NOT FMOD_INCLUDE_DIR )
-
-if( FMOD_INCLUDE_DIR )
-	message( STATUS "FMOD include files found at ${FMOD_INCLUDE_DIR}" )
-else( FMOD_INCLUDE_DIR )
-	message( SEND_ERROR "Could not find FMOD include files" )
-endif( FMOD_INCLUDE_DIR )
-
-
-# Search for FMOD library
-
-if( WIN32 OR APPLE )
-	find_library( FMOD_LIBRARY ${FMOD_LIB_NAME}
-		PATHS ${FMOD_SEARCH_PATHS}
-		${FMOD_LIB_PATH_SUFFIXES} )
-else( WIN32 OR APPLE )
-	find_library( FMOD_LIBRARY
-		NAMES ${FMOD_VERSIONS}
-		PATHS ${FMOD_LOCAL_LIB_DIRS} )
-endif( WIN32 OR APPLE )
-
-if( FMOD_LIBRARY )
-	message( STATUS "FMOD library found at ${FMOD_LIBRARY}" )
-else( FMOD_LIBRARY )
-	message( SEND_ERROR "Could not find FMOD library" )
-endif( FMOD_LIBRARY )
-=======
->>>>>>> 90d1e85a
 
 if( NOT NO_OPENAL )
     find_package( OpenAL )
@@ -327,18 +273,18 @@
 if( NOT NO_FMOD )
 	# Search for FMOD include files
 	if( NOT WIN32 )
-		find_path( FMOD_INCLUDE_DIR fmod.hpp
-			PATHS ${FMOD_LOCAL_INC_DIRS} )
+	find_path( FMOD_INCLUDE_DIR fmod.hpp
+		PATHS ${FMOD_LOCAL_INC_DIRS} )
 	endif( NOT WIN32 )
 
 	if( NOT FMOD_INCLUDE_DIR )
-		find_path( FMOD_INCLUDE_DIR fmod.hpp
-			PATHS ${FMOD_SEARCH_PATHS}
-			${FMOD_INC_PATH_SUFFIXES} )
+	find_path( FMOD_INCLUDE_DIR fmod.hpp
+		PATHS ${FMOD_SEARCH_PATHS}
+		${FMOD_INC_PATH_SUFFIXES} )
 	endif( NOT FMOD_INCLUDE_DIR )
 
 	if( FMOD_INCLUDE_DIR )
-		message( STATUS "FMOD include files found at ${FMOD_INCLUDE_DIR}" )
+	message( STATUS "FMOD include files found at ${FMOD_INCLUDE_DIR}" )
 		include_directories( "${FMOD_INCLUDE_DIR}" )
 	else( FMOD_INCLUDE_DIR )
 		message( STATUS "Could not find FMOD include files" )
@@ -362,17 +308,17 @@
 
 	# Search for FMOD library
 	if( WIN32 OR APPLE )
-		find_library( FMOD_LIBRARY ${FMOD_LIB_NAME}
-			PATHS ${FMOD_SEARCH_PATHS}
-			${FMOD_LIB_PATH_SUFFIXES} )
+	find_library( FMOD_LIBRARY ${FMOD_LIB_NAME}
+		PATHS ${FMOD_SEARCH_PATHS}
+		${FMOD_LIB_PATH_SUFFIXES} )
 	else( WIN32 OR APPLE )
-		find_library( FMOD_LIBRARY
-			NAMES ${FMOD_VERSIONS}
-			PATHS ${FMOD_LOCAL_LIB_DIRS} )
+	find_library( FMOD_LIBRARY
+		NAMES ${FMOD_VERSIONS}
+		PATHS ${FMOD_LOCAL_LIB_DIRS} )
 	endif( WIN32 OR APPLE )
 
 	if( FMOD_LIBRARY )
-		message( STATUS "FMOD library found at ${FMOD_LIBRARY}" )
+	message( STATUS "FMOD library found at ${FMOD_LIBRARY}" )
 		set( ZDOOM_LIBS ${ZDOOM_LIBS} "${FMOD_LIBRARY}" )
 	else( FMOD_LIBRARY )
 		message( STATUS "Could not find FMOD library" )
@@ -1373,10 +1319,10 @@
 	endif( ZDOOM_GENERATE_MAPFILE )
 
 	if( NO_GENERATOR_EXPRESSIONS )
-		add_custom_command(TARGET zdoom POST_BUILD
-			COMMAND "mt.exe" -manifest \"${CMAKE_CURRENT_SOURCE_DIR}\\win32\\zdoom.exe.manifest\" -outputresource:\"$(TargetDir)$(TargetFileName)\"\;\#1
-			COMMENT "Adding manifest..."
-		)
+	add_custom_command(TARGET zdoom POST_BUILD
+		COMMAND "mt.exe" -manifest \"${CMAKE_CURRENT_SOURCE_DIR}\\win32\\zdoom.exe.manifest\" -outputresource:\"$(TargetDir)$(TargetFileName)\"\;\#1
+		COMMENT "Adding manifest..."
+	)
 	else( NO_GENERATOR_EXPRESSIONS )
 		add_custom_command(TARGET zdoom POST_BUILD
 			COMMAND "mt.exe" -manifest \"${CMAKE_CURRENT_SOURCE_DIR}\\win32\\zdoom.exe.manifest\" -outputresource:\"$<TARGET_FILE:zdoom>\"\;\#1
@@ -1410,18 +1356,18 @@
 		MACOSX_BUNDLE_INFO_PLIST "${CMAKE_CURRENT_SOURCE_DIR}/posix/osx/zdoom-info.plist" )
 
 	if( NOT NO_FMOD )
-		# Fix fmod link so that it can be found in the app bundle.
-		find_program( OTOOL otool HINTS "/usr/bin" "${OSX_DEVELOPER_ROOT}/usr/bin" )
-		find_program( INSTALL_NAME_TOOL install_name_tool HINTS "/usr/bin" "${OSX_DEVELOPER_ROOT}/usr/bin" )
-		execute_process( COMMAND "${OTOOL}" -L "${FMOD_LIBRARY}"
-			COMMAND grep "libfmodex.dylib (compat"
-			COMMAND head -n1
-			COMMAND awk "{print $1}"
-			OUTPUT_VARIABLE FMOD_LINK
-			OUTPUT_STRIP_TRAILING_WHITESPACE )
-		add_custom_command( TARGET zdoom POST_BUILD
-			COMMAND "${INSTALL_NAME_TOOL}" -change "${FMOD_LINK}" @executable_path/../Frameworks/libfmodex.dylib "$<TARGET_FILE:zdoom>"
-			COMMENT "Relinking FMOD Ex" )
+	# Fix fmod link so that it can be found in the app bundle.
+	find_program( OTOOL otool HINTS "/usr/bin" "${OSX_DEVELOPER_ROOT}/usr/bin" )
+	find_program( INSTALL_NAME_TOOL install_name_tool HINTS "/usr/bin" "${OSX_DEVELOPER_ROOT}/usr/bin" )
+	execute_process( COMMAND "${OTOOL}" -L "${FMOD_LIBRARY}"
+		COMMAND grep "libfmodex.dylib (compat"
+		COMMAND head -n1
+		COMMAND awk "{print $1}"
+		OUTPUT_VARIABLE FMOD_LINK
+		OUTPUT_STRIP_TRAILING_WHITESPACE )
+	add_custom_command( TARGET zdoom POST_BUILD
+		COMMAND "${INSTALL_NAME_TOOL}" -change "${FMOD_LINK}" @executable_path/../Frameworks/libfmodex.dylib "$<TARGET_FILE:zdoom>"
+		COMMENT "Relinking FMOD Ex" )
 	endif( NOT NO_FMOD )
 endif( APPLE )
 
