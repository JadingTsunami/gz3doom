--- conflicted
+++ resolved
@@ -1256,12 +1256,6 @@
 		__pos.y = npos.y;
 		__pos.z = npos.z;
 	}
-<<<<<<< HEAD
-	void SetMovement(fixed_t x, fixed_t y, fixed_t z)
-	{
-		// not yet implemented
-	}
-
 
 	// begin of GZDoom specific additions
 	TArray<TObjPtr<AActor> >		dynamiclights;
@@ -1270,8 +1264,6 @@
 	// end of GZDoom specific additions
 
 	size_t PropagateMark();
-=======
->>>>>>> 208ad14b
 };
 
 class FActorIterator
