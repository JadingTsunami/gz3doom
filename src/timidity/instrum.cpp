/*

	TiMidity -- Experimental MIDI to WAVE converter
	Copyright (C) 1995 Tuukka Toivonen <toivonen@clinet.fi>

	This library is free software; you can redistribute it and/or
	modify it under the terms of the GNU Lesser General Public
	License as published by the Free Software Foundation; either
	version 2.1 of the License, or (at your option) any later version.

	This library is distributed in the hope that it will be useful,
	but WITHOUT ANY WARRANTY; without even the implied warranty of
	MERCHANTABILITY or FITNESS FOR A PARTICULAR PURPOSE.  See the GNU
	Lesser General Public License for more details.

	You should have received a copy of the GNU Lesser General Public
	License along with this library; if not, write to the Free Software
	Foundation, Inc., 59 Temple Place, Suite 330, Boston, MA  02111-1307  USA

	instrum.c 

	Code to load and unload GUS-compatible instrument patches.

*/

#include <stdio.h>
#include <string.h>
#include <stdlib.h>
#include <math.h>

#include "timidity.h"
#include "m_swap.h"
#include "files.h"
#include "templates.h"
#include "gf1patch.h"

namespace Timidity
{

extern Instrument *load_instrument_dls(Renderer *song, int drum, int bank, int instrument);

Instrument::Instrument()
: samples(0), sample(NULL)
{
}

Instrument::~Instrument()
{
	Sample *sp;
	int i;

	for (i = samples, sp = &(sample[0]); i != 0; i--, sp++)
	{
		if (sp->type == INST_GUS && sp->data != NULL)
		{
			free(sp->data);
		}
	}
	free(sample);
}

ToneBank::ToneBank()
{
	tone = new ToneBankElement[128];;
	for (int i = 0; i < MAXPROG; ++i)
	{
		instrument[i] = 0;
	}
}

ToneBank::~ToneBank()
{
	delete[] tone;
	for (int i = 0; i < MAXPROG; i++)
	{
		if (instrument[i] != NULL && instrument[i] != MAGIC_LOAD_INSTRUMENT)
		{
			delete instrument[i];
			instrument[i] = NULL;
		}
	}
}

int convert_tremolo_sweep(Renderer *song, BYTE sweep)
{
	if (sweep == 0)
		return 0;

	return
		int(((song->control_ratio * SWEEP_TUNING) << SWEEP_SHIFT) / (song->rate * sweep));
}

int convert_vibrato_sweep(Renderer *song, BYTE sweep, int vib_control_ratio)
{
	if (sweep == 0)
		return 0;

	return
		(int) (FSCALE((double) (vib_control_ratio) * SWEEP_TUNING, SWEEP_SHIFT) / (song->rate * sweep));

	/* this was overflowing with seashore.pat

	((vib_control_ratio * SWEEP_TUNING) << SWEEP_SHIFT) / (song->rate * sweep);
	*/
}

int convert_tremolo_rate(Renderer *song, BYTE rate)
{
	return
		int(((song->control_ratio * rate) << RATE_SHIFT) / (TREMOLO_RATE_TUNING * song->rate));
}

int convert_vibrato_rate(Renderer *song, BYTE rate)
{
	/* Return a suitable vibrato_control_ratio value */
	return
		int((VIBRATO_RATE_TUNING * song->rate) / (rate * 2 * VIBRATO_SAMPLE_INCREMENTS));
}

static void reverse_data(sample_t *sp, int ls, int le)
{
	sample_t s, *ep = sp + le;
	sp += ls;
	le -= ls;
	le /= 2;
	while (le--)
	{
		    s = *sp;
		*sp++ = *ep;
		*ep-- = s;
	}
}

/* 
	If panning or note_to_use != -1, it will be used for all samples,
	instead of the sample-specific values in the instrument file. 

	For note_to_use, any value <0 or >127 will be forced to 0.

	For other parameters, 1 means yes, 0 means no, other values are
	undefined.

	TODO: do reverse loops right */
static Instrument *load_instrument(Renderer *song, const char *name, int percussion,
					int panning, int amp, int note_to_use,
					int strip_loop, int strip_envelope,
					int strip_tail)
{
	Instrument *ip;
	Sample *sp;
	FileReader *fp;
	GF1PatchHeader header;
	GF1InstrumentData idata;
	GF1LayerData layer_data;
	GF1PatchData patch_data;
	int i, j;
	bool noluck = false;

	if (!name) return 0;

	/* Open patch file */
	if ((fp = open_filereader(name, openmode, NULL)) == NULL)
	{
		/* Try with various extensions */
		FString tmp = name;
		tmp += ".pat";
		if ((fp = open_filereader(tmp, openmode, NULL)) == NULL)
		{
#ifdef __unix__			// Windows isn't case-sensitive.
			tmp.ToUpper();
			if ((fp = open_filereader(tmp, openmode, NULL)) == NULL)
#endif
			{
				noluck = true;
			}
		}
	}

	if (noluck)
	{
		cmsg(CMSG_ERROR, VERB_NORMAL, "Instrument `%s' can't be found.\n", name);
		return 0;
	}

	cmsg(CMSG_INFO, VERB_NOISY, "Loading instrument %s\n", name);

	/* Read some headers and do cursory sanity checks. */

	if (sizeof(header) != fp->Read(&header, sizeof(header)))
	{
failread:
		cmsg(CMSG_ERROR, VERB_NORMAL, "%s: Error reading instrument.\n", name);
		delete fp;
		return 0;
	}
	if (strncmp(header.Header, GF1_HEADER_TEXT, HEADER_SIZE - 4) != 0)
	{
		cmsg(CMSG_ERROR, VERB_NORMAL, "%s: Not an instrument.\n", name);
		delete fp;
		return 0;
	}
	if (strcmp(header.Header + 8, "110") < 0)
	{
		cmsg(CMSG_ERROR, VERB_NORMAL, "%s: Is an old and unsupported patch version.\n", name);
		delete fp;
		return 0;
	}
	if (sizeof(idata) != fp->Read(&idata, sizeof(idata)))
	{
		goto failread;
	}

	header.WaveForms = LittleShort(header.WaveForms);
	header.MasterVolume = LittleShort(header.MasterVolume);
	header.DataSize = LittleLong(header.DataSize);
	idata.Instrument = LittleShort(idata.Instrument);

	if (header.Instruments != 1 && header.Instruments != 0) /* instruments. To some patch makers, 0 means 1 */
	{
		cmsg(CMSG_ERROR, VERB_NORMAL, "Can't handle patches with %d instruments.\n", header.Instruments);
		delete fp;
		return 0;
	}

	if (idata.Layers != 1 && idata.Layers != 0) /* layers. What's a layer? */
	{
		cmsg(CMSG_ERROR, VERB_NORMAL, "Can't handle instruments with %d layers.\n", idata.Layers);
		delete fp;
		return 0;
	}

	if (sizeof(layer_data) != fp->Read(&layer_data, sizeof(layer_data)))
	{
		goto failread;
	}

	if (layer_data.Samples == 0)
	{
		cmsg(CMSG_ERROR, VERB_NORMAL, "Instrument has 0 samples.\n");
		delete fp;
		return 0;
	}

	ip = new Instrument;
	ip->samples = layer_data.Samples;
	ip->sample = (Sample *)safe_malloc(sizeof(Sample) * layer_data.Samples);
	memset(ip->sample, 0, sizeof(Sample) * layer_data.Samples);
	for (i = 0; i < layer_data.Samples; ++i)
	{
		if (sizeof(patch_data) != fp->Read(&patch_data, sizeof(patch_data)))
		{
fail:
			cmsg(CMSG_ERROR, VERB_NORMAL, "Error reading sample %d.\n", i);
			delete ip;
			delete fp;
			return 0;
		}

		sp = &(ip->sample[i]);

		sp->data_length = LittleLong(patch_data.WaveSize);
		sp->loop_start = LittleLong(patch_data.StartLoop);
		sp->loop_end = LittleLong(patch_data.EndLoop);
		sp->sample_rate = LittleShort(patch_data.SampleRate);
		sp->low_freq = float(LittleLong(patch_data.LowFrequency));
		sp->high_freq = float(LittleLong(patch_data.HighFrequency)) + 0.9999f;
		sp->root_freq = float(LittleLong(patch_data.RootFrequency));
		sp->high_vel = 127;
		sp->velocity = -1;
		sp->type = INST_GUS;

		// Expand to SF2 range.
		if (panning == -1)
		{
			sp->panning = (patch_data.Balance & 0x0F) * 1000 / 15 - 500;
		}
		else
		{
			sp->panning = (panning & 0x7f) * 1000 / 127 - 500;
		}
		song->compute_pan((sp->panning + 500) / 1000.0, INST_GUS, sp->left_offset, sp->right_offset);

		/* tremolo */
		if (patch_data.TremoloRate == 0 || patch_data.TremoloDepth == 0)
		{
			sp->tremolo_sweep_increment = 0;
			sp->tremolo_phase_increment = 0;
			sp->tremolo_depth = 0;
			cmsg(CMSG_INFO, VERB_DEBUG, " * no tremolo\n");
		}
		else
		{
			sp->tremolo_sweep_increment = convert_tremolo_sweep(song, patch_data.TremoloSweep);
			sp->tremolo_phase_increment = convert_tremolo_rate(song, patch_data.TremoloRate);
			sp->tremolo_depth = patch_data.TremoloDepth;
			cmsg(CMSG_INFO, VERB_DEBUG, " * tremolo: sweep %d, phase %d, depth %d\n",
				sp->tremolo_sweep_increment, sp->tremolo_phase_increment, sp->tremolo_depth);
		}

		/* vibrato */
		if (patch_data.VibratoRate == 0 || patch_data.VibratoDepth == 0)
		{
			sp->vibrato_sweep_increment = 0;
			sp->vibrato_control_ratio = 0;
			sp->vibrato_depth = 0;
			cmsg(CMSG_INFO, VERB_DEBUG, " * no vibrato\n");
		}
		else
		{
			sp->vibrato_control_ratio = convert_vibrato_rate(song, patch_data.VibratoRate);
			sp->vibrato_sweep_increment = convert_vibrato_sweep(song, patch_data.VibratoSweep, sp->vibrato_control_ratio);
			sp->vibrato_depth = patch_data.VibratoDepth;
			cmsg(CMSG_INFO, VERB_DEBUG, " * vibrato: sweep %d, ctl %d, depth %d\n",
				sp->vibrato_sweep_increment, sp->vibrato_control_ratio, sp->vibrato_depth);
		}

		sp->modes = patch_data.Modes;

		/* Mark this as a fixed-pitch instrument if such a deed is desired. */
		if (note_to_use != -1)
		{
			sp->scale_note = note_to_use;
			sp->scale_factor = 0;
		}
		else
		{
			sp->scale_note = LittleShort(patch_data.ScaleFrequency);
			sp->scale_factor = LittleShort(patch_data.ScaleFactor);
			if (sp->scale_factor <= 2)
			{
				sp->scale_factor *= 1024;
			}
			else if (sp->scale_factor > 2048)
			{
				sp->scale_factor = 1024;
			}
			if (sp->scale_factor != 1024)
			{
				cmsg(CMSG_INFO, VERB_DEBUG, " * Scale: note %d, factor %d\n",
					sp->scale_note, sp->scale_factor);
			}
		}

#if 0
		/* seashore.pat in the Midia patch set has no Sustain. I don't
		   understand why, and fixing it by adding the Sustain flag to
		   all looped patches probably breaks something else. We do it
		   anyway. */

		if (sp->modes & PATCH_LOOPEN) 
		{
			sp->modes |= PATCH_SUSTAIN;
		}
#endif
		/* [RH] Alas, eawpats has percussion instruments with bad envelopes. :(
		 * (See cymchina.pat for one example of this sadness.)
		 * Do this logic for instruments without a description, only. Hopefully that
		 * catches all the patches that need it without including any extra.
		 */
		for (j = 0; j < DESC_SIZE; ++j)
		{
			if (header.Description[j] != 0)
				break;
		}
		/* Strip any loops and envelopes we're permitted to */
		/* [RH] (But PATCH_BACKWARD isn't a loop flag at all!) */
		if ((strip_loop == 1) && 
			(sp->modes & (PATCH_SUSTAIN | PATCH_LOOPEN | PATCH_BIDIR | PATCH_BACKWARD)))
		{
			cmsg(CMSG_INFO, VERB_DEBUG, " - Removing loop and/or sustain\n");
			if (j == DESC_SIZE)
			{
				sp->modes &= ~(PATCH_SUSTAIN | PATCH_LOOPEN | PATCH_BIDIR | PATCH_BACKWARD);
			}
			sp->modes |= PATCH_T_NO_LOOP;
		}

		if (strip_envelope == 1)
		{
			cmsg(CMSG_INFO, VERB_DEBUG, " - Removing envelope\n");
			/* [RH] The envelope isn't really removed, but this is the way the standard
			 * Gravis patches get that effect: All rates at maximum, and all offsets at
			 * a constant level.
			 */
			if (j == DESC_SIZE)
			{
				int k;
				for (k = 1; k < ENVELOPES; ++k)
				{ /* Find highest offset. */
					if (patch_data.EnvelopeOffset[k] > patch_data.EnvelopeOffset[0])
					{
						patch_data.EnvelopeOffset[0] = patch_data.EnvelopeOffset[k];
					}
				}
				for (k = 0; k < ENVELOPES; ++k)
				{
					patch_data.EnvelopeRate[k] = 63;
					patch_data.EnvelopeOffset[k] = patch_data.EnvelopeOffset[0];
				}
			}
			sp->modes |= PATCH_T_NO_ENVELOPE;
		}
		else if (strip_envelope != 0)
		{
			/* Have to make a guess. */
			if (!(sp->modes & (PATCH_LOOPEN | PATCH_BIDIR | PATCH_BACKWARD)))
			{
				/* No loop? Then what's there to sustain? No envelope needed either... */
				sp->modes |= PATCH_T_NO_ENVELOPE;
				cmsg(CMSG_INFO, VERB_DEBUG, " - No loop, removing sustain and envelope\n");
			}
			else if (memcmp(patch_data.EnvelopeRate, "??????", 6) == 0 || patch_data.EnvelopeOffset[GF1_RELEASEC] >= 100) 
			{
				/* Envelope rates all maxed out? Envelope end at a high "offset"?
				   That's a weird envelope. Take it out. */
				sp->modes |= PATCH_T_NO_ENVELOPE;
				cmsg(CMSG_INFO, VERB_DEBUG, " - Weirdness, removing envelope\n");
			}
			else if (!(sp->modes & PATCH_SUSTAIN))
			{
				/* No sustain? Then no envelope.  I don't know if this is
				   justified, but patches without sustain usually don't need the
				   envelope either... at least the Gravis ones. They're mostly
				   drums.  I think. */
				sp->modes |= PATCH_T_NO_ENVELOPE;
				cmsg(CMSG_INFO, VERB_DEBUG, " - No sustain, removing envelope\n");
			}
		}
		if (!(sp->modes & PATCH_NO_SRELEASE))
		{ // TiMidity thinks that this is an envelope enable flag.
			sp->modes |= PATCH_T_NO_ENVELOPE;
		}

		for (j = 0; j < 6; j++)
		{
			sp->envelope.gf1.rate[j] = patch_data.EnvelopeRate[j];
			/* [RH] GF1NEW clamps the offsets to the range [5,251], so we do too. */
			sp->envelope.gf1.offset[j] = clamp<BYTE>(patch_data.EnvelopeOffset[j], 5, 251);
		}

		/* Then read the sample data */
		if (((sp->modes & PATCH_16) && sp->data_length/2 > MAX_SAMPLE_SIZE) ||
			(!(sp->modes & PATCH_16) && sp->data_length > MAX_SAMPLE_SIZE))
		{
			goto fail;
		}
		sp->data = (sample_t *)safe_malloc(sp->data_length);

		if (sp->data_length != fp->Read(sp->data, sp->data_length))
			goto fail;

		convert_sample_data(sp, sp->data);

		/* Reverse reverse loops and pass them off as normal loops */
		if (sp->modes & PATCH_BACKWARD)
		{
			int t;
			/* The GUS apparently plays reverse loops by reversing the
			   whole sample. We do the same because the GUS does not SUCK. */

			cmsg(CMSG_WARNING, VERB_NORMAL, "Reverse loop in %s\n", name);
			reverse_data((sample_t *)sp->data, 0, sp->data_length);
			sp->data[sp->data_length] = sp->data[sp->data_length - 1];

			t = sp->loop_start;
			sp->loop_start = sp->data_length - sp->loop_end;
			sp->loop_end = sp->data_length - t;

			sp->modes &= ~PATCH_BACKWARD;
			sp->modes |= PATCH_LOOPEN; /* just in case */
		}

		if (amp != -1)
		{
			sp->volume = (amp) / 100.f;
		}
		else
		{
			/* Try to determine a volume scaling factor for the sample.
			   This is a very crude adjustment, but things sound more
			   balanced with it. Still, this should be a runtime option.
			   (This is ignored unless midi_timiditylike is turned on.) */
			int i;
			sample_t maxamp = 0, a;
			sample_t *tmp;
			for (i = sp->data_length, tmp = sp->data; i; --i)
			{
<<<<<<< HEAD
				a = (sample_t)fabs((*tmp++));
=======
				a = fabsf(*tmp++);
>>>>>>> c39acf82
				if (a > maxamp)
					maxamp = a;
			}
			sp->volume = 1 / maxamp;
			cmsg(CMSG_INFO, VERB_DEBUG, " * volume comp: %f\n", sp->volume);
		}

		/* Then fractional samples */
		sp->data_length <<= FRACTION_BITS;
		sp->loop_start <<= FRACTION_BITS;
		sp->loop_end <<= FRACTION_BITS;

		/* Adjust for fractional loop points. */
		sp->loop_start |= (patch_data.Fractions & 0x0F) << (FRACTION_BITS-4);
		sp->loop_end   |= (patch_data.Fractions & 0xF0) << (FRACTION_BITS-4-4);

		/* If this instrument will always be played on the same note,
		   and it's not looped, we can resample it now. */
		if (sp->scale_factor == 0 && !(sp->modes & PATCH_LOOPEN))
		{
			pre_resample(song, sp);
		}

		if (strip_tail == 1)
		{
			/* Let's not really, just say we did. */
			cmsg(CMSG_INFO, VERB_DEBUG, " - Stripping tail\n");
			sp->data_length = sp->loop_end;
		}
	}
	delete fp;
	return ip;
}

void convert_sample_data(Sample *sp, const void *data)
{
	/* convert everything to 32-bit floating point data */
	sample_t *newdata = NULL;

	switch (sp->modes & (PATCH_16 | PATCH_UNSIGNED))
	{
	case 0:
	  {					/* 8-bit, signed */
		SBYTE *cp = (SBYTE *)data;
		newdata = (sample_t *)safe_malloc((sp->data_length + 1) * sizeof(sample_t));
		for (int i = 0; i < sp->data_length; ++i)
		{
			if (cp[i] < 0)
			{
				newdata[i] = float(cp[i]) / 128.f;
			}
			else
			{
				newdata[i] = float(cp[i]) / 127.f;
			}
		}
		break;
	  }

	case PATCH_UNSIGNED:
	  {					/* 8-bit, unsigned */
		BYTE *cp = (BYTE *)data;
		newdata = (sample_t *)safe_malloc((sp->data_length + 1) * sizeof(sample_t));
		for (int i = 0; i < sp->data_length; ++i)
		{
			int c = cp[i] - 128;
			if (c < 0)
			{
				newdata[i] = float(c) / 128.f;
			}
			else
			{
				newdata[i] = float(c) / 127.f;
			}
		}
		break;
	  }

	case PATCH_16:
	  {					/* 16-bit, signed */
		SWORD *cp = (SWORD *)data;
		/* Convert these to samples */
		sp->data_length >>= 1;
		sp->loop_start >>= 1;
		sp->loop_end >>= 1;
		newdata = (sample_t *)safe_malloc((sp->data_length + 1) * sizeof(sample_t));
		for (int i = 0; i < sp->data_length; ++i)
		{
			int c = LittleShort(cp[i]);
			if (c < 0)
			{
				newdata[i] = float(c) / 32768.f;
			}
			else
			{
				newdata[i] = float(c) / 32767.f;
			}
		}
		break;
	  }

	case PATCH_16 | PATCH_UNSIGNED:
	  {					/* 16-bit, unsigned */
		WORD *cp = (WORD *)data;
		/* Convert these to samples */
		sp->data_length >>= 1;
		sp->loop_start >>= 1;
		sp->loop_end >>= 1;
		newdata = (sample_t *)safe_malloc((sp->data_length + 1) * sizeof(sample_t));
		for (int i = 0; i < sp->data_length; ++i)
		{
			int c = LittleShort(cp[i]) - 32768;
			if (c < 0)
			{
				newdata[i] = float(c) / 32768.f;
			}
			else
			{
				newdata[i] = float(c) / 32767.f;
			}
		}
		break;
	  }
	}
	/* Duplicate the final sample for linear interpolation. */
	newdata[sp->data_length] = newdata[sp->data_length - 1];
	if (sp->data != NULL)
	{
		free(sp->data);
	}
	sp->data = newdata;
}

static int fill_bank(Renderer *song, int dr, int b)
{
	int i, errors = 0;
	ToneBank *bank = ((dr) ? drumset[b] : tonebank[b]);
	if (bank == NULL)
	{
		cmsg(CMSG_ERROR, VERB_NORMAL, 
			"Huh. Tried to load instruments in non-existent %s %d\n",
			(dr) ? "drumset" : "tone bank", b);
		return 0;
	}
	for (i = 0; i < MAXPROG; i++)
	{
		if (bank->instrument[i] == MAGIC_LOAD_INSTRUMENT)
		{
			bank->instrument[i] = NULL;
			bank->instrument[i] = load_instrument_dls(song, dr, b, i);
			if (bank->instrument[i] != NULL)
			{
				continue;
			}
			Instrument *ip;
			ip = load_instrument_font_order(song, 0, dr, b, i);
			if (ip == NULL)
			{
				if (bank->tone[i].fontbank >= 0)
				{
					ip = load_instrument_font(song, bank->tone[i].name, dr, b, i);
				}
				else
				{
					ip = load_instrument(song, bank->tone[i].name, 
						(dr) ? 1 : 0,
						bank->tone[i].pan,
						bank->tone[i].amp,
						(bank->tone[i].note != -1) ? bank->tone[i].note : ((dr) ? i : -1),
						(bank->tone[i].strip_loop != -1) ? bank->tone[i].strip_loop : ((dr) ? 1 : -1),
						(bank->tone[i].strip_envelope != -1) ? bank->tone[i].strip_envelope : ((dr) ? 1 : -1),
						bank->tone[i].strip_tail);
				}
				if (ip == NULL)
				{
					ip = load_instrument_font_order(song, 1, dr, b, i);
				}
			}
			bank->instrument[i] = ip;
			if (ip == NULL)
			{
				if (bank->tone[i].name.IsEmpty())
				{
					cmsg(CMSG_WARNING, (b != 0) ? VERB_VERBOSE : VERB_NORMAL,
						"No instrument mapped to %s %d, program %d%s\n",
						(dr) ? "drum set" : "tone bank", b, i, 
						(b != 0) ? "" : " - this instrument will not be heard");
				}
				else
				{
					cmsg(CMSG_ERROR, VERB_NORMAL, 
						"Couldn't load instrument %s (%s %d, program %d)\n",
						bank->tone[i].name.GetChars(),
						(dr) ? "drum set" : "tone bank", b, i);
				}
				if (b != 0)
				{
					/* Mark the corresponding instrument in the default
					   bank / drumset for loading (if it isn't already) */
					if (((dr) ? drumset[0] : tonebank[0])->instrument[i] != NULL)
					{
						((dr) ? drumset[0] : tonebank[0])->instrument[i] = MAGIC_LOAD_INSTRUMENT;
					}
				}
				errors++;
			}
		}
	}
	return errors;
}

int Renderer::load_missing_instruments()
{
	int i = MAXBANK, errors = 0;
	while (i--)
	{
		if (tonebank[i] != NULL)
			errors += fill_bank(this, 0,i);
		if (drumset[i] != NULL)
			errors += fill_bank(this, 1,i);
	}
	return errors;
}

void free_instruments()
{
	int i = MAXBANK;
	while (i--)
	{
		if (tonebank[i] != NULL)
		{
			delete tonebank[i];
			tonebank[i] = NULL;
		}
		if (drumset[i] != NULL)
		{
			delete drumset[i];
			drumset[i] = NULL;
		}
	}
}

int Renderer::set_default_instrument(const char *name)
{
	Instrument *ip;
	if ((ip = load_instrument(this, name, 0, -1, -1, -1, 0, 0, 0)) == NULL)
	{
		return -1;
	}
	if (default_instrument != NULL)
	{
		delete default_instrument;
	}
	default_instrument = ip;
	default_program = SPECIAL_PROGRAM;
	return 0;
}

}
<|MERGE_RESOLUTION|>--- conflicted
+++ resolved
@@ -1,751 +1,747 @@
-/*
-
-	TiMidity -- Experimental MIDI to WAVE converter
-	Copyright (C) 1995 Tuukka Toivonen <toivonen@clinet.fi>
-
-	This library is free software; you can redistribute it and/or
-	modify it under the terms of the GNU Lesser General Public
-	License as published by the Free Software Foundation; either
-	version 2.1 of the License, or (at your option) any later version.
-
-	This library is distributed in the hope that it will be useful,
-	but WITHOUT ANY WARRANTY; without even the implied warranty of
-	MERCHANTABILITY or FITNESS FOR A PARTICULAR PURPOSE.  See the GNU
-	Lesser General Public License for more details.
-
-	You should have received a copy of the GNU Lesser General Public
-	License along with this library; if not, write to the Free Software
-	Foundation, Inc., 59 Temple Place, Suite 330, Boston, MA  02111-1307  USA
-
-	instrum.c 
-
-	Code to load and unload GUS-compatible instrument patches.
-
-*/
-
-#include <stdio.h>
-#include <string.h>
-#include <stdlib.h>
-#include <math.h>
-
-#include "timidity.h"
-#include "m_swap.h"
-#include "files.h"
-#include "templates.h"
-#include "gf1patch.h"
-
-namespace Timidity
-{
-
-extern Instrument *load_instrument_dls(Renderer *song, int drum, int bank, int instrument);
-
-Instrument::Instrument()
-: samples(0), sample(NULL)
-{
-}
-
-Instrument::~Instrument()
-{
-	Sample *sp;
-	int i;
-
-	for (i = samples, sp = &(sample[0]); i != 0; i--, sp++)
-	{
-		if (sp->type == INST_GUS && sp->data != NULL)
-		{
-			free(sp->data);
-		}
-	}
-	free(sample);
-}
-
-ToneBank::ToneBank()
-{
-	tone = new ToneBankElement[128];;
-	for (int i = 0; i < MAXPROG; ++i)
-	{
-		instrument[i] = 0;
-	}
-}
-
-ToneBank::~ToneBank()
-{
-	delete[] tone;
-	for (int i = 0; i < MAXPROG; i++)
-	{
-		if (instrument[i] != NULL && instrument[i] != MAGIC_LOAD_INSTRUMENT)
-		{
-			delete instrument[i];
-			instrument[i] = NULL;
-		}
-	}
-}
-
-int convert_tremolo_sweep(Renderer *song, BYTE sweep)
-{
-	if (sweep == 0)
-		return 0;
-
-	return
-		int(((song->control_ratio * SWEEP_TUNING) << SWEEP_SHIFT) / (song->rate * sweep));
-}
-
-int convert_vibrato_sweep(Renderer *song, BYTE sweep, int vib_control_ratio)
-{
-	if (sweep == 0)
-		return 0;
-
-	return
-		(int) (FSCALE((double) (vib_control_ratio) * SWEEP_TUNING, SWEEP_SHIFT) / (song->rate * sweep));
-
-	/* this was overflowing with seashore.pat
-
-	((vib_control_ratio * SWEEP_TUNING) << SWEEP_SHIFT) / (song->rate * sweep);
-	*/
-}
-
-int convert_tremolo_rate(Renderer *song, BYTE rate)
-{
-	return
-		int(((song->control_ratio * rate) << RATE_SHIFT) / (TREMOLO_RATE_TUNING * song->rate));
-}
-
-int convert_vibrato_rate(Renderer *song, BYTE rate)
-{
-	/* Return a suitable vibrato_control_ratio value */
-	return
-		int((VIBRATO_RATE_TUNING * song->rate) / (rate * 2 * VIBRATO_SAMPLE_INCREMENTS));
-}
-
-static void reverse_data(sample_t *sp, int ls, int le)
-{
-	sample_t s, *ep = sp + le;
-	sp += ls;
-	le -= ls;
-	le /= 2;
-	while (le--)
-	{
-		    s = *sp;
-		*sp++ = *ep;
-		*ep-- = s;
-	}
-}
-
-/* 
-	If panning or note_to_use != -1, it will be used for all samples,
-	instead of the sample-specific values in the instrument file. 
-
-	For note_to_use, any value <0 or >127 will be forced to 0.
-
-	For other parameters, 1 means yes, 0 means no, other values are
-	undefined.
-
-	TODO: do reverse loops right */
-static Instrument *load_instrument(Renderer *song, const char *name, int percussion,
-					int panning, int amp, int note_to_use,
-					int strip_loop, int strip_envelope,
-					int strip_tail)
-{
-	Instrument *ip;
-	Sample *sp;
-	FileReader *fp;
-	GF1PatchHeader header;
-	GF1InstrumentData idata;
-	GF1LayerData layer_data;
-	GF1PatchData patch_data;
-	int i, j;
-	bool noluck = false;
-
-	if (!name) return 0;
-
-	/* Open patch file */
-	if ((fp = open_filereader(name, openmode, NULL)) == NULL)
-	{
-		/* Try with various extensions */
-		FString tmp = name;
-		tmp += ".pat";
-		if ((fp = open_filereader(tmp, openmode, NULL)) == NULL)
-		{
-#ifdef __unix__			// Windows isn't case-sensitive.
-			tmp.ToUpper();
-			if ((fp = open_filereader(tmp, openmode, NULL)) == NULL)
-#endif
-			{
-				noluck = true;
-			}
-		}
-	}
-
-	if (noluck)
-	{
-		cmsg(CMSG_ERROR, VERB_NORMAL, "Instrument `%s' can't be found.\n", name);
-		return 0;
-	}
-
-	cmsg(CMSG_INFO, VERB_NOISY, "Loading instrument %s\n", name);
-
-	/* Read some headers and do cursory sanity checks. */
-
-	if (sizeof(header) != fp->Read(&header, sizeof(header)))
-	{
-failread:
-		cmsg(CMSG_ERROR, VERB_NORMAL, "%s: Error reading instrument.\n", name);
-		delete fp;
-		return 0;
-	}
-	if (strncmp(header.Header, GF1_HEADER_TEXT, HEADER_SIZE - 4) != 0)
-	{
-		cmsg(CMSG_ERROR, VERB_NORMAL, "%s: Not an instrument.\n", name);
-		delete fp;
-		return 0;
-	}
-	if (strcmp(header.Header + 8, "110") < 0)
-	{
-		cmsg(CMSG_ERROR, VERB_NORMAL, "%s: Is an old and unsupported patch version.\n", name);
-		delete fp;
-		return 0;
-	}
-	if (sizeof(idata) != fp->Read(&idata, sizeof(idata)))
-	{
-		goto failread;
-	}
-
-	header.WaveForms = LittleShort(header.WaveForms);
-	header.MasterVolume = LittleShort(header.MasterVolume);
-	header.DataSize = LittleLong(header.DataSize);
-	idata.Instrument = LittleShort(idata.Instrument);
-
-	if (header.Instruments != 1 && header.Instruments != 0) /* instruments. To some patch makers, 0 means 1 */
-	{
-		cmsg(CMSG_ERROR, VERB_NORMAL, "Can't handle patches with %d instruments.\n", header.Instruments);
-		delete fp;
-		return 0;
-	}
-
-	if (idata.Layers != 1 && idata.Layers != 0) /* layers. What's a layer? */
-	{
-		cmsg(CMSG_ERROR, VERB_NORMAL, "Can't handle instruments with %d layers.\n", idata.Layers);
-		delete fp;
-		return 0;
-	}
-
-	if (sizeof(layer_data) != fp->Read(&layer_data, sizeof(layer_data)))
-	{
-		goto failread;
-	}
-
-	if (layer_data.Samples == 0)
-	{
-		cmsg(CMSG_ERROR, VERB_NORMAL, "Instrument has 0 samples.\n");
-		delete fp;
-		return 0;
-	}
-
-	ip = new Instrument;
-	ip->samples = layer_data.Samples;
-	ip->sample = (Sample *)safe_malloc(sizeof(Sample) * layer_data.Samples);
-	memset(ip->sample, 0, sizeof(Sample) * layer_data.Samples);
-	for (i = 0; i < layer_data.Samples; ++i)
-	{
-		if (sizeof(patch_data) != fp->Read(&patch_data, sizeof(patch_data)))
-		{
-fail:
-			cmsg(CMSG_ERROR, VERB_NORMAL, "Error reading sample %d.\n", i);
-			delete ip;
-			delete fp;
-			return 0;
-		}
-
-		sp = &(ip->sample[i]);
-
-		sp->data_length = LittleLong(patch_data.WaveSize);
-		sp->loop_start = LittleLong(patch_data.StartLoop);
-		sp->loop_end = LittleLong(patch_data.EndLoop);
-		sp->sample_rate = LittleShort(patch_data.SampleRate);
-		sp->low_freq = float(LittleLong(patch_data.LowFrequency));
-		sp->high_freq = float(LittleLong(patch_data.HighFrequency)) + 0.9999f;
-		sp->root_freq = float(LittleLong(patch_data.RootFrequency));
-		sp->high_vel = 127;
-		sp->velocity = -1;
-		sp->type = INST_GUS;
-
-		// Expand to SF2 range.
-		if (panning == -1)
-		{
-			sp->panning = (patch_data.Balance & 0x0F) * 1000 / 15 - 500;
-		}
-		else
-		{
-			sp->panning = (panning & 0x7f) * 1000 / 127 - 500;
-		}
-		song->compute_pan((sp->panning + 500) / 1000.0, INST_GUS, sp->left_offset, sp->right_offset);
-
-		/* tremolo */
-		if (patch_data.TremoloRate == 0 || patch_data.TremoloDepth == 0)
-		{
-			sp->tremolo_sweep_increment = 0;
-			sp->tremolo_phase_increment = 0;
-			sp->tremolo_depth = 0;
-			cmsg(CMSG_INFO, VERB_DEBUG, " * no tremolo\n");
-		}
-		else
-		{
-			sp->tremolo_sweep_increment = convert_tremolo_sweep(song, patch_data.TremoloSweep);
-			sp->tremolo_phase_increment = convert_tremolo_rate(song, patch_data.TremoloRate);
-			sp->tremolo_depth = patch_data.TremoloDepth;
-			cmsg(CMSG_INFO, VERB_DEBUG, " * tremolo: sweep %d, phase %d, depth %d\n",
-				sp->tremolo_sweep_increment, sp->tremolo_phase_increment, sp->tremolo_depth);
-		}
-
-		/* vibrato */
-		if (patch_data.VibratoRate == 0 || patch_data.VibratoDepth == 0)
-		{
-			sp->vibrato_sweep_increment = 0;
-			sp->vibrato_control_ratio = 0;
-			sp->vibrato_depth = 0;
-			cmsg(CMSG_INFO, VERB_DEBUG, " * no vibrato\n");
-		}
-		else
-		{
-			sp->vibrato_control_ratio = convert_vibrato_rate(song, patch_data.VibratoRate);
-			sp->vibrato_sweep_increment = convert_vibrato_sweep(song, patch_data.VibratoSweep, sp->vibrato_control_ratio);
-			sp->vibrato_depth = patch_data.VibratoDepth;
-			cmsg(CMSG_INFO, VERB_DEBUG, " * vibrato: sweep %d, ctl %d, depth %d\n",
-				sp->vibrato_sweep_increment, sp->vibrato_control_ratio, sp->vibrato_depth);
-		}
-
-		sp->modes = patch_data.Modes;
-
-		/* Mark this as a fixed-pitch instrument if such a deed is desired. */
-		if (note_to_use != -1)
-		{
-			sp->scale_note = note_to_use;
-			sp->scale_factor = 0;
-		}
-		else
-		{
-			sp->scale_note = LittleShort(patch_data.ScaleFrequency);
-			sp->scale_factor = LittleShort(patch_data.ScaleFactor);
-			if (sp->scale_factor <= 2)
-			{
-				sp->scale_factor *= 1024;
-			}
-			else if (sp->scale_factor > 2048)
-			{
-				sp->scale_factor = 1024;
-			}
-			if (sp->scale_factor != 1024)
-			{
-				cmsg(CMSG_INFO, VERB_DEBUG, " * Scale: note %d, factor %d\n",
-					sp->scale_note, sp->scale_factor);
-			}
-		}
-
-#if 0
-		/* seashore.pat in the Midia patch set has no Sustain. I don't
-		   understand why, and fixing it by adding the Sustain flag to
-		   all looped patches probably breaks something else. We do it
-		   anyway. */
-
-		if (sp->modes & PATCH_LOOPEN) 
-		{
-			sp->modes |= PATCH_SUSTAIN;
-		}
-#endif
-		/* [RH] Alas, eawpats has percussion instruments with bad envelopes. :(
-		 * (See cymchina.pat for one example of this sadness.)
-		 * Do this logic for instruments without a description, only. Hopefully that
-		 * catches all the patches that need it without including any extra.
-		 */
-		for (j = 0; j < DESC_SIZE; ++j)
-		{
-			if (header.Description[j] != 0)
-				break;
-		}
-		/* Strip any loops and envelopes we're permitted to */
-		/* [RH] (But PATCH_BACKWARD isn't a loop flag at all!) */
-		if ((strip_loop == 1) && 
-			(sp->modes & (PATCH_SUSTAIN | PATCH_LOOPEN | PATCH_BIDIR | PATCH_BACKWARD)))
-		{
-			cmsg(CMSG_INFO, VERB_DEBUG, " - Removing loop and/or sustain\n");
-			if (j == DESC_SIZE)
-			{
-				sp->modes &= ~(PATCH_SUSTAIN | PATCH_LOOPEN | PATCH_BIDIR | PATCH_BACKWARD);
-			}
-			sp->modes |= PATCH_T_NO_LOOP;
-		}
-
-		if (strip_envelope == 1)
-		{
-			cmsg(CMSG_INFO, VERB_DEBUG, " - Removing envelope\n");
-			/* [RH] The envelope isn't really removed, but this is the way the standard
-			 * Gravis patches get that effect: All rates at maximum, and all offsets at
-			 * a constant level.
-			 */
-			if (j == DESC_SIZE)
-			{
-				int k;
-				for (k = 1; k < ENVELOPES; ++k)
-				{ /* Find highest offset. */
-					if (patch_data.EnvelopeOffset[k] > patch_data.EnvelopeOffset[0])
-					{
-						patch_data.EnvelopeOffset[0] = patch_data.EnvelopeOffset[k];
-					}
-				}
-				for (k = 0; k < ENVELOPES; ++k)
-				{
-					patch_data.EnvelopeRate[k] = 63;
-					patch_data.EnvelopeOffset[k] = patch_data.EnvelopeOffset[0];
-				}
-			}
-			sp->modes |= PATCH_T_NO_ENVELOPE;
-		}
-		else if (strip_envelope != 0)
-		{
-			/* Have to make a guess. */
-			if (!(sp->modes & (PATCH_LOOPEN | PATCH_BIDIR | PATCH_BACKWARD)))
-			{
-				/* No loop? Then what's there to sustain? No envelope needed either... */
-				sp->modes |= PATCH_T_NO_ENVELOPE;
-				cmsg(CMSG_INFO, VERB_DEBUG, " - No loop, removing sustain and envelope\n");
-			}
-			else if (memcmp(patch_data.EnvelopeRate, "??????", 6) == 0 || patch_data.EnvelopeOffset[GF1_RELEASEC] >= 100) 
-			{
-				/* Envelope rates all maxed out? Envelope end at a high "offset"?
-				   That's a weird envelope. Take it out. */
-				sp->modes |= PATCH_T_NO_ENVELOPE;
-				cmsg(CMSG_INFO, VERB_DEBUG, " - Weirdness, removing envelope\n");
-			}
-			else if (!(sp->modes & PATCH_SUSTAIN))
-			{
-				/* No sustain? Then no envelope.  I don't know if this is
-				   justified, but patches without sustain usually don't need the
-				   envelope either... at least the Gravis ones. They're mostly
-				   drums.  I think. */
-				sp->modes |= PATCH_T_NO_ENVELOPE;
-				cmsg(CMSG_INFO, VERB_DEBUG, " - No sustain, removing envelope\n");
-			}
-		}
-		if (!(sp->modes & PATCH_NO_SRELEASE))
-		{ // TiMidity thinks that this is an envelope enable flag.
-			sp->modes |= PATCH_T_NO_ENVELOPE;
-		}
-
-		for (j = 0; j < 6; j++)
-		{
-			sp->envelope.gf1.rate[j] = patch_data.EnvelopeRate[j];
-			/* [RH] GF1NEW clamps the offsets to the range [5,251], so we do too. */
-			sp->envelope.gf1.offset[j] = clamp<BYTE>(patch_data.EnvelopeOffset[j], 5, 251);
-		}
-
-		/* Then read the sample data */
-		if (((sp->modes & PATCH_16) && sp->data_length/2 > MAX_SAMPLE_SIZE) ||
-			(!(sp->modes & PATCH_16) && sp->data_length > MAX_SAMPLE_SIZE))
-		{
-			goto fail;
-		}
-		sp->data = (sample_t *)safe_malloc(sp->data_length);
-
-		if (sp->data_length != fp->Read(sp->data, sp->data_length))
-			goto fail;
-
-		convert_sample_data(sp, sp->data);
-
-		/* Reverse reverse loops and pass them off as normal loops */
-		if (sp->modes & PATCH_BACKWARD)
-		{
-			int t;
-			/* The GUS apparently plays reverse loops by reversing the
-			   whole sample. We do the same because the GUS does not SUCK. */
-
-			cmsg(CMSG_WARNING, VERB_NORMAL, "Reverse loop in %s\n", name);
-			reverse_data((sample_t *)sp->data, 0, sp->data_length);
-			sp->data[sp->data_length] = sp->data[sp->data_length - 1];
-
-			t = sp->loop_start;
-			sp->loop_start = sp->data_length - sp->loop_end;
-			sp->loop_end = sp->data_length - t;
-
-			sp->modes &= ~PATCH_BACKWARD;
-			sp->modes |= PATCH_LOOPEN; /* just in case */
-		}
-
-		if (amp != -1)
-		{
-			sp->volume = (amp) / 100.f;
-		}
-		else
-		{
-			/* Try to determine a volume scaling factor for the sample.
-			   This is a very crude adjustment, but things sound more
-			   balanced with it. Still, this should be a runtime option.
-			   (This is ignored unless midi_timiditylike is turned on.) */
-			int i;
-			sample_t maxamp = 0, a;
-			sample_t *tmp;
-			for (i = sp->data_length, tmp = sp->data; i; --i)
-			{
-<<<<<<< HEAD
-				a = (sample_t)fabs((*tmp++));
-=======
-				a = fabsf(*tmp++);
->>>>>>> c39acf82
-				if (a > maxamp)
-					maxamp = a;
-			}
-			sp->volume = 1 / maxamp;
-			cmsg(CMSG_INFO, VERB_DEBUG, " * volume comp: %f\n", sp->volume);
-		}
-
-		/* Then fractional samples */
-		sp->data_length <<= FRACTION_BITS;
-		sp->loop_start <<= FRACTION_BITS;
-		sp->loop_end <<= FRACTION_BITS;
-
-		/* Adjust for fractional loop points. */
-		sp->loop_start |= (patch_data.Fractions & 0x0F) << (FRACTION_BITS-4);
-		sp->loop_end   |= (patch_data.Fractions & 0xF0) << (FRACTION_BITS-4-4);
-
-		/* If this instrument will always be played on the same note,
-		   and it's not looped, we can resample it now. */
-		if (sp->scale_factor == 0 && !(sp->modes & PATCH_LOOPEN))
-		{
-			pre_resample(song, sp);
-		}
-
-		if (strip_tail == 1)
-		{
-			/* Let's not really, just say we did. */
-			cmsg(CMSG_INFO, VERB_DEBUG, " - Stripping tail\n");
-			sp->data_length = sp->loop_end;
-		}
-	}
-	delete fp;
-	return ip;
-}
-
-void convert_sample_data(Sample *sp, const void *data)
-{
-	/* convert everything to 32-bit floating point data */
-	sample_t *newdata = NULL;
-
-	switch (sp->modes & (PATCH_16 | PATCH_UNSIGNED))
-	{
-	case 0:
-	  {					/* 8-bit, signed */
-		SBYTE *cp = (SBYTE *)data;
-		newdata = (sample_t *)safe_malloc((sp->data_length + 1) * sizeof(sample_t));
-		for (int i = 0; i < sp->data_length; ++i)
-		{
-			if (cp[i] < 0)
-			{
-				newdata[i] = float(cp[i]) / 128.f;
-			}
-			else
-			{
-				newdata[i] = float(cp[i]) / 127.f;
-			}
-		}
-		break;
-	  }
-
-	case PATCH_UNSIGNED:
-	  {					/* 8-bit, unsigned */
-		BYTE *cp = (BYTE *)data;
-		newdata = (sample_t *)safe_malloc((sp->data_length + 1) * sizeof(sample_t));
-		for (int i = 0; i < sp->data_length; ++i)
-		{
-			int c = cp[i] - 128;
-			if (c < 0)
-			{
-				newdata[i] = float(c) / 128.f;
-			}
-			else
-			{
-				newdata[i] = float(c) / 127.f;
-			}
-		}
-		break;
-	  }
-
-	case PATCH_16:
-	  {					/* 16-bit, signed */
-		SWORD *cp = (SWORD *)data;
-		/* Convert these to samples */
-		sp->data_length >>= 1;
-		sp->loop_start >>= 1;
-		sp->loop_end >>= 1;
-		newdata = (sample_t *)safe_malloc((sp->data_length + 1) * sizeof(sample_t));
-		for (int i = 0; i < sp->data_length; ++i)
-		{
-			int c = LittleShort(cp[i]);
-			if (c < 0)
-			{
-				newdata[i] = float(c) / 32768.f;
-			}
-			else
-			{
-				newdata[i] = float(c) / 32767.f;
-			}
-		}
-		break;
-	  }
-
-	case PATCH_16 | PATCH_UNSIGNED:
-	  {					/* 16-bit, unsigned */
-		WORD *cp = (WORD *)data;
-		/* Convert these to samples */
-		sp->data_length >>= 1;
-		sp->loop_start >>= 1;
-		sp->loop_end >>= 1;
-		newdata = (sample_t *)safe_malloc((sp->data_length + 1) * sizeof(sample_t));
-		for (int i = 0; i < sp->data_length; ++i)
-		{
-			int c = LittleShort(cp[i]) - 32768;
-			if (c < 0)
-			{
-				newdata[i] = float(c) / 32768.f;
-			}
-			else
-			{
-				newdata[i] = float(c) / 32767.f;
-			}
-		}
-		break;
-	  }
-	}
-	/* Duplicate the final sample for linear interpolation. */
-	newdata[sp->data_length] = newdata[sp->data_length - 1];
-	if (sp->data != NULL)
-	{
-		free(sp->data);
-	}
-	sp->data = newdata;
-}
-
-static int fill_bank(Renderer *song, int dr, int b)
-{
-	int i, errors = 0;
-	ToneBank *bank = ((dr) ? drumset[b] : tonebank[b]);
-	if (bank == NULL)
-	{
-		cmsg(CMSG_ERROR, VERB_NORMAL, 
-			"Huh. Tried to load instruments in non-existent %s %d\n",
-			(dr) ? "drumset" : "tone bank", b);
-		return 0;
-	}
-	for (i = 0; i < MAXPROG; i++)
-	{
-		if (bank->instrument[i] == MAGIC_LOAD_INSTRUMENT)
-		{
-			bank->instrument[i] = NULL;
-			bank->instrument[i] = load_instrument_dls(song, dr, b, i);
-			if (bank->instrument[i] != NULL)
-			{
-				continue;
-			}
-			Instrument *ip;
-			ip = load_instrument_font_order(song, 0, dr, b, i);
-			if (ip == NULL)
-			{
-				if (bank->tone[i].fontbank >= 0)
-				{
-					ip = load_instrument_font(song, bank->tone[i].name, dr, b, i);
-				}
-				else
-				{
-					ip = load_instrument(song, bank->tone[i].name, 
-						(dr) ? 1 : 0,
-						bank->tone[i].pan,
-						bank->tone[i].amp,
-						(bank->tone[i].note != -1) ? bank->tone[i].note : ((dr) ? i : -1),
-						(bank->tone[i].strip_loop != -1) ? bank->tone[i].strip_loop : ((dr) ? 1 : -1),
-						(bank->tone[i].strip_envelope != -1) ? bank->tone[i].strip_envelope : ((dr) ? 1 : -1),
-						bank->tone[i].strip_tail);
-				}
-				if (ip == NULL)
-				{
-					ip = load_instrument_font_order(song, 1, dr, b, i);
-				}
-			}
-			bank->instrument[i] = ip;
-			if (ip == NULL)
-			{
-				if (bank->tone[i].name.IsEmpty())
-				{
-					cmsg(CMSG_WARNING, (b != 0) ? VERB_VERBOSE : VERB_NORMAL,
-						"No instrument mapped to %s %d, program %d%s\n",
-						(dr) ? "drum set" : "tone bank", b, i, 
-						(b != 0) ? "" : " - this instrument will not be heard");
-				}
-				else
-				{
-					cmsg(CMSG_ERROR, VERB_NORMAL, 
-						"Couldn't load instrument %s (%s %d, program %d)\n",
-						bank->tone[i].name.GetChars(),
-						(dr) ? "drum set" : "tone bank", b, i);
-				}
-				if (b != 0)
-				{
-					/* Mark the corresponding instrument in the default
-					   bank / drumset for loading (if it isn't already) */
-					if (((dr) ? drumset[0] : tonebank[0])->instrument[i] != NULL)
-					{
-						((dr) ? drumset[0] : tonebank[0])->instrument[i] = MAGIC_LOAD_INSTRUMENT;
-					}
-				}
-				errors++;
-			}
-		}
-	}
-	return errors;
-}
-
-int Renderer::load_missing_instruments()
-{
-	int i = MAXBANK, errors = 0;
-	while (i--)
-	{
-		if (tonebank[i] != NULL)
-			errors += fill_bank(this, 0,i);
-		if (drumset[i] != NULL)
-			errors += fill_bank(this, 1,i);
-	}
-	return errors;
-}
-
-void free_instruments()
-{
-	int i = MAXBANK;
-	while (i--)
-	{
-		if (tonebank[i] != NULL)
-		{
-			delete tonebank[i];
-			tonebank[i] = NULL;
-		}
-		if (drumset[i] != NULL)
-		{
-			delete drumset[i];
-			drumset[i] = NULL;
-		}
-	}
-}
-
-int Renderer::set_default_instrument(const char *name)
-{
-	Instrument *ip;
-	if ((ip = load_instrument(this, name, 0, -1, -1, -1, 0, 0, 0)) == NULL)
-	{
-		return -1;
-	}
-	if (default_instrument != NULL)
-	{
-		delete default_instrument;
-	}
-	default_instrument = ip;
-	default_program = SPECIAL_PROGRAM;
-	return 0;
-}
-
-}
+/*
+
+	TiMidity -- Experimental MIDI to WAVE converter
+	Copyright (C) 1995 Tuukka Toivonen <toivonen@clinet.fi>
+
+	This library is free software; you can redistribute it and/or
+	modify it under the terms of the GNU Lesser General Public
+	License as published by the Free Software Foundation; either
+	version 2.1 of the License, or (at your option) any later version.
+
+	This library is distributed in the hope that it will be useful,
+	but WITHOUT ANY WARRANTY; without even the implied warranty of
+	MERCHANTABILITY or FITNESS FOR A PARTICULAR PURPOSE.  See the GNU
+	Lesser General Public License for more details.
+
+	You should have received a copy of the GNU Lesser General Public
+	License along with this library; if not, write to the Free Software
+	Foundation, Inc., 59 Temple Place, Suite 330, Boston, MA  02111-1307  USA
+
+	instrum.c 
+
+	Code to load and unload GUS-compatible instrument patches.
+
+*/
+
+#include <stdio.h>
+#include <string.h>
+#include <stdlib.h>
+#include <math.h>
+
+#include "timidity.h"
+#include "m_swap.h"
+#include "files.h"
+#include "templates.h"
+#include "gf1patch.h"
+
+namespace Timidity
+{
+
+extern Instrument *load_instrument_dls(Renderer *song, int drum, int bank, int instrument);
+
+Instrument::Instrument()
+: samples(0), sample(NULL)
+{
+}
+
+Instrument::~Instrument()
+{
+	Sample *sp;
+	int i;
+
+	for (i = samples, sp = &(sample[0]); i != 0; i--, sp++)
+	{
+		if (sp->type == INST_GUS && sp->data != NULL)
+		{
+			free(sp->data);
+		}
+	}
+	free(sample);
+}
+
+ToneBank::ToneBank()
+{
+	tone = new ToneBankElement[128];;
+	for (int i = 0; i < MAXPROG; ++i)
+	{
+		instrument[i] = 0;
+	}
+}
+
+ToneBank::~ToneBank()
+{
+	delete[] tone;
+	for (int i = 0; i < MAXPROG; i++)
+	{
+		if (instrument[i] != NULL && instrument[i] != MAGIC_LOAD_INSTRUMENT)
+		{
+			delete instrument[i];
+			instrument[i] = NULL;
+		}
+	}
+}
+
+int convert_tremolo_sweep(Renderer *song, BYTE sweep)
+{
+	if (sweep == 0)
+		return 0;
+
+	return
+		int(((song->control_ratio * SWEEP_TUNING) << SWEEP_SHIFT) / (song->rate * sweep));
+}
+
+int convert_vibrato_sweep(Renderer *song, BYTE sweep, int vib_control_ratio)
+{
+	if (sweep == 0)
+		return 0;
+
+	return
+		(int) (FSCALE((double) (vib_control_ratio) * SWEEP_TUNING, SWEEP_SHIFT) / (song->rate * sweep));
+
+	/* this was overflowing with seashore.pat
+
+	((vib_control_ratio * SWEEP_TUNING) << SWEEP_SHIFT) / (song->rate * sweep);
+	*/
+}
+
+int convert_tremolo_rate(Renderer *song, BYTE rate)
+{
+	return
+		int(((song->control_ratio * rate) << RATE_SHIFT) / (TREMOLO_RATE_TUNING * song->rate));
+}
+
+int convert_vibrato_rate(Renderer *song, BYTE rate)
+{
+	/* Return a suitable vibrato_control_ratio value */
+	return
+		int((VIBRATO_RATE_TUNING * song->rate) / (rate * 2 * VIBRATO_SAMPLE_INCREMENTS));
+}
+
+static void reverse_data(sample_t *sp, int ls, int le)
+{
+	sample_t s, *ep = sp + le;
+	sp += ls;
+	le -= ls;
+	le /= 2;
+	while (le--)
+	{
+		    s = *sp;
+		*sp++ = *ep;
+		*ep-- = s;
+	}
+}
+
+/* 
+	If panning or note_to_use != -1, it will be used for all samples,
+	instead of the sample-specific values in the instrument file. 
+
+	For note_to_use, any value <0 or >127 will be forced to 0.
+
+	For other parameters, 1 means yes, 0 means no, other values are
+	undefined.
+
+	TODO: do reverse loops right */
+static Instrument *load_instrument(Renderer *song, const char *name, int percussion,
+					int panning, int amp, int note_to_use,
+					int strip_loop, int strip_envelope,
+					int strip_tail)
+{
+	Instrument *ip;
+	Sample *sp;
+	FileReader *fp;
+	GF1PatchHeader header;
+	GF1InstrumentData idata;
+	GF1LayerData layer_data;
+	GF1PatchData patch_data;
+	int i, j;
+	bool noluck = false;
+
+	if (!name) return 0;
+
+	/* Open patch file */
+	if ((fp = open_filereader(name, openmode, NULL)) == NULL)
+	{
+		/* Try with various extensions */
+		FString tmp = name;
+		tmp += ".pat";
+		if ((fp = open_filereader(tmp, openmode, NULL)) == NULL)
+		{
+#ifdef __unix__			// Windows isn't case-sensitive.
+			tmp.ToUpper();
+			if ((fp = open_filereader(tmp, openmode, NULL)) == NULL)
+#endif
+			{
+				noluck = true;
+			}
+		}
+	}
+
+	if (noluck)
+	{
+		cmsg(CMSG_ERROR, VERB_NORMAL, "Instrument `%s' can't be found.\n", name);
+		return 0;
+	}
+
+	cmsg(CMSG_INFO, VERB_NOISY, "Loading instrument %s\n", name);
+
+	/* Read some headers and do cursory sanity checks. */
+
+	if (sizeof(header) != fp->Read(&header, sizeof(header)))
+	{
+failread:
+		cmsg(CMSG_ERROR, VERB_NORMAL, "%s: Error reading instrument.\n", name);
+		delete fp;
+		return 0;
+	}
+	if (strncmp(header.Header, GF1_HEADER_TEXT, HEADER_SIZE - 4) != 0)
+	{
+		cmsg(CMSG_ERROR, VERB_NORMAL, "%s: Not an instrument.\n", name);
+		delete fp;
+		return 0;
+	}
+	if (strcmp(header.Header + 8, "110") < 0)
+	{
+		cmsg(CMSG_ERROR, VERB_NORMAL, "%s: Is an old and unsupported patch version.\n", name);
+		delete fp;
+		return 0;
+	}
+	if (sizeof(idata) != fp->Read(&idata, sizeof(idata)))
+	{
+		goto failread;
+	}
+
+	header.WaveForms = LittleShort(header.WaveForms);
+	header.MasterVolume = LittleShort(header.MasterVolume);
+	header.DataSize = LittleLong(header.DataSize);
+	idata.Instrument = LittleShort(idata.Instrument);
+
+	if (header.Instruments != 1 && header.Instruments != 0) /* instruments. To some patch makers, 0 means 1 */
+	{
+		cmsg(CMSG_ERROR, VERB_NORMAL, "Can't handle patches with %d instruments.\n", header.Instruments);
+		delete fp;
+		return 0;
+	}
+
+	if (idata.Layers != 1 && idata.Layers != 0) /* layers. What's a layer? */
+	{
+		cmsg(CMSG_ERROR, VERB_NORMAL, "Can't handle instruments with %d layers.\n", idata.Layers);
+		delete fp;
+		return 0;
+	}
+
+	if (sizeof(layer_data) != fp->Read(&layer_data, sizeof(layer_data)))
+	{
+		goto failread;
+	}
+
+	if (layer_data.Samples == 0)
+	{
+		cmsg(CMSG_ERROR, VERB_NORMAL, "Instrument has 0 samples.\n");
+		delete fp;
+		return 0;
+	}
+
+	ip = new Instrument;
+	ip->samples = layer_data.Samples;
+	ip->sample = (Sample *)safe_malloc(sizeof(Sample) * layer_data.Samples);
+	memset(ip->sample, 0, sizeof(Sample) * layer_data.Samples);
+	for (i = 0; i < layer_data.Samples; ++i)
+	{
+		if (sizeof(patch_data) != fp->Read(&patch_data, sizeof(patch_data)))
+		{
+fail:
+			cmsg(CMSG_ERROR, VERB_NORMAL, "Error reading sample %d.\n", i);
+			delete ip;
+			delete fp;
+			return 0;
+		}
+
+		sp = &(ip->sample[i]);
+
+		sp->data_length = LittleLong(patch_data.WaveSize);
+		sp->loop_start = LittleLong(patch_data.StartLoop);
+		sp->loop_end = LittleLong(patch_data.EndLoop);
+		sp->sample_rate = LittleShort(patch_data.SampleRate);
+		sp->low_freq = float(LittleLong(patch_data.LowFrequency));
+		sp->high_freq = float(LittleLong(patch_data.HighFrequency)) + 0.9999f;
+		sp->root_freq = float(LittleLong(patch_data.RootFrequency));
+		sp->high_vel = 127;
+		sp->velocity = -1;
+		sp->type = INST_GUS;
+
+		// Expand to SF2 range.
+		if (panning == -1)
+		{
+			sp->panning = (patch_data.Balance & 0x0F) * 1000 / 15 - 500;
+		}
+		else
+		{
+			sp->panning = (panning & 0x7f) * 1000 / 127 - 500;
+		}
+		song->compute_pan((sp->panning + 500) / 1000.0, INST_GUS, sp->left_offset, sp->right_offset);
+
+		/* tremolo */
+		if (patch_data.TremoloRate == 0 || patch_data.TremoloDepth == 0)
+		{
+			sp->tremolo_sweep_increment = 0;
+			sp->tremolo_phase_increment = 0;
+			sp->tremolo_depth = 0;
+			cmsg(CMSG_INFO, VERB_DEBUG, " * no tremolo\n");
+		}
+		else
+		{
+			sp->tremolo_sweep_increment = convert_tremolo_sweep(song, patch_data.TremoloSweep);
+			sp->tremolo_phase_increment = convert_tremolo_rate(song, patch_data.TremoloRate);
+			sp->tremolo_depth = patch_data.TremoloDepth;
+			cmsg(CMSG_INFO, VERB_DEBUG, " * tremolo: sweep %d, phase %d, depth %d\n",
+				sp->tremolo_sweep_increment, sp->tremolo_phase_increment, sp->tremolo_depth);
+		}
+
+		/* vibrato */
+		if (patch_data.VibratoRate == 0 || patch_data.VibratoDepth == 0)
+		{
+			sp->vibrato_sweep_increment = 0;
+			sp->vibrato_control_ratio = 0;
+			sp->vibrato_depth = 0;
+			cmsg(CMSG_INFO, VERB_DEBUG, " * no vibrato\n");
+		}
+		else
+		{
+			sp->vibrato_control_ratio = convert_vibrato_rate(song, patch_data.VibratoRate);
+			sp->vibrato_sweep_increment = convert_vibrato_sweep(song, patch_data.VibratoSweep, sp->vibrato_control_ratio);
+			sp->vibrato_depth = patch_data.VibratoDepth;
+			cmsg(CMSG_INFO, VERB_DEBUG, " * vibrato: sweep %d, ctl %d, depth %d\n",
+				sp->vibrato_sweep_increment, sp->vibrato_control_ratio, sp->vibrato_depth);
+		}
+
+		sp->modes = patch_data.Modes;
+
+		/* Mark this as a fixed-pitch instrument if such a deed is desired. */
+		if (note_to_use != -1)
+		{
+			sp->scale_note = note_to_use;
+			sp->scale_factor = 0;
+		}
+		else
+		{
+			sp->scale_note = LittleShort(patch_data.ScaleFrequency);
+			sp->scale_factor = LittleShort(patch_data.ScaleFactor);
+			if (sp->scale_factor <= 2)
+			{
+				sp->scale_factor *= 1024;
+			}
+			else if (sp->scale_factor > 2048)
+			{
+				sp->scale_factor = 1024;
+			}
+			if (sp->scale_factor != 1024)
+			{
+				cmsg(CMSG_INFO, VERB_DEBUG, " * Scale: note %d, factor %d\n",
+					sp->scale_note, sp->scale_factor);
+			}
+		}
+
+#if 0
+		/* seashore.pat in the Midia patch set has no Sustain. I don't
+		   understand why, and fixing it by adding the Sustain flag to
+		   all looped patches probably breaks something else. We do it
+		   anyway. */
+
+		if (sp->modes & PATCH_LOOPEN) 
+		{
+			sp->modes |= PATCH_SUSTAIN;
+		}
+#endif
+		/* [RH] Alas, eawpats has percussion instruments with bad envelopes. :(
+		 * (See cymchina.pat for one example of this sadness.)
+		 * Do this logic for instruments without a description, only. Hopefully that
+		 * catches all the patches that need it without including any extra.
+		 */
+		for (j = 0; j < DESC_SIZE; ++j)
+		{
+			if (header.Description[j] != 0)
+				break;
+		}
+		/* Strip any loops and envelopes we're permitted to */
+		/* [RH] (But PATCH_BACKWARD isn't a loop flag at all!) */
+		if ((strip_loop == 1) && 
+			(sp->modes & (PATCH_SUSTAIN | PATCH_LOOPEN | PATCH_BIDIR | PATCH_BACKWARD)))
+		{
+			cmsg(CMSG_INFO, VERB_DEBUG, " - Removing loop and/or sustain\n");
+			if (j == DESC_SIZE)
+			{
+				sp->modes &= ~(PATCH_SUSTAIN | PATCH_LOOPEN | PATCH_BIDIR | PATCH_BACKWARD);
+			}
+			sp->modes |= PATCH_T_NO_LOOP;
+		}
+
+		if (strip_envelope == 1)
+		{
+			cmsg(CMSG_INFO, VERB_DEBUG, " - Removing envelope\n");
+			/* [RH] The envelope isn't really removed, but this is the way the standard
+			 * Gravis patches get that effect: All rates at maximum, and all offsets at
+			 * a constant level.
+			 */
+			if (j == DESC_SIZE)
+			{
+				int k;
+				for (k = 1; k < ENVELOPES; ++k)
+				{ /* Find highest offset. */
+					if (patch_data.EnvelopeOffset[k] > patch_data.EnvelopeOffset[0])
+					{
+						patch_data.EnvelopeOffset[0] = patch_data.EnvelopeOffset[k];
+					}
+				}
+				for (k = 0; k < ENVELOPES; ++k)
+				{
+					patch_data.EnvelopeRate[k] = 63;
+					patch_data.EnvelopeOffset[k] = patch_data.EnvelopeOffset[0];
+				}
+			}
+			sp->modes |= PATCH_T_NO_ENVELOPE;
+		}
+		else if (strip_envelope != 0)
+		{
+			/* Have to make a guess. */
+			if (!(sp->modes & (PATCH_LOOPEN | PATCH_BIDIR | PATCH_BACKWARD)))
+			{
+				/* No loop? Then what's there to sustain? No envelope needed either... */
+				sp->modes |= PATCH_T_NO_ENVELOPE;
+				cmsg(CMSG_INFO, VERB_DEBUG, " - No loop, removing sustain and envelope\n");
+			}
+			else if (memcmp(patch_data.EnvelopeRate, "??????", 6) == 0 || patch_data.EnvelopeOffset[GF1_RELEASEC] >= 100) 
+			{
+				/* Envelope rates all maxed out? Envelope end at a high "offset"?
+				   That's a weird envelope. Take it out. */
+				sp->modes |= PATCH_T_NO_ENVELOPE;
+				cmsg(CMSG_INFO, VERB_DEBUG, " - Weirdness, removing envelope\n");
+			}
+			else if (!(sp->modes & PATCH_SUSTAIN))
+			{
+				/* No sustain? Then no envelope.  I don't know if this is
+				   justified, but patches without sustain usually don't need the
+				   envelope either... at least the Gravis ones. They're mostly
+				   drums.  I think. */
+				sp->modes |= PATCH_T_NO_ENVELOPE;
+				cmsg(CMSG_INFO, VERB_DEBUG, " - No sustain, removing envelope\n");
+			}
+		}
+		if (!(sp->modes & PATCH_NO_SRELEASE))
+		{ // TiMidity thinks that this is an envelope enable flag.
+			sp->modes |= PATCH_T_NO_ENVELOPE;
+		}
+
+		for (j = 0; j < 6; j++)
+		{
+			sp->envelope.gf1.rate[j] = patch_data.EnvelopeRate[j];
+			/* [RH] GF1NEW clamps the offsets to the range [5,251], so we do too. */
+			sp->envelope.gf1.offset[j] = clamp<BYTE>(patch_data.EnvelopeOffset[j], 5, 251);
+		}
+
+		/* Then read the sample data */
+		if (((sp->modes & PATCH_16) && sp->data_length/2 > MAX_SAMPLE_SIZE) ||
+			(!(sp->modes & PATCH_16) && sp->data_length > MAX_SAMPLE_SIZE))
+		{
+			goto fail;
+		}
+		sp->data = (sample_t *)safe_malloc(sp->data_length);
+
+		if (sp->data_length != fp->Read(sp->data, sp->data_length))
+			goto fail;
+
+		convert_sample_data(sp, sp->data);
+
+		/* Reverse reverse loops and pass them off as normal loops */
+		if (sp->modes & PATCH_BACKWARD)
+		{
+			int t;
+			/* The GUS apparently plays reverse loops by reversing the
+			   whole sample. We do the same because the GUS does not SUCK. */
+
+			cmsg(CMSG_WARNING, VERB_NORMAL, "Reverse loop in %s\n", name);
+			reverse_data((sample_t *)sp->data, 0, sp->data_length);
+			sp->data[sp->data_length] = sp->data[sp->data_length - 1];
+
+			t = sp->loop_start;
+			sp->loop_start = sp->data_length - sp->loop_end;
+			sp->loop_end = sp->data_length - t;
+
+			sp->modes &= ~PATCH_BACKWARD;
+			sp->modes |= PATCH_LOOPEN; /* just in case */
+		}
+
+		if (amp != -1)
+		{
+			sp->volume = (amp) / 100.f;
+		}
+		else
+		{
+			/* Try to determine a volume scaling factor for the sample.
+			   This is a very crude adjustment, but things sound more
+			   balanced with it. Still, this should be a runtime option.
+			   (This is ignored unless midi_timiditylike is turned on.) */
+			int i;
+			sample_t maxamp = 0, a;
+			sample_t *tmp;
+			for (i = sp->data_length, tmp = sp->data; i; --i)
+			{
+				a = fabsf(*tmp++);
+				if (a > maxamp)
+					maxamp = a;
+			}
+			sp->volume = 1 / maxamp;
+			cmsg(CMSG_INFO, VERB_DEBUG, " * volume comp: %f\n", sp->volume);
+		}
+
+		/* Then fractional samples */
+		sp->data_length <<= FRACTION_BITS;
+		sp->loop_start <<= FRACTION_BITS;
+		sp->loop_end <<= FRACTION_BITS;
+
+		/* Adjust for fractional loop points. */
+		sp->loop_start |= (patch_data.Fractions & 0x0F) << (FRACTION_BITS-4);
+		sp->loop_end   |= (patch_data.Fractions & 0xF0) << (FRACTION_BITS-4-4);
+
+		/* If this instrument will always be played on the same note,
+		   and it's not looped, we can resample it now. */
+		if (sp->scale_factor == 0 && !(sp->modes & PATCH_LOOPEN))
+		{
+			pre_resample(song, sp);
+		}
+
+		if (strip_tail == 1)
+		{
+			/* Let's not really, just say we did. */
+			cmsg(CMSG_INFO, VERB_DEBUG, " - Stripping tail\n");
+			sp->data_length = sp->loop_end;
+		}
+	}
+	delete fp;
+	return ip;
+}
+
+void convert_sample_data(Sample *sp, const void *data)
+{
+	/* convert everything to 32-bit floating point data */
+	sample_t *newdata = NULL;
+
+	switch (sp->modes & (PATCH_16 | PATCH_UNSIGNED))
+	{
+	case 0:
+	  {					/* 8-bit, signed */
+		SBYTE *cp = (SBYTE *)data;
+		newdata = (sample_t *)safe_malloc((sp->data_length + 1) * sizeof(sample_t));
+		for (int i = 0; i < sp->data_length; ++i)
+		{
+			if (cp[i] < 0)
+			{
+				newdata[i] = float(cp[i]) / 128.f;
+			}
+			else
+			{
+				newdata[i] = float(cp[i]) / 127.f;
+			}
+		}
+		break;
+	  }
+
+	case PATCH_UNSIGNED:
+	  {					/* 8-bit, unsigned */
+		BYTE *cp = (BYTE *)data;
+		newdata = (sample_t *)safe_malloc((sp->data_length + 1) * sizeof(sample_t));
+		for (int i = 0; i < sp->data_length; ++i)
+		{
+			int c = cp[i] - 128;
+			if (c < 0)
+			{
+				newdata[i] = float(c) / 128.f;
+			}
+			else
+			{
+				newdata[i] = float(c) / 127.f;
+			}
+		}
+		break;
+	  }
+
+	case PATCH_16:
+	  {					/* 16-bit, signed */
+		SWORD *cp = (SWORD *)data;
+		/* Convert these to samples */
+		sp->data_length >>= 1;
+		sp->loop_start >>= 1;
+		sp->loop_end >>= 1;
+		newdata = (sample_t *)safe_malloc((sp->data_length + 1) * sizeof(sample_t));
+		for (int i = 0; i < sp->data_length; ++i)
+		{
+			int c = LittleShort(cp[i]);
+			if (c < 0)
+			{
+				newdata[i] = float(c) / 32768.f;
+			}
+			else
+			{
+				newdata[i] = float(c) / 32767.f;
+			}
+		}
+		break;
+	  }
+
+	case PATCH_16 | PATCH_UNSIGNED:
+	  {					/* 16-bit, unsigned */
+		WORD *cp = (WORD *)data;
+		/* Convert these to samples */
+		sp->data_length >>= 1;
+		sp->loop_start >>= 1;
+		sp->loop_end >>= 1;
+		newdata = (sample_t *)safe_malloc((sp->data_length + 1) * sizeof(sample_t));
+		for (int i = 0; i < sp->data_length; ++i)
+		{
+			int c = LittleShort(cp[i]) - 32768;
+			if (c < 0)
+			{
+				newdata[i] = float(c) / 32768.f;
+			}
+			else
+			{
+				newdata[i] = float(c) / 32767.f;
+			}
+		}
+		break;
+	  }
+	}
+	/* Duplicate the final sample for linear interpolation. */
+	newdata[sp->data_length] = newdata[sp->data_length - 1];
+	if (sp->data != NULL)
+	{
+		free(sp->data);
+	}
+	sp->data = newdata;
+}
+
+static int fill_bank(Renderer *song, int dr, int b)
+{
+	int i, errors = 0;
+	ToneBank *bank = ((dr) ? drumset[b] : tonebank[b]);
+	if (bank == NULL)
+	{
+		cmsg(CMSG_ERROR, VERB_NORMAL, 
+			"Huh. Tried to load instruments in non-existent %s %d\n",
+			(dr) ? "drumset" : "tone bank", b);
+		return 0;
+	}
+	for (i = 0; i < MAXPROG; i++)
+	{
+		if (bank->instrument[i] == MAGIC_LOAD_INSTRUMENT)
+		{
+			bank->instrument[i] = NULL;
+			bank->instrument[i] = load_instrument_dls(song, dr, b, i);
+			if (bank->instrument[i] != NULL)
+			{
+				continue;
+			}
+			Instrument *ip;
+			ip = load_instrument_font_order(song, 0, dr, b, i);
+			if (ip == NULL)
+			{
+				if (bank->tone[i].fontbank >= 0)
+				{
+					ip = load_instrument_font(song, bank->tone[i].name, dr, b, i);
+				}
+				else
+				{
+					ip = load_instrument(song, bank->tone[i].name, 
+						(dr) ? 1 : 0,
+						bank->tone[i].pan,
+						bank->tone[i].amp,
+						(bank->tone[i].note != -1) ? bank->tone[i].note : ((dr) ? i : -1),
+						(bank->tone[i].strip_loop != -1) ? bank->tone[i].strip_loop : ((dr) ? 1 : -1),
+						(bank->tone[i].strip_envelope != -1) ? bank->tone[i].strip_envelope : ((dr) ? 1 : -1),
+						bank->tone[i].strip_tail);
+				}
+				if (ip == NULL)
+				{
+					ip = load_instrument_font_order(song, 1, dr, b, i);
+				}
+			}
+			bank->instrument[i] = ip;
+			if (ip == NULL)
+			{
+				if (bank->tone[i].name.IsEmpty())
+				{
+					cmsg(CMSG_WARNING, (b != 0) ? VERB_VERBOSE : VERB_NORMAL,
+						"No instrument mapped to %s %d, program %d%s\n",
+						(dr) ? "drum set" : "tone bank", b, i, 
+						(b != 0) ? "" : " - this instrument will not be heard");
+				}
+				else
+				{
+					cmsg(CMSG_ERROR, VERB_NORMAL, 
+						"Couldn't load instrument %s (%s %d, program %d)\n",
+						bank->tone[i].name.GetChars(),
+						(dr) ? "drum set" : "tone bank", b, i);
+				}
+				if (b != 0)
+				{
+					/* Mark the corresponding instrument in the default
+					   bank / drumset for loading (if it isn't already) */
+					if (((dr) ? drumset[0] : tonebank[0])->instrument[i] != NULL)
+					{
+						((dr) ? drumset[0] : tonebank[0])->instrument[i] = MAGIC_LOAD_INSTRUMENT;
+					}
+				}
+				errors++;
+			}
+		}
+	}
+	return errors;
+}
+
+int Renderer::load_missing_instruments()
+{
+	int i = MAXBANK, errors = 0;
+	while (i--)
+	{
+		if (tonebank[i] != NULL)
+			errors += fill_bank(this, 0,i);
+		if (drumset[i] != NULL)
+			errors += fill_bank(this, 1,i);
+	}
+	return errors;
+}
+
+void free_instruments()
+{
+	int i = MAXBANK;
+	while (i--)
+	{
+		if (tonebank[i] != NULL)
+		{
+			delete tonebank[i];
+			tonebank[i] = NULL;
+		}
+		if (drumset[i] != NULL)
+		{
+			delete drumset[i];
+			drumset[i] = NULL;
+		}
+	}
+}
+
+int Renderer::set_default_instrument(const char *name)
+{
+	Instrument *ip;
+	if ((ip = load_instrument(this, name, 0, -1, -1, -1, 0, 0, 0)) == NULL)
+	{
+		return -1;
+	}
+	if (default_instrument != NULL)
+	{
+		delete default_instrument;
+	}
+	default_instrument = ip;
+	default_program = SPECIAL_PROGRAM;
+	return 0;
+}
+
+}