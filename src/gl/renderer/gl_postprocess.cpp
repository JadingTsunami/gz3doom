--- conflicted
+++ resolved
@@ -492,10 +492,6 @@
 	}
 	else
 	{
-<<<<<<< HEAD
-		savedState.SaveTextureBindings(2);
-=======
->>>>>>> bea113a9
 		glActiveTexture(GL_TEXTURE1);
 		glBindTexture(GL_TEXTURE_2D, mBuffers->ExposureTexture);
 		glActiveTexture(GL_TEXTURE0);
