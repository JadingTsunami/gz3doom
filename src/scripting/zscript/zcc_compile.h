--- conflicted
+++ resolved
@@ -91,12 +91,8 @@
 	int Compile();
 
 private:
-<<<<<<< HEAD
-	int ZCCCompiler::IntConstFromNode(ZCC_TreeNode *node, PStruct *cls);
+	int IntConstFromNode(ZCC_TreeNode *node, PStruct *cls);
 	FString ZCCCompiler::StringConstFromNode(ZCC_TreeNode *node, PStruct *cls);
-=======
-	int IntConstFromNode(ZCC_TreeNode *node, PStruct *cls);
->>>>>>> 4694f9b2
 	void ProcessClass(ZCC_Class *node, PSymbolTreeNode *tnode);
 	void ProcessStruct(ZCC_Struct *node, PSymbolTreeNode *tnode, ZCC_Class *outer);
 	void CreateStructTypes();
