--- conflicted
+++ resolved
@@ -1,3844 +1,3836 @@
-/*
-** thingdef_expression.cpp
-**
-** Expression evaluation
-**
-**---------------------------------------------------------------------------
-** Copyright 2008 Christoph Oelckers
-** All rights reserved.
-**
-** Redistribution and use in source and binary forms, with or without
-** modification, are permitted provided that the following conditions
-** are met:
-**
-** 1. Redistributions of source code must retain the above copyright
-**    notice, this list of conditions and the following disclaimer.
-** 2. Redistributions in binary form must reproduce the above copyright
-**    notice, this list of conditions and the following disclaimer in the
-**    documentation and/or other materials provided with the distribution.
-** 3. The name of the author may not be used to endorse or promote products
-**    derived from this software without specific prior written permission.
-** 4. When not used as part of ZDoom or a ZDoom derivative, this code will be
-**    covered by the terms of the GNU General Public License as published by
-**    the Free Software Foundation; either version 2 of the License, or (at
-**    your option) any later version.
-**
-** THIS SOFTWARE IS PROVIDED BY THE AUTHOR ``AS IS'' AND ANY EXPRESS OR
-** IMPLIED WARRANTIES, INCLUDING, BUT NOT LIMITED TO, THE IMPLIED WARRANTIES
-** OF MERCHANTABILITY AND FITNESS FOR A PARTICULAR PURPOSE ARE DISCLAIMED.
-** IN NO EVENT SHALL THE AUTHOR BE LIABLE FOR ANY DIRECT, INDIRECT,
-** INCIDENTAL, SPECIAL, EXEMPLARY, OR CONSEQUENTIAL DAMAGES (INCLUDING, BUT
-** NOT LIMITED TO, PROCUREMENT OF SUBSTITUTE GOODS OR SERVICES; LOSS OF USE,
-** DATA, OR PROFITS; OR BUSINESS INTERRUPTION) HOWEVER CAUSED AND ON ANY
-** THEORY OF LIABILITY, WHETHER IN CONTRACT, STRICT LIABILITY, OR TORT
-** (INCLUDING NEGLIGENCE OR OTHERWISE) ARISING IN ANY WAY OUT OF THE USE OF
-** THIS SOFTWARE, EVEN IF ADVISED OF THE POSSIBILITY OF SUCH DAMAGE.
-**---------------------------------------------------------------------------
-**
-*/
-
-#include <malloc.h>
-#include "actor.h"
-#include "sc_man.h"
-#include "tarray.h"
-#include "templates.h"
-#include "cmdlib.h"
-#include "i_system.h"
-#include "m_random.h"
-#include "a_pickups.h"
-#include "thingdef.h"
-#include "p_lnspec.h"
-#include "doomstat.h"
-#include "thingdef_exp.h"
-#include "m_fixed.h"
-#include "vmbuilder.h"
-
-ExpEmit::ExpEmit(VMFunctionBuilder *build, int type)
-: RegNum(build->Registers[type].Get(1)), RegType(type), Konst(false), Fixed(false)
-{
-}
-
-void ExpEmit::Free(VMFunctionBuilder *build)
-{
-	if (!Fixed && !Konst && RegType <= REGT_TYPE)
-	{
-		build->Registers[RegType].Return(RegNum, 1);
-	}
-}
-
-void ExpEmit::Reuse(VMFunctionBuilder *build)
-{
-	if (!Fixed && !Konst)
-	{
-		bool success = build->Registers[RegType].Reuse(RegNum);
-		assert(success && "Attempt to reuse a register that is already in use");
-	}
-}
-
-//==========================================================================
-//
-// FindDecorateBuiltinFunction
-//
-// Returns the symbol for a decorate utility function. If not found, create
-// it and install it in Actor.
-//
-//==========================================================================
-
-static PSymbol *FindDecorateBuiltinFunction(FName funcname, VMNativeFunction::NativeCallType func)
-{
-	PSymbol *sym = RUNTIME_CLASS(AActor)->Symbols.FindSymbol(funcname, false);
-	if (sym == NULL)
-	{
-		PSymbolVMFunction *symfunc = new PSymbolVMFunction(funcname);
-		VMNativeFunction *calldec = new VMNativeFunction(func, funcname);
-		symfunc->Function = calldec;
-		sym = symfunc;
-		RUNTIME_CLASS(AActor)->Symbols.AddSymbol(sym);
-	}
-	return sym;
-}
-
-//==========================================================================
-//
-//
-//
-//==========================================================================
-
-ExpEmit FxExpression::Emit (VMFunctionBuilder *build)
-{
-	ScriptPosition.Message(MSG_ERROR, "Unemitted expression found");
-	return ExpEmit();
-}
-
-
-//==========================================================================
-//
-//
-//
-//==========================================================================
-
-bool FxExpression::isConstant() const
-{
-	return false;
-}
-
-//==========================================================================
-//
-//
-//
-//==========================================================================
-
-FxExpression *FxExpression::Resolve(FCompileContext &ctx)
-{
-	isresolved = true;
-	return this;
-}
-
-
-//==========================================================================
-//
-//
-//
-//==========================================================================
-
-FxExpression *FxExpression::ResolveAsBoolean(FCompileContext &ctx)
-{
-	FxExpression *x = Resolve(ctx);
-	if (x != NULL)
-	{
-		switch (x->ValueType.Type)
-		{
-		case VAL_Sound:
-		case VAL_Color:
-		case VAL_Name:
-			x->ValueType = VAL_Int;
-			break;
-
-		default:
-			break;
-		}
-	}
-	return x;
-}
-
-//==========================================================================
-//
-//
-//
-//==========================================================================
-
-void FxExpression::RequestAddress()
-{
-	ScriptPosition.Message(MSG_ERROR, "invalid dereference\n");
-}
-
-//==========================================================================
-//
-//
-//
-//==========================================================================
-
-FxParameter::FxParameter(FxExpression *operand)
-: FxExpression(operand->ScriptPosition)
-{
-	Operand = operand;
-	ValueType = operand->ValueType;
-}
-
-//==========================================================================
-//
-//
-//
-//==========================================================================
-
-FxParameter::~FxParameter()
-{
-	SAFE_DELETE(Operand);
-}
-
-//==========================================================================
-//
-//
-//
-//==========================================================================
-
-FxExpression *FxParameter::Resolve(FCompileContext& ctx)
-{
-	CHECKRESOLVED();
-	SAFE_RESOLVE(Operand, ctx);
-	ValueType = Operand->ValueType;
-	return this;
-}
-
-ExpEmit FxParameter::Emit(VMFunctionBuilder *build)
-{
-	if (Operand->isConstant())
-	{
-		ExpVal val = static_cast<FxConstant *>(Operand)->GetValue();
-		if (val.Type == VAL_Int || val.Type == VAL_Sound || val.Type == VAL_Name || val.Type == VAL_Color)
-		{
-			build->EmitParamInt(val.Int);
-		}
-		else if (val.Type == VAL_Float)
-		{
-			build->Emit(OP_PARAM, 0, REGT_FLOAT | REGT_KONST, build->GetConstantFloat(val.Float));
-		}
-		else if (val.Type == VAL_Class || val.Type == VAL_Object)
-		{
-			build->Emit(OP_PARAM, 0, REGT_POINTER | REGT_KONST, build->GetConstantAddress(val.pointer, ATAG_OBJECT));
-		}
-		else if (val.Type == VAL_State)
-		{
-			build->Emit(OP_PARAM, 0, REGT_POINTER | REGT_KONST, build->GetConstantAddress(val.pointer, ATAG_STATE));
-		}
-		else if (val.Type == VAL_String)
-		{
-			build->Emit(OP_PARAM, 0, REGT_STRING | REGT_KONST, build->GetConstantString(val.GetString()));
-		}
-		else
-		{
-			build->Emit(OP_PARAM, 0, REGT_NIL, 0);
-			ScriptPosition.Message(MSG_ERROR, "Cannot emit needed constant");
-		}
-	}
-	else
-	{
-		ExpEmit where = Operand->Emit(build);
-
-		if (where.RegType == REGT_NIL)
-		{
-			ScriptPosition.Message(MSG_ERROR, "Attempted to pass a non-value");
-			build->Emit(OP_PARAM, 0, where.RegType, where.RegNum);
-		}
-		else
-		{
-			build->Emit(OP_PARAM, 0, where.RegType, where.RegNum);
-			where.Free(build);
-		}
-	}
-	return ExpEmit();
-}
-
-//==========================================================================
-//
-//
-//
-//==========================================================================
-
-FxExpression *FxConstant::MakeConstant(PSymbol *sym, const FScriptPosition &pos)
-{
-	FxExpression *x;
-	PSymbolConstNumeric *csym = dyn_cast<PSymbolConstNumeric>(sym);
-	if (csym != NULL)
-	{
-		if (csym->ValueType->IsA(RUNTIME_CLASS(PInt)))
-		{
-			x = new FxConstant(csym->Value, pos);
-		}
-		else if (csym->ValueType->IsA(RUNTIME_CLASS(PFloat)))
-		{
-			x = new FxConstant(csym->Float, pos);
-		}
-		else
-		{
-			pos.Message(MSG_ERROR, "Invalid constant '%s'\n", csym->SymbolName.GetChars());
-			return NULL;
-		}
-	}
-	else
-	{
-		pos.Message(MSG_ERROR, "'%s' is not a constant\n", sym->SymbolName.GetChars());
-		x = NULL;
-	}
-	return x;
-}
-
-ExpEmit FxConstant::Emit(VMFunctionBuilder *build)
-{
-	ExpEmit out;
-
-	out.Konst = true;
-	if (value.Type == VAL_Int || value.Type == VAL_Sound || value.Type == VAL_Name || value.Type == VAL_Color)
-	{
-		out.RegType = REGT_INT;
-		out.RegNum = build->GetConstantInt(value.Int);
-	}
-	else if (value.Type == VAL_Float)
-	{
-		out.RegType = REGT_FLOAT;
-		out.RegNum = build->GetConstantFloat(value.Float);
-	}
-	else if (value.Type == VAL_Class || value.Type == VAL_Object)
-	{
-		out.RegType = REGT_POINTER;
-		out.RegNum = build->GetConstantAddress(value.pointer, ATAG_OBJECT);
-	}
-	else if (value.Type == VAL_State)
-	{
-		out.RegType = REGT_POINTER;
-		out.RegNum = build->GetConstantAddress(value.pointer, ATAG_STATE);
-	}
-	else if (value.Type == VAL_String)
-	{
-		out.RegType = REGT_STRING;
-		out.RegNum = build->GetConstantString(value.GetString());
-	}
-	else
-	{
-		ScriptPosition.Message(MSG_ERROR, "Cannot emit needed constant");
-		out.RegType = REGT_NIL;
-		out.RegNum = 0;
-	}
-	return out;
-}
-
-//==========================================================================
-//
-//
-//
-//==========================================================================
-
-FxIntCast::FxIntCast(FxExpression *x)
-: FxExpression(x->ScriptPosition)
-{
-	basex=x;
-	ValueType = VAL_Int;
-}
-
-//==========================================================================
-//
-//
-//
-//==========================================================================
-
-FxIntCast::~FxIntCast()
-{
-	SAFE_DELETE(basex);
-}
-
-//==========================================================================
-//
-//
-//
-//==========================================================================
-
-FxExpression *FxIntCast::Resolve(FCompileContext &ctx)
-{
-	CHECKRESOLVED();
-	SAFE_RESOLVE(basex, ctx);
-
-	if (basex->ValueType == VAL_Int)
-	{
-		FxExpression *x = basex;
-		basex = NULL;
-		delete this;
-		return x;
-	}
-	else if (basex->ValueType == VAL_Float)
-	{
-		if (basex->isConstant())
-		{
-			ExpVal constval = static_cast<FxConstant *>(basex)->GetValue();
-			FxExpression *x = new FxConstant(constval.GetInt(), ScriptPosition);
-			delete this;
-			return x;
-		}
-		return this;
-	}
-	else
-	{
-		ScriptPosition.Message(MSG_ERROR, "Numeric type expected");
-		delete this;
-		return NULL;
-	}
-}
-
-//==========================================================================
-//
-//
-//
-//==========================================================================
-
-ExpEmit FxIntCast::Emit(VMFunctionBuilder *build)
-{
-	ExpEmit from = basex->Emit(build);
-	assert(!from.Konst);
-	assert(basex->ValueType == VAL_Float);
-	from.Free(build);
-	ExpEmit to(build, REGT_INT);
-	build->Emit(OP_CAST, to.RegNum, from.RegNum, CAST_F2I);
-	return to;
-}
-
-//==========================================================================
-//
-//
-//
-//==========================================================================
-
-FxFloatCast::FxFloatCast(FxExpression *x)
-: FxExpression(x->ScriptPosition)
-{
-	basex=x;
-	ValueType = VAL_Float;
-}
-
-//==========================================================================
-//
-//
-//
-//==========================================================================
-
-FxFloatCast::~FxFloatCast()
-{
-	SAFE_DELETE(basex);
-}
-
-//==========================================================================
-//
-//
-//
-//==========================================================================
-
-FxExpression *FxFloatCast::Resolve(FCompileContext &ctx)
-{
-	CHECKRESOLVED();
-	SAFE_RESOLVE(basex, ctx);
-
-	if (basex->ValueType == VAL_Float)
-	{
-		FxExpression *x = basex;
-		basex = NULL;
-		delete this;
-		return x;
-	}
-	else if (basex->ValueType == VAL_Int)
-	{
-		if (basex->isConstant())
-		{
-			ExpVal constval = static_cast<FxConstant *>(basex)->GetValue();
-			FxExpression *x = new FxConstant(constval.GetFloat(), ScriptPosition);
-			delete this;
-			return x;
-		}
-		return this;
-	}
-	else
-	{
-		ScriptPosition.Message(MSG_ERROR, "Numeric type expected");
-		delete this;
-		return NULL;
-	}
-}
-
-//==========================================================================
-//
-//
-//
-//==========================================================================
-
-ExpEmit FxFloatCast::Emit(VMFunctionBuilder *build)
-{
-	ExpEmit from = basex->Emit(build);
-	assert(!from.Konst);
-	assert(basex->ValueType == VAL_Int);
-	from.Free(build);
-	ExpEmit to(build, REGT_FLOAT);
-	build->Emit(OP_CAST, to.RegNum, from.RegNum, CAST_I2F);
-	return to;
-}
-
-//==========================================================================
-//
-//
-//
-//==========================================================================
-
-FxPlusSign::FxPlusSign(FxExpression *operand)
-: FxExpression(operand->ScriptPosition)
-{
-	Operand=operand;
-}
-
-//==========================================================================
-//
-//
-//
-//==========================================================================
-
-FxPlusSign::~FxPlusSign()
-{
-	SAFE_DELETE(Operand);
-}
-
-//==========================================================================
-//
-//
-//
-//==========================================================================
-
-FxExpression *FxPlusSign::Resolve(FCompileContext& ctx)
-{
-	CHECKRESOLVED();
-	SAFE_RESOLVE(Operand, ctx);
-
-	if (Operand->ValueType.isNumeric())
-	{
-		FxExpression *e = Operand;
-		Operand = NULL;
-		delete this;
-		return e;
-	}
-	else
-	{
-		ScriptPosition.Message(MSG_ERROR, "Numeric type expected");
-		delete this;
-		return NULL;
-	}
-}
-
-ExpEmit FxPlusSign::Emit(VMFunctionBuilder *build)
-{
-	return Operand->Emit(build);
-}
-
-//==========================================================================
-//
-//
-//
-//==========================================================================
-
-FxMinusSign::FxMinusSign(FxExpression *operand)
-: FxExpression(operand->ScriptPosition)
-{
-	Operand=operand;
-}
-
-//==========================================================================
-//
-//
-//
-//==========================================================================
-
-FxMinusSign::~FxMinusSign()
-{
-	SAFE_DELETE(Operand);
-}
-
-//==========================================================================
-//
-//
-//
-//==========================================================================
-
-FxExpression *FxMinusSign::Resolve(FCompileContext& ctx)
-{
-	CHECKRESOLVED();
-	SAFE_RESOLVE(Operand, ctx);
-
-	if (Operand->ValueType.isNumeric())
-	{
-		if (Operand->isConstant())
-		{
-			ExpVal val = static_cast<FxConstant *>(Operand)->GetValue();
-			FxExpression *e = val.Type == VAL_Int?
-				new FxConstant(-val.Int, ScriptPosition) :
-				new FxConstant(-val.Float, ScriptPosition);
-			delete this;
-			return e;
-		}
-		ValueType = Operand->ValueType;
-		return this;
-	}
-	else
-	{
-		ScriptPosition.Message(MSG_ERROR, "Numeric type expected");
-		delete this;
-		return NULL;
-	}
-}
-
-//==========================================================================
-//
-//
-//
-//==========================================================================
-
-ExpEmit FxMinusSign::Emit(VMFunctionBuilder *build)
-{
-	assert(ValueType.Type == Operand->ValueType.Type);
-	ExpEmit from = Operand->Emit(build);
-	assert(from.Konst == 0);
-	// Do it in-place.
-	if (ValueType == VAL_Int)
-	{
-		build->Emit(OP_NEG, from.RegNum, from.RegNum, 0);
-	}
-	else
-	{
-		assert(ValueType == VAL_Float);
-		build->Emit(OP_NEG, from.RegNum, from.RegNum, 0);
-	}
-	return from;
-}
-
-//==========================================================================
-//
-//
-//
-//==========================================================================
-
-FxUnaryNotBitwise::FxUnaryNotBitwise(FxExpression *operand)
-: FxExpression(operand->ScriptPosition)
-{
-	Operand=operand;
-}
-
-//==========================================================================
-//
-//
-//
-//==========================================================================
-
-FxUnaryNotBitwise::~FxUnaryNotBitwise()
-{
-	SAFE_DELETE(Operand);
-}
-
-//==========================================================================
-//
-//
-//
-//==========================================================================
-
-FxExpression *FxUnaryNotBitwise::Resolve(FCompileContext& ctx)
-{
-	CHECKRESOLVED();
-	SAFE_RESOLVE(Operand, ctx);
-
-	if  (Operand->ValueType == VAL_Float /* lax */)
-	{
-		// DECORATE allows floats here so cast them to int.
-		Operand = new FxIntCast(Operand);
-		Operand = Operand->Resolve(ctx);
-		if (Operand == NULL) 
-		{
-			delete this;
-			return NULL;
-		}
-	}
-
-	if (Operand->ValueType != VAL_Int)
-	{
-		ScriptPosition.Message(MSG_ERROR, "Integer type expected");
-		delete this;
-		return NULL;
-	}
-
-	if (Operand->isConstant())
-	{
-		int result = ~static_cast<FxConstant *>(Operand)->GetValue().GetInt();
-		FxExpression *e = new FxConstant(result, ScriptPosition);
-		delete this;
-		return e;
-	}
-	ValueType = VAL_Int;
-	return this;
-}
-
-//==========================================================================
-//
-//
-//
-//==========================================================================
-
-ExpEmit FxUnaryNotBitwise::Emit(VMFunctionBuilder *build)
-{
-	assert(ValueType.Type == Operand->ValueType.Type);
-	assert(ValueType == VAL_Int);
-	ExpEmit from = Operand->Emit(build);
-	assert(from.Konst == 0);
-	// Do it in-place.
-	build->Emit(OP_NOT, from.RegNum, from.RegNum, 0);
-	return from;
-}
-
-//==========================================================================
-//
-//
-//
-//==========================================================================
-
-FxUnaryNotBoolean::FxUnaryNotBoolean(FxExpression *operand)
-: FxExpression(operand->ScriptPosition)
-{
-	Operand=operand;
-}
-
-//==========================================================================
-//
-//
-//
-//==========================================================================
-
-FxUnaryNotBoolean::~FxUnaryNotBoolean()
-{
-	SAFE_DELETE(Operand);
-}
-
-//==========================================================================
-//
-//
-//
-//==========================================================================
-
-FxExpression *FxUnaryNotBoolean::Resolve(FCompileContext& ctx)
-{
-	CHECKRESOLVED();
-	if (Operand)
-
-	{
-		Operand = Operand->ResolveAsBoolean(ctx);
-	}
-	if (!Operand)
-	{
-		delete this;
-		return NULL;
-	}
-
-	if (Operand->ValueType.isNumeric() || Operand->ValueType.isPointer())
-	{
-		if (Operand->isConstant())
-		{
-			bool result = !static_cast<FxConstant *>(Operand)->GetValue().GetBool();
-			FxExpression *e = new FxConstant(result, ScriptPosition);
-			delete this;
-			return e;
-		}
-	}
-	else
-	{
-		ScriptPosition.Message(MSG_ERROR, "Numeric type expected");
-		delete this;
-		return NULL;
-	}
-	ValueType = VAL_Int;
-	return this;
-}
-
-//==========================================================================
-//
-//
-//
-//==========================================================================
-
-ExpEmit FxUnaryNotBoolean::Emit(VMFunctionBuilder *build)
-{
-	ExpEmit from = Operand->Emit(build);
-	assert(!from.Konst);
-	ExpEmit to(build, REGT_INT);
-	from.Free(build);
-
-	// Preload result with 0.
-	build->Emit(OP_LI, to.RegNum, 0, 0);
-
-	// Check source against 0.
-	if (from.RegType == REGT_INT)
-	{
-		build->Emit(OP_EQ_R, 0, from.RegNum, to.RegNum);
-	}
-	else if (from.RegType == REGT_FLOAT)
-	{
-		build->Emit(OP_EQF_K, 0, from.RegNum, build->GetConstantFloat(0));
-	}
-	else if (from.RegNum == REGT_POINTER)
-	{
-		build->Emit(OP_EQA_K, 0, from.RegNum, build->GetConstantAddress(NULL, ATAG_GENERIC));
-	}
-	build->Emit(OP_JMP, 1);
-
-	// Reload result with 1 if the comparison fell through.
-	build->Emit(OP_LI, to.RegNum, 1);
-	return to;
-}
-
-//==========================================================================
-//
-//
-//
-//==========================================================================
-
-FxBinary::FxBinary(int o, FxExpression *l, FxExpression *r)
-: FxExpression(l->ScriptPosition)
-{
-	Operator=o;
-	left=l;
-	right=r;
-}
-
-//==========================================================================
-//
-//
-//
-//==========================================================================
-
-FxBinary::~FxBinary()
-{
-	SAFE_DELETE(left);
-	SAFE_DELETE(right);
-}
-
-//==========================================================================
-//
-//
-//
-//==========================================================================
-
-bool FxBinary::ResolveLR(FCompileContext& ctx, bool castnumeric)
-{
-	RESOLVE(left, ctx);
-	RESOLVE(right, ctx);
-	if (!left || !right)
-	{
-		delete this;
-		return false;
-	}
-
-	if (left->ValueType == VAL_Int && right->ValueType == VAL_Int)
-	{
-		ValueType = VAL_Int;
-	}
-	else if (left->ValueType.isNumeric() && right->ValueType.isNumeric())
-	{
-		ValueType = VAL_Float;
-	}
-	else if (left->ValueType == VAL_Object && right->ValueType == VAL_Object)
-	{
-		ValueType = VAL_Object;
-	}
-	else if (left->ValueType == VAL_Class && right->ValueType == VAL_Class)
-	{
-		ValueType = VAL_Class;
-	}
-	else
-	{
-		ValueType = VAL_Unknown;
-	}
-
-	if (castnumeric)
-	{
-		// later!
-	}
-	return true;
-}
-
-void FxBinary::Promote(FCompileContext &ctx)
-{
-	if (left->ValueType == VAL_Float && right->ValueType == VAL_Int)
-	{
-		right = (new FxFloatCast(right))->Resolve(ctx);
-	}
-	else if (left->ValueType == VAL_Int && right->ValueType == VAL_Float)
-	{
-		left = (new FxFloatCast(left))->Resolve(ctx);
-	}
-}
-
-//==========================================================================
-//
-//
-//
-//==========================================================================
-
-FxAddSub::FxAddSub(int o, FxExpression *l, FxExpression *r)
-: FxBinary(o, l, r)
-{
-}
-
-//==========================================================================
-//
-//
-//
-//==========================================================================
-
-FxExpression *FxAddSub::Resolve(FCompileContext& ctx)
-{
-	CHECKRESOLVED();
-	if (!ResolveLR(ctx, true)) return NULL;
-
-	if (!ValueType.isNumeric())
-	{
-		ScriptPosition.Message(MSG_ERROR, "Numeric type expected");
-		delete this;
-		return NULL;
-	}
-	else if (left->isConstant() && right->isConstant())
-	{
-		if (ValueType == VAL_Float)
-		{
-			double v;
-			double v1 = static_cast<FxConstant *>(left)->GetValue().GetFloat();
-			double v2 = static_cast<FxConstant *>(right)->GetValue().GetFloat();
-
-			v =	Operator == '+'? v1 + v2 : 
-				Operator == '-'? v1 - v2 : 0;
-
-			FxExpression *e = new FxConstant(v, ScriptPosition);
-			delete this;
-			return e;
-		}
-		else
-		{
-			int v;
-			int v1 = static_cast<FxConstant *>(left)->GetValue().GetInt();
-			int v2 = static_cast<FxConstant *>(right)->GetValue().GetInt();
-
-			v =	Operator == '+'? v1 + v2 : 
-				Operator == '-'? v1 - v2 : 0;
-
-			FxExpression *e = new FxConstant(v, ScriptPosition);
-			delete this;
-			return e;
-
-		}
-	}
-	Promote(ctx);
-	return this;
-}
-
-//==========================================================================
-//
-//
-//
-//==========================================================================
-
-ExpEmit FxAddSub::Emit(VMFunctionBuilder *build)
-{
-	assert(Operator == '+' || Operator == '-');
-	ExpEmit op1 = left->Emit(build);
-	ExpEmit op2 = right->Emit(build);
-	if (Operator == '+')
-	{
-		// Since addition is commutative, only the second operand may be a constant.
-		if (op1.Konst)
-		{
-			swapvalues(op1, op2);
-		}
-		assert(!op1.Konst);
-		op1.Free(build);
-		op2.Free(build);
-		if (ValueType == VAL_Float)
-		{
-			assert(op1.RegType == REGT_FLOAT && op2.RegType == REGT_FLOAT);
-			ExpEmit to(build, REGT_FLOAT);
-			build->Emit(op2.Konst ? OP_ADDF_RK : OP_ADDF_RR, to.RegNum, op1.RegNum, op2.RegNum);
-			return to;
-		}
-		else
-		{
-			assert(ValueType == VAL_Int);
-			assert(op1.RegType == REGT_INT && op2.RegType == REGT_INT);
-			ExpEmit to(build, REGT_INT);
-			build->Emit(op2.Konst ? OP_ADD_RK : OP_ADD_RR, to.RegNum, op1.RegNum, op2.RegNum);
-			return to;
-		}
-	}
-	else
-	{
-		// Subtraction is not commutative, so either side may be constant (but not both).
-		assert(!op1.Konst || !op2.Konst);
-		op1.Free(build);
-		op2.Free(build);
-		if (ValueType == VAL_Float)
-		{
-			assert(op1.RegType == REGT_FLOAT && op2.RegType == REGT_FLOAT);
-			ExpEmit to(build, REGT_FLOAT);
-			build->Emit(op1.Konst ? OP_SUBF_KR : op2.Konst ? OP_SUBF_RK : OP_SUBF_RR,
-				to.RegNum, op1.RegNum, op2.RegNum);
-			return to;
-		}
-		else
-		{
-			assert(ValueType == VAL_Int);
-			assert(op1.RegType == REGT_INT && op2.RegType == REGT_INT);
-			ExpEmit to(build, REGT_INT);
-			build->Emit(op1.Konst ? OP_SUB_KR : op2.Konst ? OP_SUB_RK : OP_SUB_RR,
-				to.RegNum, op1.RegNum, op2.RegNum);
-			return to;
-		}
-	}
-}
-
-//==========================================================================
-//
-//
-//
-//==========================================================================
-
-FxMulDiv::FxMulDiv(int o, FxExpression *l, FxExpression *r)
-: FxBinary(o, l, r)
-{
-}
-
-//==========================================================================
-//
-//
-//
-//==========================================================================
-
-FxExpression *FxMulDiv::Resolve(FCompileContext& ctx)
-{
-	CHECKRESOLVED();
-
-	if (!ResolveLR(ctx, true)) return NULL;
-
-	if (!ValueType.isNumeric())
-	{
-		ScriptPosition.Message(MSG_ERROR, "Numeric type expected");
-		delete this;
-		return NULL;
-	}
-	else if (left->isConstant() && right->isConstant())
-	{
-		if (ValueType == VAL_Float)
-		{
-			double v;
-			double v1 = static_cast<FxConstant *>(left)->GetValue().GetFloat();
-			double v2 = static_cast<FxConstant *>(right)->GetValue().GetFloat();
-
-			if (Operator != '*' && v2 == 0)
-			{
-				ScriptPosition.Message(MSG_ERROR, "Division by 0");
-				delete this;
-				return NULL;
-			}
-
-			v =	Operator == '*'? v1 * v2 : 
-				Operator == '/'? v1 / v2 : 
-				Operator == '%'? fmod(v1, v2) : 0;
-
-			FxExpression *e = new FxConstant(v, ScriptPosition);
-			delete this;
-			return e;
-		}
-		else
-		{
-			int v;
-			int v1 = static_cast<FxConstant *>(left)->GetValue().GetInt();
-			int v2 = static_cast<FxConstant *>(right)->GetValue().GetInt();
-
-			if (Operator != '*' && v2 == 0)
-			{
-				ScriptPosition.Message(MSG_ERROR, "Division by 0");
-				delete this;
-				return NULL;
-			}
-
-			v =	Operator == '*'? v1 * v2 : 
-				Operator == '/'? v1 / v2 : 
-				Operator == '%'? v1 % v2 : 0;
-
-			FxExpression *e = new FxConstant(v, ScriptPosition);
-			delete this;
-			return e;
-
-		}
-	}
-	Promote(ctx);
-	return this;
-}
-
-
-//==========================================================================
-//
-//
-//
-//==========================================================================
-
-ExpEmit FxMulDiv::Emit(VMFunctionBuilder *build)
-{
-	ExpEmit op1 = left->Emit(build);
-	ExpEmit op2 = right->Emit(build);
-
-	if (Operator == '*')
-	{
-		// Multiplication is commutative, so only the second operand may be constant.
-		if (op1.Konst)
-		{
-			swapvalues(op1, op2);
-		}
-		assert(!op1.Konst);
-		op1.Free(build);
-		op2.Free(build);
-		if (ValueType == VAL_Float)
-		{
-			assert(op1.RegType == REGT_FLOAT && op2.RegType == REGT_FLOAT);
-			ExpEmit to(build, REGT_FLOAT);
-			build->Emit(op2.Konst ? OP_MULF_RK : OP_MULF_RR, to.RegNum, op1.RegNum, op2.RegNum);
-			return to;
-		}
-		else
-		{
-			assert(ValueType == VAL_Int);
-			assert(op1.RegType == REGT_INT && op2.RegType == REGT_INT);
-			ExpEmit to(build, REGT_INT);
-			build->Emit(op2.Konst ? OP_MUL_RK : OP_MUL_RR, to.RegNum, op1.RegNum, op2.RegNum);
-			return to;
-		}
-	}
-	else
-	{
-		// Division is not commutative, so either side may be constant (but not both).
-		assert(!op1.Konst || !op2.Konst);
-		assert(Operator == '%' || Operator == '/');
-		op1.Free(build);
-		op2.Free(build);
-		if (ValueType == VAL_Float)
-		{
-			assert(op1.RegType == REGT_FLOAT && op2.RegType == REGT_FLOAT);
-			ExpEmit to(build, REGT_FLOAT);
-			build->Emit(Operator == '/' ? (op1.Konst ? OP_DIVF_KR : op2.Konst ? OP_DIVF_RK : OP_DIVF_RR)
-				: (op1.Konst ? OP_MODF_KR : op2.Konst ? OP_MODF_RK : OP_MODF_RR),
-				to.RegNum, op1.RegNum, op2.RegNum);
-			return to;
-		}
-		else
-		{
-			assert(ValueType == VAL_Int);
-			assert(op1.RegType == REGT_INT && op2.RegType == REGT_INT);
-			ExpEmit to(build, REGT_INT);
-			build->Emit(Operator == '/' ? (op1.Konst ? OP_DIV_KR : op2.Konst ? OP_DIV_RK : OP_DIV_RR)
-				: (op1.Konst ? OP_MOD_KR : op2.Konst ? OP_MOD_RK : OP_MOD_RR),
-				to.RegNum, op1.RegNum, op2.RegNum);
-			return to;
-		}
-	}
-}
-
-//==========================================================================
-//
-//
-//
-//==========================================================================
-
-FxCompareRel::FxCompareRel(int o, FxExpression *l, FxExpression *r)
-: FxBinary(o, l, r)
-{
-}
-
-//==========================================================================
-//
-//
-//
-//==========================================================================
-
-FxExpression *FxCompareRel::Resolve(FCompileContext& ctx)
-{
-	CHECKRESOLVED();
-	if (!ResolveLR(ctx, true)) return NULL;
-
-	if (!ValueType.isNumeric())
-	{
-		ScriptPosition.Message(MSG_ERROR, "Numeric type expected");
-		delete this;
-		return NULL;
-	}
-	else if (left->isConstant() && right->isConstant())
-	{
-		int v;
-
-		if (ValueType == VAL_Float)
-		{
-			double v1 = static_cast<FxConstant *>(left)->GetValue().GetFloat();
-			double v2 = static_cast<FxConstant *>(right)->GetValue().GetFloat();
-			v =	Operator == '<'? v1 < v2 : 
-				Operator == '>'? v1 > v2 : 
-				Operator == TK_Geq? v1 >= v2 : 
-				Operator == TK_Leq? v1 <= v2 : 0;
-		}
-		else
-		{
-			int v1 = static_cast<FxConstant *>(left)->GetValue().GetInt();
-			int v2 = static_cast<FxConstant *>(right)->GetValue().GetInt();
-			v =	Operator == '<'? v1 < v2 : 
-				Operator == '>'? v1 > v2 : 
-				Operator == TK_Geq? v1 >= v2 : 
-				Operator == TK_Leq? v1 <= v2 : 0;
-		}
-		FxExpression *e = new FxConstant(v, ScriptPosition);
-		delete this;
-		return e;
-	}
-	Promote(ctx);
-	ValueType = VAL_Int;
-	return this;
-}
-
-
-//==========================================================================
-//
-//
-//
-//==========================================================================
-
-ExpEmit FxCompareRel::Emit(VMFunctionBuilder *build)
-{
-	ExpEmit op1 = left->Emit(build);
-	ExpEmit op2 = right->Emit(build);
-	assert(op1.RegType == op2.RegType);
-	assert(op1.RegType == REGT_INT || op1.RegType == REGT_FLOAT);
-	assert(!op1.Konst || !op2.Konst);
-	assert(Operator == '<' || Operator == '>' || Operator == TK_Geq || Operator == TK_Leq);
-	static const VM_UBYTE InstrMap[][4] =
-	{
-		{ OP_LT_RR, OP_LTF_RR, 0 },	// <
-		{ OP_LE_RR, OP_LEF_RR, 1 },	// >
-		{ OP_LT_RR, OP_LTF_RR, 1 },	// >=
-		{ OP_LE_RR, OP_LEF_RR, 0 }	// <=
-	};
-	int instr, check, index;
-	ExpEmit to(build, REGT_INT);
-
-	index = Operator == '<' ? 0 :
-			Operator == '>' ? 1 :
-			Operator == TK_Geq ? 2 : 3;
-	instr = InstrMap[index][op1.RegType == REGT_INT ? 0 : 1];
-	check = InstrMap[index][2];
-	if (op2.Konst)
-	{
-		instr += 1;
-	}
-	else
-	{
-		op2.Free(build);
-	}
-	if (op1.Konst)
-	{
-		instr += 2;
-	}
-	else
-	{
-		op1.Free(build);
-	}
-
-	// See FxUnaryNotBoolean for comments, since it's the same thing.
-	build->Emit(OP_LI, to.RegNum, 0, 0);
-	build->Emit(instr, check, op1.RegNum, op2.RegNum);
-	build->Emit(OP_JMP, 1);
-	build->Emit(OP_LI, to.RegNum, 1);
-	return to;
-}
-
-//==========================================================================
-//
-//
-//
-//==========================================================================
-
-FxCompareEq::FxCompareEq(int o, FxExpression *l, FxExpression *r)
-: FxBinary(o, l, r)
-{
-}
-
-//==========================================================================
-//
-//
-//
-//==========================================================================
-
-FxExpression *FxCompareEq::Resolve(FCompileContext& ctx)
-{
-	CHECKRESOLVED();
-
-	if (!ResolveLR(ctx, true)) return NULL;
-
-	if (!left || !right)
-	{
-		delete this;
-		return NULL;
-	}
-
-	if (!ValueType.isNumeric() && !ValueType.isPointer())
-	{
-		if (left->ValueType.Type == right->ValueType.Type)
-		{
-			// compare other types?
-			if (left->ValueType == VAL_Sound || left->ValueType == VAL_Color || left->ValueType == VAL_Name)
-			{
-				left->ValueType = right->ValueType = VAL_Int;
-				goto cont;
-			}
-		}
-
-		ScriptPosition.Message(MSG_ERROR, "Numeric type expected");
-		delete this;
-		return NULL;
-	}
-cont:
-	if (left->isConstant() && right->isConstant())
-	{
-		int v;
-
-		if (ValueType == VAL_Float)
-		{
-			double v1 = static_cast<FxConstant *>(left)->GetValue().GetFloat();
-			double v2 = static_cast<FxConstant *>(right)->GetValue().GetFloat();
-			v = Operator == TK_Eq? v1 == v2 : v1 != v2;
-		}
-		else
-		{
-			int v1 = static_cast<FxConstant *>(left)->GetValue().GetInt();
-			int v2 = static_cast<FxConstant *>(right)->GetValue().GetInt();
-			v = Operator == TK_Eq? v1 == v2 : v1 != v2;
-		}
-		FxExpression *e = new FxConstant(v, ScriptPosition);
-		delete this;
-		return e;
-	}
-	Promote(ctx);
-	ValueType = VAL_Int;
-	return this;
-}
-
-//==========================================================================
-//
-//
-//
-//==========================================================================
-
-ExpEmit FxCompareEq::Emit(VMFunctionBuilder *build)
-{
-	ExpEmit op1 = left->Emit(build);
-	ExpEmit op2 = right->Emit(build);
-	assert(op1.RegType == op2.RegType);
-	assert(op1.RegType == REGT_INT || op1.RegType == REGT_FLOAT || op1.RegType == REGT_POINTER);
-	int instr;
-
-	// Only the second operand may be constant.
-	if (op1.Konst)
-	{
-		swapvalues(op1, op2);
-	}
-	assert(!op1.Konst);
-
-	ExpEmit to(build, REGT_INT);
-
-	instr = op1.RegType == REGT_INT ? OP_EQ_R :
-			op1.RegType == REGT_FLOAT ? OP_EQF_R :
-			OP_EQA_R;
-	op1.Free(build);
-	if (!op2.Konst)
-	{
-		op2.Free(build);
-	}
-	else
-	{
-		instr += 1;
-	}
-
-	// See FxUnaryNotBoolean for comments, since it's the same thing.
-	build->Emit(OP_LI, to.RegNum, 0, 0);
-	build->Emit(instr, Operator != TK_Eq, op1.RegNum, op2.RegNum);
-	build->Emit(OP_JMP, 1);
-	build->Emit(OP_LI, to.RegNum, 1);
-	return to;
-}
-
-//==========================================================================
-//
-//
-//
-//==========================================================================
-
-FxBinaryInt::FxBinaryInt(int o, FxExpression *l, FxExpression *r)
-: FxBinary(o, l, r)
-{
-	ValueType = VAL_Int;
-}
-
-//==========================================================================
-//
-//
-//
-//==========================================================================
-
-FxExpression *FxBinaryInt::Resolve(FCompileContext& ctx)
-{
-	CHECKRESOLVED();
-	if (!ResolveLR(ctx, false)) return NULL;
-
-	if (ValueType == VAL_Float /* lax */)
-	{
-		// For DECORATE which allows floats here.
-		if (left->ValueType != VAL_Int)
-		{
-			left = new FxIntCast(left);
-			left = left->Resolve(ctx);
-		}
-		if (right->ValueType != VAL_Int)
-		{
-			right = new FxIntCast(right);
-			right = right->Resolve(ctx);
-		}
-		if (left == NULL || right == NULL)
-		{
-			delete this;
-			return NULL;
-		}
-		ValueType = VAL_Int;
-	}
-
-	if (ValueType != VAL_Int)
-	{
-		ScriptPosition.Message(MSG_ERROR, "Integer type expected");
-		delete this;
-		return NULL;
-	}
-	else if (left->isConstant() && right->isConstant())
-	{
-		int v1 = static_cast<FxConstant *>(left)->GetValue().GetInt();
-		int v2 = static_cast<FxConstant *>(right)->GetValue().GetInt();
-
-		FxExpression *e = new FxConstant(
-			Operator == TK_LShift? v1 << v2 : 
-			Operator == TK_RShift? v1 >> v2 : 
-			Operator == TK_URShift? int((unsigned int)(v1) >> v2) : 
-			Operator == '&'? v1 & v2 : 
-			Operator == '|'? v1 | v2 : 
-			Operator == '^'? v1 ^ v2 : 0, ScriptPosition);
-
-		delete this;
-		return e;
-	}
-	return this;
-}
-
-//==========================================================================
-//
-//
-//
-//==========================================================================
-
-ExpEmit FxBinaryInt::Emit(VMFunctionBuilder *build)
-{
-	assert(left->ValueType == VAL_Int);
-	assert(right->ValueType == VAL_Int);
-	static const VM_UBYTE InstrMap[][4] =
-	{
-		{ OP_SLL_RR, OP_SLL_KR, OP_SLL_RI },	// TK_LShift
-		{ OP_SRA_RR, OP_SRA_KR, OP_SRA_RI },	// TK_RShift
-		{ OP_SRL_RR, OP_SRL_KR, OP_SRL_RI },	// TK_URShift
-		{ OP_AND_RR, 0,         OP_AND_RK },	// '&'
-		{ OP_OR_RR,  0,			OP_OR_RK  },	// '|'
-		{ OP_XOR_RR, 0,         OP_XOR_RK },	// '^'
-	};
-	int index, instr, rop;
-	ExpEmit op1, op2;
-
-	index = Operator == TK_LShift ? 0 :
-			Operator == TK_RShift ? 1 :
-			Operator == TK_URShift ? 2 :
-			Operator == '&' ? 3 :
-			Operator == '|' ? 4 :
-			Operator == '^' ? 5 : -1;
-	assert(index >= 0);
-	op1 = left->Emit(build);
-	if (index < 3)
-	{ // Shift instructions use right-hand immediates instead of constant registers.
-		if (right->isConstant())
-		{
-			rop = static_cast<FxConstant *>(right)->GetValue().GetInt();
-			op2.Konst = true;
-		}
-		else
-		{
-			op2 = right->Emit(build);
-			assert(!op2.Konst);
-			op2.Free(build);
-			rop = op2.RegNum;
-		}
-	}
-	else
-	{ // The other operators only take a constant on the right-hand side.
-		op2 = right->Emit(build);
-		if (op1.Konst)
-		{
-			swapvalues(op1, op2);
-		}
-		assert(!op1.Konst);
-		rop = op2.RegNum;
-		op2.Free(build);
-	}
-	if (!op1.Konst)
-	{
-		op1.Free(build);
-		if (!op2.Konst)
-		{
-			instr = InstrMap[index][0];
-		}
-		else
-		{
-			instr = InstrMap[index][2];
-		}
-	}
-	else
-	{
-		assert(!op2.Konst);
-		instr = InstrMap[index][1];
-	}
-	assert(instr != 0);
-	ExpEmit to(build, REGT_INT);
-	build->Emit(instr, to.RegNum, op1.RegNum, rop);
-	return to;
-}
-
-//==========================================================================
-//
-//
-//
-//==========================================================================
-
-FxBinaryLogical::FxBinaryLogical(int o, FxExpression *l, FxExpression *r)
-: FxExpression(l->ScriptPosition)
-{
-	Operator=o;
-	left=l;
-	right=r;
-	ValueType = VAL_Int;
-}
-
-//==========================================================================
-//
-//
-//
-//==========================================================================
-
-FxBinaryLogical::~FxBinaryLogical()
-{
-	SAFE_DELETE(left);
-	SAFE_DELETE(right);
-}
-
-//==========================================================================
-//
-//
-//
-//==========================================================================
-
-FxExpression *FxBinaryLogical::Resolve(FCompileContext& ctx)
-{
-	CHECKRESOLVED();
-	if (left) left = left->ResolveAsBoolean(ctx);
-	if (right) right = right->ResolveAsBoolean(ctx);
-	if (!left || !right)
-	{
-		delete this;
-		return NULL;
-	}
-
-	int b_left=-1, b_right=-1;
-
-	if (left->isConstant()) b_left = static_cast<FxConstant *>(left)->GetValue().GetBool();
-	if (right->isConstant()) b_right = static_cast<FxConstant *>(right)->GetValue().GetBool();
-
-	// Do some optimizations. This will throw out all sub-expressions that are not
-	// needed to retrieve the final result.
-	if (Operator == TK_AndAnd)
-	{
-		if (b_left==0 || b_right==0)
-		{
-			FxExpression *x = new FxConstant(0, ScriptPosition);
-			delete this;
-			return x;
-		}
-		else if (b_left==1 && b_right==1)
-		{
-			FxExpression *x = new FxConstant(1, ScriptPosition);
-			delete this;
-			return x;
-		}
-		else if (b_left==1)
-		{
-			FxExpression *x = right;
-			right=NULL;
-			delete this;
-			return x;
-		}
-		else if (b_right==1)
-		{
-			FxExpression *x = left;
-			left=NULL;
-			delete this;
-			return x;
-		}
-	}
-	else if (Operator == TK_OrOr)
-	{
-		if (b_left==1 || b_right==1)
-		{
-			FxExpression *x = new FxConstant(1, ScriptPosition);
-			delete this;
-			return x;
-		}
-		if (b_left==0 && b_right==0)
-		{
-			FxExpression *x = new FxConstant(0, ScriptPosition);
-			delete this;
-			return x;
-		}
-		else if (b_left==0)
-		{
-			FxExpression *x = right;
-			right=NULL;
-			delete this;
-			return x;
-		}
-		else if (b_right==0)
-		{
-			FxExpression *x = left;
-			left=NULL;
-			delete this;
-			return x;
-		}
-	}
-	if (left->ValueType != VAL_Int && left->ValueType != VAL_Sound)
-	{
-		left = new FxIntCast(left);
-	}
-	if (right->ValueType != VAL_Int && right->ValueType != VAL_Sound)
-	{
-		right = new FxIntCast(right);
-	}
-	return this;
-}
-
-//==========================================================================
-//
-//
-//
-//==========================================================================
-
-ExpEmit FxBinaryLogical::Emit(VMFunctionBuilder *build)
-{
-	// This is not the "right" way to do these, but it works for now.
-	// (Problem: No information sharing is done between nodes to reduce the
-	// code size if you have something like a1 && a2 && a3 && ... && an.)
-	assert(left->ValueType == VAL_Int && right->ValueType == VAL_Int);
-	ExpEmit op1 = left->Emit(build);
-	assert(!op1.Konst);
-	int zero = build->GetConstantInt(0);
-	op1.Free(build);
-
-	if (Operator == TK_AndAnd)
-	{
-		build->Emit(OP_EQ_K, 1, op1.RegNum, zero);
-		// If op1 is 0, skip evaluation of op2.
-		size_t patchspot = build->Emit(OP_JMP, 0, 0, 0);
-
-		// Evaluate op2.
-		ExpEmit op2 = right->Emit(build);
-		assert(!op2.Konst);
-		op2.Free(build);
-
-		ExpEmit to(build, REGT_INT);
-		build->Emit(OP_EQ_K, 0, op2.RegNum, zero);
-		build->Emit(OP_JMP, 2);
-		build->Emit(OP_LI, to.RegNum, 1);
-		build->Emit(OP_JMP, 1);
-		size_t target = build->Emit(OP_LI, to.RegNum, 0);
-		build->Backpatch(patchspot, target);
-		return to;
-	}
-	else
-	{
-		assert(Operator == TK_OrOr);
-		build->Emit(OP_EQ_K, 0, op1.RegNum, zero);
-		// If op1 is not 0, skip evaluation of op2.
-		size_t patchspot = build->Emit(OP_JMP, 0, 0, 0);
-
-		// Evaluate op2.
-		ExpEmit op2 = right->Emit(build);
-		assert(!op2.Konst);
-		op2.Free(build);
-
-		ExpEmit to(build, REGT_INT);
-		build->Emit(OP_EQ_K, 1, op2.RegNum, zero);
-		build->Emit(OP_JMP, 2);
-		build->Emit(OP_LI, to.RegNum, 0);
-		build->Emit(OP_JMP, 1);
-		size_t target = build->Emit(OP_LI, to.RegNum, 1);
-		build->Backpatch(patchspot, target);
-		return to;
-	}
-}
-
-//==========================================================================
-//
-//
-//
-//==========================================================================
-
-FxConditional::FxConditional(FxExpression *c, FxExpression *t, FxExpression *f)
-: FxExpression(c->ScriptPosition)
-{
-	condition = c;
-	truex=t;
-	falsex=f;
-}
-
-//==========================================================================
-//
-//
-//
-//==========================================================================
-
-FxConditional::~FxConditional()
-{
-	SAFE_DELETE(condition);
-	SAFE_DELETE(truex);
-	SAFE_DELETE(falsex);
-}
-
-//==========================================================================
-//
-//
-//
-//==========================================================================
-
-FxExpression *FxConditional::Resolve(FCompileContext& ctx)
-{
-	CHECKRESOLVED();
-	if (condition) condition = condition->ResolveAsBoolean(ctx);
-	RESOLVE(truex, ctx);
-	RESOLVE(falsex, ctx);
-	ABORT(condition && truex && falsex);
-
-	if (truex->ValueType == VAL_Int && falsex->ValueType == VAL_Int)
-		ValueType = VAL_Int;
-	else if (truex->ValueType.isNumeric() && falsex->ValueType.isNumeric())
-		ValueType = VAL_Float;
-	//else if (truex->ValueType != falsex->ValueType)
-
-	if (condition->isConstant())
-	{
-		ExpVal condval = static_cast<FxConstant *>(condition)->GetValue();
-		bool result = condval.GetBool();
-
-		FxExpression *e = result? truex:falsex;
-		delete (result? falsex:truex);
-		falsex = truex = NULL;
-		delete this;
-		return e;
-	}
-
-	if (ValueType == VAL_Float)
-	{
-		if (truex->ValueType != VAL_Float)
-		{
-			truex = new FxFloatCast(truex);
-			RESOLVE(truex, ctx);
-		}
-		if (falsex->ValueType != VAL_Float)
-		{
-			falsex = new FxFloatCast(falsex);
-			RESOLVE(falsex, ctx);
-		}
-	}
-
-	return this;
-}
-
-//==========================================================================
-//
-//
-//
-//==========================================================================
-
-ExpEmit FxConditional::Emit(VMFunctionBuilder *build)
-{
-	ExpEmit out;
-
-	// The true and false expressions ought to be assigned to the
-	// same temporary instead of being copied to it. Oh well; good enough
-	// for now.
-	ExpEmit cond = condition->Emit(build);
-	assert(cond.RegType == REGT_INT && !cond.Konst);
-
-	// Test condition.
-	build->Emit(OP_EQ_K, 1, cond.RegNum, build->GetConstantInt(0));
-	size_t patchspot = build->Emit(OP_JMP, 0);
-
-	// Evaluate true expression.
-	if (truex->isConstant() && truex->ValueType == VAL_Int)
-	{
-		out = ExpEmit(build, REGT_INT);
-		build->EmitLoadInt(out.RegNum, static_cast<FxConstant *>(truex)->GetValue().GetInt());
-	}
-	else
-	{
-		ExpEmit trueop = truex->Emit(build);
-		if (trueop.Konst)
-		{
-			assert(trueop.RegType == REGT_FLOAT);
-			out = ExpEmit(build, REGT_FLOAT);
-			build->Emit(OP_LKF, out.RegNum, trueop.RegNum);
-		}
-		else
-		{
-			// Use the register returned by the true condition as the
-			// target for the false condition.
-			out = trueop;
-		}
-	}
-
-	// Evaluate false expression.
-	build->BackpatchToHere(patchspot);
-	if (falsex->isConstant() && falsex->ValueType == VAL_Int)
-	{
-		build->EmitLoadInt(out.RegNum, static_cast<FxConstant *>(falsex)->GetValue().GetInt());
-	}
-	else
-	{
-		ExpEmit falseop = falsex->Emit(build);
-		if (falseop.Konst)
-		{
-			assert(falseop.RegType == REGT_FLOAT);
-			build->Emit(OP_LKF, out.RegNum, falseop.RegNum);
-		}
-		else
-		{
-			// Move result from the register returned by "false" to the one
-			// returned by "true" so that only one register is returned by
-			// this tree.
-			falseop.Free(build);
-			if (falseop.RegType == REGT_INT)
-			{
-				build->Emit(OP_MOVE, out.RegNum, falseop.RegNum, 0);
-			}
-			else
-			{
-				assert(falseop.RegType == REGT_FLOAT);
-				build->Emit(OP_MOVEF, out.RegNum, falseop.RegNum, 0);
-			}
-		}
-	}
-
-	return out;
-}
-
-//==========================================================================
-//
-//
-//
-//==========================================================================
-FxAbs::FxAbs(FxExpression *v)
-: FxExpression(v->ScriptPosition)
-{
-	val = v;
-	ValueType = v->ValueType;
-}
-
-//==========================================================================
-//
-//
-//
-//==========================================================================
-
-FxAbs::~FxAbs()
-{
-	SAFE_DELETE(val);
-}
-
-//==========================================================================
-//
-//
-//
-//==========================================================================
-
-FxExpression *FxAbs::Resolve(FCompileContext &ctx)
-{
-	CHECKRESOLVED();
-	SAFE_RESOLVE(val, ctx);
-
-
-	if (!val->ValueType.isNumeric())
-	{
-		ScriptPosition.Message(MSG_ERROR, "Numeric type expected");
-		delete this;
-		return NULL;
-	}
-	else if (val->isConstant())
-	{
-		ExpVal value = static_cast<FxConstant *>(val)->GetValue();
-		switch (value.Type)
-		{
-		case VAL_Int:
-			value.Int = abs(value.Int);
-			break;
-
-		case VAL_Float:
-			value.Float = fabs(value.Float);
-			break;
-
-		default:
-			// shouldn't happen
-			delete this;
-			return NULL;
-		}
-		FxExpression *x = new FxConstant(value, ScriptPosition);
-		delete this;
-		return x;
-	}
-	ValueType = val->ValueType;
-	return this;
-}
-
-//==========================================================================
-//
-//
-//
-//==========================================================================
-
-ExpEmit FxAbs::Emit(VMFunctionBuilder *build)
-{
-	ExpEmit absofsteal = val->Emit(build);
-	assert(!absofsteal.Konst);
-	ExpEmit out(build, absofsteal.RegType);
-	if (absofsteal.RegType == REGT_INT)
-	{
-		build->Emit(OP_ABS, out.RegNum, absofsteal.RegNum, 0);
-	}
-	else
-	{
-		assert(absofsteal.RegType == REGT_FLOAT);
-		build->Emit(OP_FLOP, out.RegNum, absofsteal.RegNum, FLOP_ABS);
-	}
-	return out;
-}
-
-//==========================================================================
-//
-//
-//
-//==========================================================================
-FxRandom::FxRandom(FRandom * r, FxExpression *mi, FxExpression *ma, const FScriptPosition &pos)
-: FxExpression(pos)
-{
-	if (mi != NULL && ma != NULL)
-	{
-		min = new FxParameter(new FxIntCast(mi));
-		max = new FxParameter(new FxIntCast(ma));
-	}
-	else min = max = NULL;
-	rng = r;
-	ValueType = VAL_Int;
-}
-
-//==========================================================================
-//
-//
-//
-//==========================================================================
-
-FxRandom::~FxRandom()
-{
-	SAFE_DELETE(min);
-	SAFE_DELETE(max);
-}
-
-//==========================================================================
-//
-//
-//
-//==========================================================================
-
-FxExpression *FxRandom::Resolve(FCompileContext &ctx)
-{
-	CHECKRESOLVED();
-	if (min && max)
-	{
-		RESOLVE(min, ctx);
-		RESOLVE(max, ctx);
-		ABORT(min && max);
-		assert(min->ValueType == ValueType.Type);
-		assert(max->ValueType == ValueType.Type);
-	}
-	return this;
-};
-
-
-//==========================================================================
-//
-//
-//
-//==========================================================================
-
-int DecoRandom(VMFrameStack *stack, VMValue *param, int numparam, VMReturn *ret, int numret)
-{
-	assert(numparam >= 1 && numparam <= 3);
-	FRandom *rng = reinterpret_cast<FRandom *>(param[0].a);
-	if (numparam == 1)
-	{
-		ret->SetInt((*rng)());
-	}
-	else if (numparam == 2)
-	{
-		int maskval = param[1].i;
-		ret->SetInt(rng->Random2(maskval));
-	}
-	else if (numparam == 3)
-	{
-		int min = param[1].i, max = param[2].i;
-		if (max < min)
-		{
-			swapvalues(max, min);
-		}
-		ret->SetInt((*rng)(max - min + 1) + min);
-	}
-	return 1;
-}
-
-ExpEmit FxRandom::Emit(VMFunctionBuilder *build)
-{
-	// Call DecoRandom to generate a random number.
-	VMFunction *callfunc;
-	PSymbol *sym = FindDecorateBuiltinFunction(NAME_DecoRandom, DecoRandom);
-
-	assert(sym->IsKindOf(RUNTIME_CLASS(PSymbolVMFunction)));
-	assert(((PSymbolVMFunction *)sym)->Function != NULL);
-	callfunc = ((PSymbolVMFunction *)sym)->Function;
-
-	build->Emit(OP_PARAM, 0, REGT_POINTER | REGT_KONST, build->GetConstantAddress(rng, ATAG_RNG));
-	if (min != NULL && max != NULL)
-	{
-		min->Emit(build);
-		max->Emit(build);
-		build->Emit(OP_CALL_K, build->GetConstantAddress(callfunc, ATAG_OBJECT), 3, 1);
-	}
-	else
-	{
-		build->Emit(OP_CALL_K, build->GetConstantAddress(callfunc, ATAG_OBJECT), 1, 1);
-	}
-	ExpEmit out(build, REGT_INT);
-	build->Emit(OP_RESULT, 0, REGT_INT, out.RegNum);
-	return out;
-}
-
-//==========================================================================
-//
-//
-//
-//==========================================================================
-FxRandomPick::FxRandomPick(FRandom *r, TArray<FxExpression*> &expr, const FScriptPosition &pos)
-: FxExpression(pos)
-{
-	assert(expr.Size() > 0);
-	choices.Resize(expr.Size());
-	for (unsigned int index = 0; index < expr.Size(); index++)
-	{
-		choices[index] = new FxIntCast(expr[index]);
-	}
-	rng = r;
-	ValueType = VAL_Int;
-}
-
-//==========================================================================
-//
-//
-//
-//==========================================================================
-
-FxRandomPick::~FxRandomPick()
-{
-}
-
-//==========================================================================
-//
-//
-//
-//==========================================================================
-
-FxExpression *FxRandomPick::Resolve(FCompileContext &ctx)
-{
-	CHECKRESOLVED();
-	for (unsigned int index = 0; index < choices.Size(); index++)
-	{
-		RESOLVE(choices[index], ctx);
-		ABORT(choices[index]);
-		assert(choices[index]->ValueType == ValueType.Type);
-	}
-	return this;
-};
-
-
-//==========================================================================
-//
-// FxPick :: Emit
-//
-// The expression:
-//   a = pick[rng](i_0, i_1, i_2, ..., i_n)
-//   [where i_x is a complete expression and not just a value]
-// is syntactic sugar for:
-//
-//   switch(random[rng](0, n)) {
-//     case 0: a = i_0;
-//     case 1: a = i_1;
-//     case 2: a = i_2;
-//     ...
-//     case n: a = i_n;
-//   }
-//
-//==========================================================================
-
-ExpEmit FxRandomPick::Emit(VMFunctionBuilder *build)
-{
-	unsigned i;
-
-	assert(choices.Size() > 0);
-
-	// Call DecoRandom to generate a random number.
-	VMFunction *callfunc;
-	PSymbol *sym = FindDecorateBuiltinFunction(NAME_DecoRandom, DecoRandom);
-
-	assert(sym->IsKindOf(RUNTIME_CLASS(PSymbolVMFunction)));
-	assert(((PSymbolVMFunction *)sym)->Function != NULL);
-	callfunc = ((PSymbolVMFunction *)sym)->Function;
-
-	build->Emit(OP_PARAM, 0, REGT_POINTER | REGT_KONST, build->GetConstantAddress(rng, ATAG_RNG));
-	build->EmitParamInt(0);
-	build->EmitParamInt(choices.Size() - 1);
-	build->Emit(OP_CALL_K, build->GetConstantAddress(callfunc, ATAG_OBJECT), 3, 1);
-
-	ExpEmit resultreg(build, REGT_INT);
-	build->Emit(OP_RESULT, 0, REGT_INT, resultreg.RegNum);
-	build->Emit(OP_IJMP, resultreg.RegNum, 0);
-
-	// Free the result register now. The simple code generation algorithm should
-	// automatically pick it as the destination register for each case.
-	resultreg.Free(build);
-
-	// Allocate space for the jump table.
-	size_t jumptable = build->Emit(OP_JMP, 0);
-	for (i = 1; i < choices.Size(); ++i)
-	{
-		build->Emit(OP_JMP, 0);
-	}
-
-	// Emit each case
-	TArray<size_t> finishes(choices.Size() - 1);
-	for (unsigned i = 0; i < choices.Size(); ++i)
-	{
-		build->BackpatchToHere(jumptable + i);
-		if (choices[i]->isConstant())
-		{
-			int val = static_cast<FxConstant *>(choices[i])->GetValue().GetInt();
-			build->EmitLoadInt(resultreg.RegNum, val);
-		}
-		else
-		{
-			ExpEmit casereg = choices[i]->Emit(build);
-			if (casereg.RegNum != resultreg.RegNum)
-			{ // The result of the case is in a different register from what
-			  // was expected. Copy it to the one we wanted.
-
-				resultreg.Reuse(build);	// This is really just for the assert in Reuse()
-				build->Emit(OP_MOVE, resultreg.RegNum, casereg.RegNum, 0);
-				resultreg.Free(build);
-			}
-			// Free this register so the remaining cases can use it.
-			casereg.Free(build);
-		}
-		// All but the final case needs a jump to the end of the expression's code.
-		if (i + 1 < choices.Size())
-		{
-			size_t loc = build->Emit(OP_JMP, 0);
-			finishes.Push(loc);
-		}
-	}
-	// Backpatch each case (except the last, since it ends here) to jump to here.
-	for (i = 0; i < choices.Size() - 1; ++i)
-	{
-		build->BackpatchToHere(finishes[i]);
-	}
-	// The result register needs to be in-use when we return.
-	// It should have been freed earlier, so restore it's in-use flag.
-	resultreg.Reuse(build);
-	return resultreg;
-}
-
-//==========================================================================
-//
-//
-//
-//==========================================================================
-FxFRandom::FxFRandom(FRandom *r, FxExpression *mi, FxExpression *ma, const FScriptPosition &pos)
-: FxRandom(r, NULL, NULL, pos)
-{
-	if (mi != NULL && ma != NULL)
-	{
-		min = new FxParameter(new FxFloatCast(mi));
-		max = new FxParameter(new FxFloatCast(ma));
-	}
-	ValueType = VAL_Float;
-}
-
-//==========================================================================
-//
-//
-//
-//==========================================================================
-
-int DecoFRandom(VMFrameStack *stack, VMValue *param, int numparam, VMReturn *ret, int numret)
-{
-	assert(numparam == 1 || numparam == 3);
-	FRandom *rng = reinterpret_cast<FRandom *>(param[0].a);
-
-	int random = (*rng)(0x40000000);
-	double frandom = random / double(0x40000000);
-
-	if (numparam == 3)
-	{
-		double min = param[1].f, max = param[2].f;
-		if (max < min)
-		{
-			swapvalues(max, min);
-		}
-		ret->SetFloat(frandom * (max - min) + min);
-	}
-	else
-	{
-		ret->SetFloat(frandom);
-	}
-	return 1;
-}
-
-ExpEmit FxFRandom::Emit(VMFunctionBuilder *build)
-{
-	// Call the DecoFRandom function to generate a floating point random number..
-	VMFunction *callfunc;
-	PSymbol *sym = FindDecorateBuiltinFunction(NAME_DecoFRandom, DecoFRandom);
-
-	assert(sym->IsKindOf(RUNTIME_CLASS(PSymbolVMFunction)));
-	assert(((PSymbolVMFunction *)sym)->Function != NULL);
-	callfunc = ((PSymbolVMFunction *)sym)->Function;
-
-	build->Emit(OP_PARAM, 0, REGT_POINTER | REGT_KONST, build->GetConstantAddress(rng, ATAG_RNG));
-	if (min != NULL && max != NULL)
-	{
-		min->Emit(build);
-		max->Emit(build);
-		build->Emit(OP_CALL_K, build->GetConstantAddress(callfunc, ATAG_OBJECT), 3, 1);
-	}
-	else
-	{
-		build->Emit(OP_CALL_K, build->GetConstantAddress(callfunc, ATAG_OBJECT), 1, 1);
-	}
-	ExpEmit out(build, REGT_FLOAT);
-	build->Emit(OP_RESULT, 0, REGT_FLOAT, out.RegNum);
-	return out;
-}
-
-//==========================================================================
-//
-//
-//
-//==========================================================================
-
-FxRandom2::FxRandom2(FRandom *r, FxExpression *m, const FScriptPosition &pos)
-: FxExpression(pos)
-{
-	rng = r;
-	if (m) mask = new FxIntCast(m);
-	else mask = new FxConstant(-1, pos);
-	mask = new FxParameter(mask);
-	ValueType = VAL_Int;
-}
-
-//==========================================================================
-//
-//
-//
-//==========================================================================
-
-FxRandom2::~FxRandom2()
-{
-	SAFE_DELETE(mask);
-}
-
-//==========================================================================
-//
-//
-//
-//==========================================================================
-
-FxExpression *FxRandom2::Resolve(FCompileContext &ctx)
-{
-	CHECKRESOLVED();
-	SAFE_RESOLVE(mask, ctx);
-	return this;
-}
-
-//==========================================================================
-//
-//
-//
-//==========================================================================
-
-ExpEmit FxRandom2::Emit(VMFunctionBuilder *build)
-{
-	// Call the DecoRandom function to generate the random number.
-	VMFunction *callfunc;
-	PSymbol *sym = FindDecorateBuiltinFunction(NAME_DecoRandom, DecoRandom);
-
-	assert(sym->IsKindOf(RUNTIME_CLASS(PSymbolVMFunction)));
-	assert(((PSymbolVMFunction *)sym)->Function != NULL);
-	callfunc = ((PSymbolVMFunction *)sym)->Function;
-
-	build->Emit(OP_PARAM, 0, REGT_POINTER | REGT_KONST, build->GetConstantAddress(rng, ATAG_RNG));
-	mask->Emit(build);
-	build->Emit(OP_CALL_K, build->GetConstantAddress(callfunc, ATAG_OBJECT), 2, 1);
-	ExpEmit out(build, REGT_INT);
-	build->Emit(OP_RESULT, 0, REGT_INT, out.RegNum);
-	return out;
-}
-
-//==========================================================================
-//
-//
-//
-//==========================================================================
-
-FxIdentifier::FxIdentifier(FName name, const FScriptPosition &pos)
-: FxExpression(pos)
-{
-	Identifier = name;
-}
-
-//==========================================================================
-//
-//
-//
-//==========================================================================
-
-FxExpression *FxIdentifier::Resolve(FCompileContext& ctx)
-{
-	PSymbol * sym;
-	FxExpression *newex = NULL;
-	//FBaseCVar * cv = NULL;
-	//FString s;
-	int num;
-	//const PClass *Class;
-	
-	CHECKRESOLVED();
-	// see if the current class (if valid) defines something with this name.
-	if ((sym = ctx.FindInClass(Identifier)) != NULL)
-	{
-		if (sym->IsKindOf(RUNTIME_CLASS(PSymbolConst)))
-		{
-			ScriptPosition.Message(MSG_DEBUGLOG, "Resolving name '%s' as class constant\n", Identifier.GetChars());
-			newex = FxConstant::MakeConstant(sym, ScriptPosition);
-		}
-		else if (sym->IsKindOf(RUNTIME_CLASS(PField)))
-		{
-			PField *vsym = static_cast<PField*>(sym);
-			ScriptPosition.Message(MSG_DEBUGLOG, "Resolving name '%s' as member variable, index %d\n", Identifier.GetChars(), vsym->Offset);
-			newex = new FxClassMember((new FxSelf(ScriptPosition))->Resolve(ctx), vsym, ScriptPosition);
-		}
-		else
-		{
-			ScriptPosition.Message(MSG_ERROR, "Invalid member identifier '%s'\n", Identifier.GetChars());
-		}
-	}
-	// the damage property needs special handling
-	else if (Identifier == NAME_Damage)
-	{
-		newex = new FxDamage(ScriptPosition);
-	}
-	// now check the global identifiers.
-	else if ((sym = ctx.FindGlobal(Identifier)) != NULL)
-	{
-		if (sym->IsKindOf(RUNTIME_CLASS(PSymbolConst)))
-		{
-			ScriptPosition.Message(MSG_DEBUGLOG, "Resolving name '%s' as global constant\n", Identifier.GetChars());
-			newex = FxConstant::MakeConstant(sym, ScriptPosition);
-		}
-		else
-		{
-			ScriptPosition.Message(MSG_ERROR, "Invalid global identifier '%s'\n", Identifier.GetChars());
-		}
-	}
-	/*
-	else if ((Class = PClass::FindClass(Identifier)))
-	{
-		pos.Message(MSG_DEBUGLOG, "Resolving name '%s' as class name\n", Identifier.GetChars());
-			newex = new FxClassType(Class, ScriptPosition);
-		}
-	}
-	*/
-
-	// also check for CVars
-	/*
-	else if ((cv = FindCVar(Identifier, NULL)) != NULL)
-	{
-		CLOG(CL_RESOLVE, LPrintf("Resolving name '%s' as cvar\n", Identifier.GetChars()));
-		newex = new FxCVar(cv, ScriptPosition);
-	}
-	*/
-	// and line specials
-	else if ((num = P_FindLineSpecial(Identifier, NULL, NULL)))
-	{
-		ScriptPosition.Message(MSG_DEBUGLOG, "Resolving name '%s' as line special %d\n", Identifier.GetChars(), num);
-		newex = new FxConstant(num, ScriptPosition);
-	}
-	else
-	{
-		ScriptPosition.Message(MSG_ERROR, "Unknown identifier '%s'", Identifier.GetChars());
-		newex = new FxConstant(0, ScriptPosition);
-	}
-	delete this;
-	return newex? newex->Resolve(ctx) : NULL;
-}
-
-
-//==========================================================================
-//
-//
-//
-//==========================================================================
-
-FxSelf::FxSelf(const FScriptPosition &pos)
-: FxExpression(pos)
-{
-}
-
-//==========================================================================
-//
-//
-//
-//==========================================================================
-
-FxExpression *FxSelf::Resolve(FCompileContext& ctx)
-{
-	CHECKRESOLVED();
-	if (!ctx.cls)
-	{
-		// can't really happen with DECORATE's expression evaluator.
-		ScriptPosition.Message(MSG_ERROR, "self used outside of a member function");
-		delete this;
-		return NULL;
-	}
-	ValueType = ctx.cls;
-	ValueType.Type = VAL_Object;
-	return this;
-}  
-
-//==========================================================================
-//
-//
-//
-//==========================================================================
-
-ExpEmit FxSelf::Emit(VMFunctionBuilder *build)
-{
-	// self is always the first pointer passed to the function
-	ExpEmit me(0, REGT_POINTER);
-	me.Fixed = true;
-	return me;
-}
-
-
-//==========================================================================
-//
-//
-//
-//==========================================================================
-
-FxDamage::FxDamage(const FScriptPosition &pos)
-: FxExpression(pos)
-{
-}
-
-//==========================================================================
-//
-// FxDamage :: Resolve
-//
-//==========================================================================
-
-FxExpression *FxDamage::Resolve(FCompileContext& ctx)
-{
-	CHECKRESOLVED();
-	ValueType = VAL_Int;
-	return this;
-}
-
-//==========================================================================
-//
-// FxDamage :: Emit
-//
-// Call this actor's damage function, if it has one
-//
-//==========================================================================
-
-ExpEmit FxDamage::Emit(VMFunctionBuilder *build)
-{
-	ExpEmit dmgval(build, REGT_INT);
-
-<<<<<<< HEAD
-	// Get damage function
-	ExpEmit dmgfunc(build, REGT_POINTER);
-	build->Emit(OP_LO, dmgfunc.RegNum, 0/*self*/, build->GetConstantInt(myoffsetof(AActor, Damage)));
-=======
-	case VAL_Float:
-	case VAL_Fixed:
-	case VAL_Angle:
-		ValueType = VAL_Float;
-		break;
->>>>>>> fb9231a3
-
-	// If it's non-null...
-	build->Emit(OP_EQA_K, 1, dmgfunc.RegNum, build->GetConstantAddress(0, ATAG_GENERIC));
-	size_t nulljump = build->Emit(OP_JMP, 0);
-
-	// ...call it
-	build->Emit(OP_PARAM, 0, REGT_POINTER, 0/*self*/);
-	build->Emit(OP_CALL, dmgfunc.RegNum, 1, 1);
-	build->Emit(OP_RESULT, 0, REGT_INT, dmgval.RegNum);
-	size_t notnulljump = build->Emit(OP_JMP, 0);
-
-	// Otherwise, use 0
-	build->BackpatchToHere(nulljump);
-	build->EmitLoadInt(dmgval.RegNum, 0);
-	build->BackpatchToHere(notnulljump);
-
-	return dmgval;
-}
-
-
-//==========================================================================
-//
-//
-//
-//==========================================================================
-
-FxClassMember::FxClassMember(FxExpression *x, PField* mem, const FScriptPosition &pos)
-: FxExpression(pos)
-{
-	classx = x;
-	membervar = mem;
-	AddressRequested = false;
-	//if (classx->IsDefaultObject()) Readonly=true;
-}
-
-//==========================================================================
-//
-//
-//
-//==========================================================================
-
-FxClassMember::~FxClassMember()
-{
-	SAFE_DELETE(classx);
-}
-
-//==========================================================================
-//
-//
-//
-//==========================================================================
-
-void FxClassMember::RequestAddress()
-{
-	AddressRequested = true;
-}
-
-//==========================================================================
-//
-//
-//
-//==========================================================================
-
-FxExpression *FxClassMember::Resolve(FCompileContext &ctx)
-{
-	CHECKRESOLVED();
-	SAFE_RESOLVE(classx, ctx);
-
-	if (classx->ValueType != VAL_Object && classx->ValueType != VAL_Class)
-	{
-		ScriptPosition.Message(MSG_ERROR, "Member variable requires a class or object");
-		delete this;
-		return NULL;
-	}
-	PType *type = membervar->Type;
-	PArray *arraytype = dyn_cast<PArray>(type);
-
-	if (arraytype != NULL)
-	{
-		type = arraytype->ElementType;
-	}
-	if (type->IsKindOf(RUNTIME_CLASS(PPointer)))
-	{
-		ValueType = VAL_Object;
-	}
-	else if (type->IsKindOf(RUNTIME_CLASS(PInt)))
-	{
-		ValueType = VAL_Int;
-	}
-	else if (type->IsKindOf(RUNTIME_CLASS(PFloat)))
-	{
-		ValueType = VAL_Float;
-	}
-	else
-	{
-		ScriptPosition.Message(MSG_ERROR, "Invalid type for member variable %s", membervar->SymbolName.GetChars());
-		delete this;
-		return NULL;
-	}
-	if (arraytype != NULL)
-	{
-		ValueType.MakeArray(arraytype->ElementCount);
-	}
-	return this;
-}
-
-ExpEmit FxClassMember::Emit(VMFunctionBuilder *build)
-{
-	ExpEmit obj = classx->Emit(build);
-	assert(obj.RegType == REGT_POINTER);
-
-	if (AddressRequested)
-	{
-		if (membervar->Offset == 0)
-		{
-			return obj;
-		}
-		obj.Free(build);
-		ExpEmit out(build, REGT_POINTER);
-		build->Emit(OP_ADDA_RK, out.RegNum, obj.RegNum, build->GetConstantInt((int)membervar->Offset));
-		return out;
-	}
-
-	int offsetreg = build->GetConstantInt((int)membervar->Offset);
-	ExpEmit loc, tmp;
-
-	if (obj.Konst)
-	{
-		// If the situation where we are dereferencing a constant
-		// pointer is common, then it would probably be worthwhile
-		// to add new opcodes for those. But as of right now, I
-		// don't expect it to be a particularly common case.
-		ExpEmit newobj(build, REGT_POINTER);
-		build->Emit(OP_LKP, newobj.RegNum, obj.RegNum);
-		obj = newobj;
-	}
-
-	loc = ExpEmit(build, membervar->Type->GetRegType());
-	build->Emit(membervar->Type->GetLoadOp(), loc.RegNum, obj.RegNum, offsetreg);
-	obj.Free(build);
-	return loc;
-}
-
-
-//==========================================================================
-//
-//
-//
-//==========================================================================
-
-FxArrayElement::FxArrayElement(FxExpression *base, FxExpression *_index)
-:FxExpression(base->ScriptPosition)
-{
-	Array=base;
-	index = _index;
-	//AddressRequested = false;
-}
-
-//==========================================================================
-//
-//
-//
-//==========================================================================
-
-FxArrayElement::~FxArrayElement()
-{
-	SAFE_DELETE(Array);
-	SAFE_DELETE(index);
-}
-
-//==========================================================================
-//
-//
-//
-//==========================================================================
-
-/*
-void FxArrayElement::RequestAddress()
-{
-	AddressRequested = true;
-}
-*/
-
-//==========================================================================
-//
-//
-//
-//==========================================================================
-
-FxExpression *FxArrayElement::Resolve(FCompileContext &ctx)
-{
-	CHECKRESOLVED();
-	SAFE_RESOLVE(Array,ctx);
-	SAFE_RESOLVE(index,ctx);
-
-	if (index->ValueType == VAL_Float /* lax */)
-	{
-		// DECORATE allows floats here so cast them to int.
-		index = new FxIntCast(index);
-		index = index->Resolve(ctx);
-		if (index == NULL) 
-		{
-			delete this;
-			return NULL;
-		}
-	}
-	if (index->ValueType != VAL_Int)
-	{
-		ScriptPosition.Message(MSG_ERROR, "Array index must be integer");
-		delete this;
-		return NULL;
-	}
-
-	if (Array->ValueType != VAL_Array)
-	{
-		ScriptPosition.Message(MSG_ERROR, "'[]' can only be used with arrays.");
-		delete this;
-		return NULL;
-	}
-
-	ValueType = Array->ValueType.GetBaseType();
-	if (ValueType != VAL_Int)
-	{
-		// int arrays only for now
-		ScriptPosition.Message(MSG_ERROR, "Only integer arrays are supported.");
-		delete this;
-		return NULL;
-	}
-	Array->RequestAddress();
-	return this;
-}
-
-//==========================================================================
-//
-// in its current state this won't be able to do more than handle the args array.
-//
-//==========================================================================
-
-ExpEmit FxArrayElement::Emit(VMFunctionBuilder *build)
-{
-	ExpEmit start = Array->Emit(build);
-	ExpEmit dest(build, REGT_INT);
-	if (start.Konst)
-	{
-		ExpEmit tmpstart(build, REGT_POINTER);
-		build->Emit(OP_LKP, tmpstart.RegNum, start.RegNum);
-		start = tmpstart;
-	}
-	if (index->isConstant())
-	{
-		int indexval = static_cast<FxConstant *>(index)->GetValue().GetInt();
-		if (indexval < 0 || indexval >= Array->ValueType.size)
-		{
-			I_Error("Array index out of bounds");
-		}
-		indexval <<= 2;
-		build->Emit(OP_LW, dest.RegNum, start.RegNum, build->GetConstantInt(indexval));
-	}
-	else
-	{
-		ExpEmit indexv(index->Emit(build));
-		build->Emit(OP_SLL_RI, indexv.RegNum, indexv.RegNum, 2);
-		build->Emit(OP_BOUND, indexv.RegNum, Array->ValueType.size);
-		build->Emit(OP_LW_R, dest.RegNum, start.RegNum, indexv.RegNum);
-		indexv.Free(build);
-	}
-	start.Free(build);
-	return dest;
-}
-
-//==========================================================================
-//
-//
-//
-//==========================================================================
-
-FxFunctionCall::FxFunctionCall(FxExpression *self, FName methodname, FArgumentList *args, const FScriptPosition &pos)
-: FxExpression(pos)
-{
-	Self = self;
-	MethodName = methodname;
-	ArgList = args;
-}
-
-//==========================================================================
-//
-//
-//
-//==========================================================================
-
-FxFunctionCall::~FxFunctionCall()
-{
-	SAFE_DELETE(Self);
-	SAFE_DELETE(ArgList);
-}
-
-//==========================================================================
-//
-//
-//
-//==========================================================================
-
-FxExpression *FxFunctionCall::Resolve(FCompileContext& ctx)
-{
-	// There's currently only 3 global functions.
-	// If this changes later, it won't be here!
-	if (MethodName == NAME_Sin || MethodName == NAME_Cos || MethodName == NAME_Sqrt)
-	{
-		if (Self != NULL)
-		{
-			ScriptPosition.Message(MSG_ERROR, "Global functions cannot have a self pointer");
-			delete this;
-			return NULL;
-		}
-		FxExpression *x = new FxGlobalFunctionCall(MethodName, ArgList, ScriptPosition);
-		ArgList = NULL;
-		delete this;
-		return x->Resolve(ctx);
-	}
-
-	int min, max, special;
-	if (MethodName == NAME_ACS_NamedExecuteWithResult || MethodName == NAME_CallACS)
-	{
-		special = -ACS_ExecuteWithResult;
-		min = 1;
-		max = 5;
-	}
-	else
-	{
-		special = P_FindLineSpecial(MethodName.GetChars(), &min, &max);
-	}
-	if (special != 0 && min >= 0)
-	{
-		int paramcount = ArgList? ArgList->Size() : 0;
-		if (paramcount < min)
-		{
-			ScriptPosition.Message(MSG_ERROR, "Not enough parameters for '%s' (expected %d, got %d)", 
-				MethodName.GetChars(), min, paramcount);
-			delete this;
-			return NULL;
-		}
-		else if (paramcount > max)
-		{
-			ScriptPosition.Message(MSG_ERROR, "too many parameters for '%s' (expected %d, got %d)", 
-				MethodName.GetChars(), max, paramcount);
-			delete this;
-			return NULL;
-		}
-		FxExpression *x = new FxActionSpecialCall(Self, special, ArgList, ScriptPosition);
-		ArgList = NULL;
-		delete this;
-		return x->Resolve(ctx);
-	}
-
-	ScriptPosition.Message(MSG_ERROR, "Call to unknown function '%s'", MethodName.GetChars());
-	delete this;
-	return NULL;
-}
-
-
-//==========================================================================
-//
-// FxActionSpecialCall
-//
-// If special is negative, then the first argument will be treated as a
-// name for ACS_NamedExecuteWithResult.
-//
-//==========================================================================
-
-FxActionSpecialCall::FxActionSpecialCall(FxExpression *self, int special, FArgumentList *args, const FScriptPosition &pos)
-: FxExpression(pos)
-{
-	Self = self;
-	Special = special;
-	ArgList = args;
-}
-
-//==========================================================================
-//
-//
-//
-//==========================================================================
-
-FxActionSpecialCall::~FxActionSpecialCall()
-{
-	SAFE_DELETE(Self);
-	SAFE_DELETE(ArgList);
-}
-
-//==========================================================================
-//
-//
-//
-//==========================================================================
-
-FxExpression *FxActionSpecialCall::Resolve(FCompileContext& ctx)
-{
-	CHECKRESOLVED();
-	bool failed = false;
-
-	if (ArgList != NULL)
-	{
-		for(unsigned i = 0; i < ArgList->Size(); i++)
-		{
-			(*ArgList)[i] = (*ArgList)[i]->Resolve(ctx);
-			if ((*ArgList)[i] == NULL) failed = true;
-			if (Special < 0 && i == 0)
-			{
-				if ((*ArgList)[i]->ValueType != VAL_Name)
-				{
-					ScriptPosition.Message(MSG_ERROR, "Name expected for parameter %d", i);
-					failed = true;
-				}
-			}
-			else if ((*ArgList)[i]->ValueType != VAL_Int)
-			{
-				if ((*ArgList)[i]->ValueType == VAL_Float /* lax */)
-				{
-					(*ArgList)[i] = new FxIntCast((*ArgList)[i]);
-				}
-				else
-				{
-					ScriptPosition.Message(MSG_ERROR, "Integer expected for parameter %d", i);
-					failed = true;
-				}
-			}
-		}
-		if (failed)
-		{
-			delete this;
-			return NULL;
-		}
-	}
-	ValueType = VAL_Int;
-	return this;
-}
-
-
-//==========================================================================
-//
-// 
-//
-//==========================================================================
-
-int DecoCallLineSpecial(VMFrameStack *stack, VMValue *param, int numparam, VMReturn *ret, int numret)
-{
-	assert(numparam > 2 && numparam < 7);
-	assert(numret == 1);
-	assert(param[0].Type == REGT_INT);
-	assert(param[1].Type == REGT_POINTER);
-	int v[5] = { 0 };
-
-	for (int i = 2; i < numparam; ++i)
-	{
-		v[i - 2] = param[i].i;
-	}
-	ret->SetInt(LineSpecials[param[0].i](NULL, reinterpret_cast<AActor*>(param[1].a), false, v[0], v[1], v[2], v[3], v[4]));
-	return 1;
-}
-
-ExpEmit FxActionSpecialCall::Emit(VMFunctionBuilder *build)
-{
-	assert(Self == NULL);
-	unsigned i = 0;
-
-	build->Emit(OP_PARAMI, abs(Special));			// pass special number
-	build->Emit(OP_PARAM, 0, REGT_POINTER, 0);		// pass self
-	if (ArgList != NULL)
-	{
-		for (; i < ArgList->Size(); ++i)
-		{
-			FxExpression *argex = (*ArgList)[i];
-			if (Special < 0 && i == 0)
-			{
-				assert(argex->ValueType == VAL_Name);
-				assert(argex->isConstant());
-				build->EmitParamInt(-static_cast<FxConstant *>(argex)->GetValue().GetName());
-			}
-			else
-			{
-				assert(argex->ValueType == VAL_Int);
-				if (argex->isConstant())
-				{
-					build->EmitParamInt(static_cast<FxConstant *>(argex)->GetValue().GetInt());
-				}
-				else
-				{
-					ExpEmit arg(argex->Emit(build));
-					build->Emit(OP_PARAM, 0, arg.RegType, arg.RegNum);
-					arg.Free(build);
-				}
-			}
-		}
-	}
-	// Call the DecoCallLineSpecial function to perform the desired special.
-	VMFunction *callfunc;
-	PSymbol *sym = FindDecorateBuiltinFunction(NAME_DecoCallLineSpecial, DecoCallLineSpecial);
-
-	assert(sym->IsKindOf(RUNTIME_CLASS(PSymbolVMFunction)));
-	assert(((PSymbolVMFunction *)sym)->Function != NULL);
-	callfunc = ((PSymbolVMFunction *)sym)->Function;
-
-	ExpEmit dest(build, REGT_INT);
-	build->Emit(OP_CALL_K, build->GetConstantAddress(callfunc, ATAG_OBJECT), 2 + i, 1);
-	build->Emit(OP_RESULT, 0, REGT_INT, dest.RegNum);
-	return dest;
-}
-
-//==========================================================================
-//
-//
-//
-//==========================================================================
-
-ExpEmit FxTailable::Emit(VMFunctionBuilder *build)
-{
-	return Emit(build, false);
-}
-
-//==========================================================================
-//
-//
-//
-//==========================================================================
-
-VMFunction *FxTailable::GetDirectFunction()
-{
-	return NULL;
-}
-
-//==========================================================================
-//
-// FxVMFunctionCall
-//
-//==========================================================================
-
-FxVMFunctionCall::FxVMFunctionCall(PFunction *func, FArgumentList *args, const FScriptPosition &pos)
-: FxTailable(pos)
-{
-	Function = func;
-	ArgList = args;
-}
-
-//==========================================================================
-//
-//
-//
-//==========================================================================
-
-FxVMFunctionCall::~FxVMFunctionCall()
-{
-	SAFE_DELETE(ArgList);
-}
-
-//==========================================================================
-//
-// FxVMFunctionCall :: Resolve
-//
-//==========================================================================
-
-FxExpression *FxVMFunctionCall::Resolve(FCompileContext& ctx)
-{
-	CHECKRESOLVED();
-	bool failed = false;
-
-	if (ArgList != NULL)
-	{
-		for (unsigned i = 0; i < ArgList->Size(); i++)
-		{
-			(*ArgList)[i] = (*ArgList)[i]->Resolve(ctx);
-			if ((*ArgList)[i] == NULL) failed = true;
-		}
-	}
-	if (failed)
-	{
-		delete this;
-		return NULL;
-	}
-	TArray<PType *> &rets = Function->Variants[0].Proto->ReturnTypes;
-	if (rets.Size() == NULL)
-	{
-		ReturnType = TypeVoid;
-	}
-	else
-	{
-		ReturnType = rets[0];
-		// If more types are added to ParseNativeFunction(), add them here too.
-			 if (rets[0] == TypeSInt32)		ValueType = VAL_Int;
-		else if (rets[0] == TypeFloat64)	ValueType = VAL_Float;
-		else if (rets[0] == TypeAngle)		ValueType = VAL_Angle;
-		else if (rets[0] == TypeFixed)		ValueType = VAL_Fixed;
-		else
-		{
-			ValueType = VAL_Int;
-			assert(0 && "Unhandled return type in FxVMFunctionCall::Resolve");
-		}
-	}
-	return this;
-}
-
-//==========================================================================
-//
-// Assumption: This call is being made to generate code inside an action
-// method, so the first three address registers are all set up for such a
-// function. (self, stateowner, callingstate)
-//
-//==========================================================================
-
-ExpEmit FxVMFunctionCall::Emit(VMFunctionBuilder *build, bool tailcall)
-{
-	assert(build->Registers[REGT_POINTER].GetMostUsed() >= 3);
-	int count = GetArgCount();
-
-	// Emit code to pass implied parameters
-	if (Function->Flags & VARF_Method)
-	{
-		build->Emit(OP_PARAM, 0, REGT_POINTER, 0);
-		count += 1;
-	}
-	if (Function->Flags & VARF_Action)
-	{
-		build->Emit(OP_PARAM, 0, REGT_POINTER, 1);
-		build->Emit(OP_PARAM, 0, REGT_POINTER, 2);
-		count += 2;
-	}
-	// Emit code to pass explicit parameters
-	if (ArgList != NULL)
-	{
-		for (unsigned i = 0; i < ArgList->Size(); ++i)
-		{
-			(*ArgList)[i]->Emit(build);
-		}
-	}
-	// Get a constant register for this function
-	int funcaddr = build->GetConstantAddress(Function->Variants[0].Implementation, ATAG_OBJECT);
-	// Emit the call
-	if (tailcall)
-	{ // Tail call
-		build->Emit(OP_TAIL_K, funcaddr, count, 0);
-		return ExpEmit();
-	}
-	else if (ReturnType != TypeVoid)
-	{ // Call, expecting one result
-		assert(ReturnType != NULL);
-		ExpEmit reg(build, ReturnType->GetRegType());
-		build->Emit(OP_CALL_K, funcaddr, count, 1);
-		build->Emit(OP_RESULT, 0, reg.RegType, reg.RegNum);
-		return reg;
-	}
-	else
-	{ // Call, expecting no results
-		build->Emit(OP_CALL_K, funcaddr, count, 0);
-		return ExpEmit();
-	}
-}
-
-//==========================================================================
-//
-// FxVMFunctionCall :: GetDirectFunction
-//
-// If the function is not passed any explicit arguments, returns the
-// function. Otherwise returns NULL.
-//
-//==========================================================================
-
-VMFunction *FxVMFunctionCall::GetDirectFunction()
-{
-	if (GetArgCount() == 0)
-	{
-		return GetVMFunction();
-	}
-	return NULL;
-}
-
-//==========================================================================
-//
-//
-//
-//==========================================================================
-
-FxGlobalFunctionCall::FxGlobalFunctionCall(FName fname, FArgumentList *args, const FScriptPosition &pos)
-: FxExpression(pos)
-{
-	Name = fname;
-	ArgList = args;
-}
-
-//==========================================================================
-//
-//
-//
-//==========================================================================
-
-FxGlobalFunctionCall::~FxGlobalFunctionCall()
-{
-	SAFE_DELETE(ArgList);
-}
-
-FxExpression *FxGlobalFunctionCall::Resolve(FCompileContext& ctx)
-{
-	CHECKRESOLVED();
-
-	if (ArgList == NULL || ArgList->Size() != 1)
-	{
-		ScriptPosition.Message(MSG_ERROR, "%s only has one parameter", Name.GetChars());
-		delete this;
-		return NULL;
-	}
-
-	(*ArgList)[0] = (*ArgList)[0]->Resolve(ctx);
-	if ((*ArgList)[0] == NULL)
-	{
-		delete this;
-		return NULL;
-	}
-
-	if (!(*ArgList)[0]->ValueType.isNumeric())
-	{
-		ScriptPosition.Message(MSG_ERROR, "numeric value expected for parameter");
-		delete this;
-		return NULL;
-	}
-	if ((*ArgList)[0]->isConstant())
-	{
-		double v = static_cast<FxConstant *>((*ArgList)[0])->GetValue().GetFloat();
-		if (Name == NAME_Sqrt)
-		{
-			v = sqrt(v);
-		}
-		else
-		{
-			v *= M_PI / 180.0;		// convert from degrees to radians
-			v = (Name == NAME_Sin) ? sin(v) : cos(v);
-		}
-		FxExpression *x = new FxConstant(v, ScriptPosition);
-		delete this;
-		return x;
-	}
-	if ((*ArgList)[0]->ValueType == VAL_Int)
-	{
-		(*ArgList)[0] = new FxFloatCast((*ArgList)[0]);
-	}
-	ValueType = VAL_Float;
-	return this;
-}
-
-//==========================================================================
-//
-//
-//==========================================================================
-
-ExpEmit FxGlobalFunctionCall::Emit(VMFunctionBuilder *build)
-{
-	ExpEmit v = (*ArgList)[0]->Emit(build);
-	assert(!v.Konst && v.RegType == REGT_FLOAT);
-
-	build->Emit(OP_FLOP, v.RegNum, v.RegNum,
-		(Name == NAME_Sqrt) ?	FLOP_SQRT :
-		(Name == NAME_Sin) ?	FLOP_SIN_DEG :
-								FLOP_COS_DEG);
-	return v;
-}
-
-//==========================================================================
-//
-// FxSequence :: Resolve
-//
-//==========================================================================
-
-FxExpression *FxSequence::Resolve(FCompileContext &ctx)
-{
-	CHECKRESOLVED();
-	for (unsigned i = 0; i < Expressions.Size(); ++i)
-	{
-		if (NULL == (Expressions[i] = static_cast<FxTailable *>(Expressions[i]->Resolve(ctx))))
-		{
-			delete this;
-			return NULL;
-		}
-	}
-	return this;
-}
-
-//==========================================================================
-//
-// FxSequence :: Emit
-//
-//==========================================================================
-
-ExpEmit FxSequence::Emit(VMFunctionBuilder *build, bool tailcall)
-{
-	for (unsigned i = 0; i < Expressions.Size(); ++i)
-	{
-		ExpEmit v = Expressions[i]->Emit(build, tailcall ? i == Expressions.Size()-1 : false);
-		// Throw away any result. We don't care about it.
-		v.Free(build);
-	}
-	return ExpEmit();
-}
-
-//==========================================================================
-//
-// FxSequence :: GetDirectFunction
-//
-//==========================================================================
-
-VMFunction *FxSequence::GetDirectFunction()
-{
-	if (Expressions.Size() == 1)
-	{
-		return Expressions[0]->GetDirectFunction();
-	}
-	return NULL;
-}
-
-//==========================================================================
-//
-// FxIfStatement
-//
-//==========================================================================
-
-FxIfStatement::FxIfStatement(FxExpression *cond, FxTailable *true_part,
-	FxTailable *false_part, const FScriptPosition &pos)
-: FxTailable(pos)
-{
-	Condition = cond;
-	WhenTrue = true_part;
-	WhenFalse = false_part;
-	assert(cond != NULL);
-}
-
-FxIfStatement::~FxIfStatement()
-{
-	SAFE_DELETE(Condition);
-	SAFE_DELETE(WhenTrue);
-	SAFE_DELETE(WhenFalse);
-}
-
-FxExpression *FxIfStatement::Resolve(FCompileContext &ctx)
-{
-	CHECKRESOLVED();
-	if (WhenTrue == NULL && WhenFalse == NULL)
-	{ // We don't do anything either way, so disappear
-		delete this;
-		return NULL;
-	}
-	Condition = Condition->ResolveAsBoolean(ctx);
-	ABORT(Condition);
-	if (WhenTrue != NULL)
-	{
-		WhenTrue = static_cast<FxTailable *>(WhenTrue->Resolve(ctx));
-		ABORT(WhenTrue);
-	}
-	if (WhenFalse != NULL)
-	{
-		WhenFalse = static_cast<FxTailable *>(WhenFalse->Resolve(ctx));
-		ABORT(WhenFalse);
-	}
-	ValueType = VAL_Unknown;
-
-	if (Condition->isConstant())
-	{
-		ExpVal condval = static_cast<FxConstant *>(Condition)->GetValue();
-		bool result = condval.GetBool();
-
-		FxTailable *e = result ? WhenTrue : WhenFalse;
-		delete (result ? WhenFalse : WhenTrue);
-		WhenTrue = WhenFalse = NULL;
-		delete this;
-		return e;
-	}
-	return this;
-}
-
-ExpEmit FxIfStatement::Emit(VMFunctionBuilder *build, bool tailcall)
-{
-	ExpEmit v;
-	size_t jumpspot;
-	FxTailable *path1, *path2;
-	int condcheck;
-
-	// This is pretty much copied from FxConditional, except we don't
-	// keep any results.
-	ExpEmit cond = Condition->Emit(build);
-	assert(cond.RegType == REGT_INT && !cond.Konst);
-
-	if (WhenTrue != NULL)
-	{
-		path1 = WhenTrue;
-		path2 = WhenFalse;
-		condcheck = 1;
-	}
-	else
-	{
-		// When there is only a false path, reverse the condition so we can
-		// treat it as a true path.
-		assert(WhenFalse != NULL);
-		path1 = WhenFalse;
-		path2 = NULL;
-		condcheck = 0;
-	}
-
-	// Test condition.
-	build->Emit(OP_EQ_K, condcheck, cond.RegNum, build->GetConstantInt(0));
-	jumpspot = build->Emit(OP_JMP, 0);
-	cond.Free(build);
-
-	// Evaluate first path
-	v = path1->Emit(build, tailcall);
-	v.Free(build);
-	if (path2 != NULL)
-	{
-		size_t path1jump = build->Emit(OP_JMP, 0);
-		// Evaluate second path
-		build->BackpatchToHere(jumpspot);
-		v = path2->Emit(build, tailcall);
-		v.Free(build);
-		jumpspot = path1jump;
-	}
-	build->BackpatchToHere(jumpspot);
-	if (tailcall)
-	{
-		// When tailcall is true, execution is not expected to get past
-		// this if statement, so issue a RET.
-		build->Emit(OP_RET, RET_FINAL, REGT_NIL, 0);
-	}
-	return ExpEmit();
-}
-
-//==========================================================================
-//
-//==========================================================================
-
-FxClassTypeCast::FxClassTypeCast(const PClass *dtype, FxExpression *x)
-: FxExpression(x->ScriptPosition)
-{
-	desttype = dtype;
-	basex=x;
-}
-
-//==========================================================================
-//
-//
-//
-//==========================================================================
-
-FxClassTypeCast::~FxClassTypeCast()
-{
-	SAFE_DELETE(basex);
-}
-
-//==========================================================================
-//
-//
-//
-//==========================================================================
-
-FxExpression *FxClassTypeCast::Resolve(FCompileContext &ctx)
-{
-	CHECKRESOLVED();
-	SAFE_RESOLVE(basex, ctx);
-	
-	if (basex->ValueType != VAL_Name)
-	{
-		ScriptPosition.Message(MSG_ERROR, "Cannot convert to class type");
-		delete this;
-		return NULL;
-	}
-
-	if (basex->isConstant())
-	{
-		FName clsname = static_cast<FxConstant *>(basex)->GetValue().GetName();
-		const PClass *cls = NULL;
-
-		if (clsname != NAME_None)
-		{
-			cls = PClass::FindClass(clsname);
-			if (cls == NULL)
-			{
-				/* lax */
-				// Since this happens in released WADs it must pass without a terminal error... :(
-				ScriptPosition.Message(MSG_WARNING,
-					"Unknown class name '%s'", 
-					clsname.GetChars(), desttype->TypeName.GetChars());
-			}
-			else 
-			{
-				if (!cls->IsDescendantOf(desttype))
-				{
-					ScriptPosition.Message(MSG_ERROR,"class '%s' is not compatible with '%s'", clsname.GetChars(), desttype->TypeName.GetChars());
-					delete this;
-					return NULL;
-				}
-			}
-			ScriptPosition.Message(MSG_DEBUG,"resolving '%s' as class name", clsname.GetChars());
-		}
-		FxExpression *x = new FxConstant(cls, ScriptPosition);
-		delete this;
-		return x;
-	}
-	return this;
-}
-
-//==========================================================================
-//
-// 
-//
-//==========================================================================
-
-int DecoNameToClass(VMFrameStack *stack, VMValue *param, int numparam, VMReturn *ret, int numret)
-{
-	assert(numparam == 2);
-	assert(numret == 1);
-	assert(param[0].Type == REGT_INT);
-	assert(param[1].Type == REGT_POINTER);
-	assert(ret->RegType == REGT_POINTER);
-
-	FName clsname = ENamedName(param[0].i);
-	const PClass *cls = PClass::FindClass(clsname);
-	const PClass *desttype = reinterpret_cast<PClass *>(param[0].a);
-
-	if (!cls->IsDescendantOf(desttype))
-	{
-		Printf("class '%s' is not compatible with '%s'", clsname.GetChars(), desttype->TypeName.GetChars());
-		cls = NULL;
-	}
-	ret->SetPointer(const_cast<PClass *>(cls), ATAG_OBJECT);
-	return 1;
-}
-
-ExpEmit FxClassTypeCast::Emit(VMFunctionBuilder *build)
-{
-	if (basex->ValueType != VAL_Name)
-	{
-		return ExpEmit(build->GetConstantAddress(NULL, ATAG_OBJECT), REGT_POINTER, true);
-	}
-	ExpEmit clsname = basex->Emit(build);
-	assert(!clsname.Konst);
-	ExpEmit dest(build, REGT_POINTER);
-	build->Emit(OP_PARAM, 0, clsname.RegType, clsname.RegNum);
-	build->Emit(OP_PARAM, 0, REGT_POINTER | REGT_KONST, build->GetConstantAddress(const_cast<PClass *>(desttype), ATAG_OBJECT));
-
-	// Call the DecoNameToClass function to convert from 'name' to class.
-	VMFunction *callfunc;
-	PSymbol *sym = FindDecorateBuiltinFunction(NAME_DecoNameToClass, DecoNameToClass);
-
-	assert(sym->IsKindOf(RUNTIME_CLASS(PSymbolVMFunction)));
-	assert(((PSymbolVMFunction *)sym)->Function != NULL);
-	callfunc = ((PSymbolVMFunction *)sym)->Function;
-
-	build->Emit(OP_CALL_K, build->GetConstantAddress(callfunc, ATAG_OBJECT), 2, 1);
-	build->Emit(OP_RESULT, 0, REGT_POINTER, dest.RegNum);
-	clsname.Free(build);
-	return dest;
-}
-
-//==========================================================================
-//
-//
-//
-//==========================================================================
-
-FxExpression *FxStateByIndex::Resolve(FCompileContext &ctx)
-{
-	CHECKRESOLVED();
-	if (ctx.cls->NumOwnedStates == 0)
-	{
-		// This can't really happen
-		assert(false);
-	}
-	if (ctx.cls->NumOwnedStates <= index)
-	{
-		ScriptPosition.Message(MSG_ERROR, "%s: Attempt to jump to non existing state index %d", 
-			ctx.cls->TypeName.GetChars(), index);
-		delete this;
-		return NULL;
-	}
-	FxExpression *x = new FxConstant(ctx.cls->OwnedStates + index, ScriptPosition);
-	delete this;
-	return x;
-}
-	
-
-//==========================================================================
-//
-//
-//
-//==========================================================================
-
-FxMultiNameState::FxMultiNameState(const char *_statestring, const FScriptPosition &pos)
-	:FxExpression(pos)
-{
-	FName scopename;
-	FString statestring = _statestring;
-	int scopeindex = statestring.IndexOf("::");
-
-	if (scopeindex >= 0)
-	{
-		scopename = FName(statestring, scopeindex, false);
-		statestring = statestring.Right(statestring.Len() - scopeindex - 2);
-	}
-	else
-	{
-		scopename = NULL;
-	}
-	names = MakeStateNameList(statestring);
-	names.Insert(0, scopename);
-	scope = NULL;
-}
-
-//==========================================================================
-//
-//
-//
-//==========================================================================
-
-FxExpression *FxMultiNameState::Resolve(FCompileContext &ctx)
-{
-	CHECKRESOLVED();
-	if (names[0] == NAME_None)
-	{
-		scope = NULL;
-	}
-	else if (names[0] == NAME_Super)
-	{
-		scope = dyn_cast<PClassActor>(ctx.cls->ParentClass);
-	}
-	else
-	{
-		scope = PClass::FindActor(names[0]);
-		if (scope == NULL)
-		{
-			ScriptPosition.Message(MSG_ERROR, "Unknown class '%s' in state label", names[0].GetChars());
-			delete this;
-			return NULL;
-		}
-		else if (!scope->IsDescendantOf(ctx.cls))
-		{
-			ScriptPosition.Message(MSG_ERROR, "'%s' is not an ancestor of '%s'", names[0].GetChars(),ctx.cls->TypeName.GetChars());
-			delete this;
-			return NULL;
-		}
-	}
-	if (scope != NULL)
-	{
-		FState *destination = NULL;
-		// If the label is class specific we can resolve it right here
-		if (names[1] != NAME_None)
-		{
-			destination = scope->FindState(names.Size()-1, &names[1], false);
-			if (destination == NULL)
-			{
-				ScriptPosition.Message(MSG_WARNING, "Unknown state jump destination");
-				/* lax */
-				return this;
-			}
-		}
-		FxExpression *x = new FxConstant(destination, ScriptPosition);
-		delete this;
-		return x;
-	}
-	names.Delete(0);
-	names.ShrinkToFit();
-	ValueType = VAL_State;
-	return this;
-}
-
-//==========================================================================
-//
-//
-//
-//==========================================================================
-
-static int DoFindState(VMFrameStack *stack, VMValue *param, int numparam, VMReturn *ret, FName *names, int numnames)
-{
-	PARAM_OBJECT_AT(0, self, AActor);
-	FState *state = self->GetClass()->FindState(numparam - 1, names);
-	if (state == NULL)
-	{
-		const char *dot = "";
-		Printf("Jump target '");
- 		for (int i = 0; i < numparam - 1; i++)
-		{
-			Printf("%s%s", dot, names[i].GetChars());
-			dot = ".";
-		}
-		Printf("' not found in %s\n", self->GetClass()->TypeName.GetChars());
-	}
-	ret->SetPointer(state, ATAG_STATE);
-	return 1;
-}
-
-// Find a state with any number of dots in its name.
-int DecoFindMultiNameState(VMFrameStack *stack, VMValue *param, int numparam, VMReturn *ret, int numret)
-{
-	assert(numparam > 1);
-	assert(numret == 1);
-	assert(ret->RegType == REGT_POINTER);
-
-	FName *names = (FName *)alloca((numparam - 1) * sizeof(FName));
-	for (int i = 1; i < numparam; ++i)
-	{
-		PARAM_NAME_AT(i, zaname);
-		names[i - 1] = zaname;
-	}
-	return DoFindState(stack, param, numparam, ret, names, numparam - 1);
-}
-
-// Find a state without any dots in its name.
-int DecoFindSingleNameState(VMFrameStack *stack, VMValue *param, int numparam, VMReturn *ret, int numret)
-{
-	assert(numparam == 2);
-	assert(numret == 1);
-	assert(ret->RegType == REGT_POINTER);
-
-	PARAM_NAME_AT(1, zaname);
-	return DoFindState(stack, param, numparam, ret, &zaname, 1);
-}
-
-ExpEmit FxMultiNameState::Emit(VMFunctionBuilder *build)
-{
-	ExpEmit dest(build, REGT_POINTER);
-	build->Emit(OP_PARAM, 0, REGT_POINTER, 1);		// pass stateowner
-	for (unsigned i = 0; i < names.Size(); ++i)
-	{
-		build->EmitParamInt(names[i]);
-	}
-
-	// For one name, use the DecoFindSingleNameState function. For more than
-	// one name, use the DecoFindMultiNameState function.
-	VMFunction *callfunc;
-	PSymbol *sym;
-	
-	if (names.Size() == 1)
-	{
-		sym = FindDecorateBuiltinFunction(NAME_DecoFindSingleNameState, DecoFindSingleNameState);
-	}
-	else
-	{
-		sym = FindDecorateBuiltinFunction(NAME_DecoFindMultiNameState, DecoFindMultiNameState);
-	}
-
-	assert(sym->IsKindOf(RUNTIME_CLASS(PSymbolVMFunction)));
-	assert(((PSymbolVMFunction *)sym)->Function != NULL);
-	callfunc = ((PSymbolVMFunction *)sym)->Function;
-
-	build->Emit(OP_CALL_K, build->GetConstantAddress(callfunc, ATAG_OBJECT), names.Size() + 1, 1);
-	build->Emit(OP_RESULT, 0, REGT_POINTER, dest.RegNum);
-	return dest;
-}
-
-//==========================================================================
-//
-//
-//
-//==========================================================================
-
-FxDamageValue::FxDamageValue(FxExpression *v, bool calc)
-: FxExpression(v->ScriptPosition)
-{
-	val = v;
-	ValueType = VAL_Unknown;
-	Calculated = calc;
-	MyFunction = NULL;
-
-	if (!calc)
-	{
-		assert(v->isConstant() && "Non-calculated damage must be constant");
-	}
-}
-
-FxDamageValue::~FxDamageValue()
-{
-	SAFE_DELETE(val);
-
-}
-
-FxExpression *FxDamageValue::Resolve(FCompileContext &ctx)
-{
-	CHECKRESOLVED();
-	SAFE_RESOLVE(val, ctx)
-
-	if (!val->ValueType.isNumeric())
-	{
-		ScriptPosition.Message(MSG_ERROR, "Numeric type expected");
-		delete this;
-		return NULL;
-	}
-	return this;
-}
-
-// This is a highly-specialized "expression" type that emits a complete function.
-ExpEmit FxDamageValue::Emit(VMFunctionBuilder *build)
-{
-	if (val->isConstant())
-	{
-		build->EmitRetInt(0, false, static_cast<FxConstant *>(val)->GetValue().Int);
-	}
-	else
-	{
-		ExpEmit emitval = val->Emit(build);
-		assert(emitval.RegType == REGT_INT);
-		build->Emit(OP_RET, 0, REGT_INT | (emitval.Konst ? REGT_KONST : 0), emitval.RegNum);
-	}
-	build->Emit(OP_RETI, 1 | RET_FINAL, Calculated);
-
-	return ExpEmit();
-}
+/*
+** thingdef_expression.cpp
+**
+** Expression evaluation
+**
+**---------------------------------------------------------------------------
+** Copyright 2008 Christoph Oelckers
+** All rights reserved.
+**
+** Redistribution and use in source and binary forms, with or without
+** modification, are permitted provided that the following conditions
+** are met:
+**
+** 1. Redistributions of source code must retain the above copyright
+**    notice, this list of conditions and the following disclaimer.
+** 2. Redistributions in binary form must reproduce the above copyright
+**    notice, this list of conditions and the following disclaimer in the
+**    documentation and/or other materials provided with the distribution.
+** 3. The name of the author may not be used to endorse or promote products
+**    derived from this software without specific prior written permission.
+** 4. When not used as part of ZDoom or a ZDoom derivative, this code will be
+**    covered by the terms of the GNU General Public License as published by
+**    the Free Software Foundation; either version 2 of the License, or (at
+**    your option) any later version.
+**
+** THIS SOFTWARE IS PROVIDED BY THE AUTHOR ``AS IS'' AND ANY EXPRESS OR
+** IMPLIED WARRANTIES, INCLUDING, BUT NOT LIMITED TO, THE IMPLIED WARRANTIES
+** OF MERCHANTABILITY AND FITNESS FOR A PARTICULAR PURPOSE ARE DISCLAIMED.
+** IN NO EVENT SHALL THE AUTHOR BE LIABLE FOR ANY DIRECT, INDIRECT,
+** INCIDENTAL, SPECIAL, EXEMPLARY, OR CONSEQUENTIAL DAMAGES (INCLUDING, BUT
+** NOT LIMITED TO, PROCUREMENT OF SUBSTITUTE GOODS OR SERVICES; LOSS OF USE,
+** DATA, OR PROFITS; OR BUSINESS INTERRUPTION) HOWEVER CAUSED AND ON ANY
+** THEORY OF LIABILITY, WHETHER IN CONTRACT, STRICT LIABILITY, OR TORT
+** (INCLUDING NEGLIGENCE OR OTHERWISE) ARISING IN ANY WAY OUT OF THE USE OF
+** THIS SOFTWARE, EVEN IF ADVISED OF THE POSSIBILITY OF SUCH DAMAGE.
+**---------------------------------------------------------------------------
+**
+*/
+
+#include <malloc.h>
+#include "actor.h"
+#include "sc_man.h"
+#include "tarray.h"
+#include "templates.h"
+#include "cmdlib.h"
+#include "i_system.h"
+#include "m_random.h"
+#include "a_pickups.h"
+#include "thingdef.h"
+#include "p_lnspec.h"
+#include "doomstat.h"
+#include "thingdef_exp.h"
+#include "m_fixed.h"
+#include "vmbuilder.h"
+
+ExpEmit::ExpEmit(VMFunctionBuilder *build, int type)
+: RegNum(build->Registers[type].Get(1)), RegType(type), Konst(false), Fixed(false)
+{
+}
+
+void ExpEmit::Free(VMFunctionBuilder *build)
+{
+	if (!Fixed && !Konst && RegType <= REGT_TYPE)
+	{
+		build->Registers[RegType].Return(RegNum, 1);
+	}
+}
+
+void ExpEmit::Reuse(VMFunctionBuilder *build)
+{
+	if (!Fixed && !Konst)
+	{
+		bool success = build->Registers[RegType].Reuse(RegNum);
+		assert(success && "Attempt to reuse a register that is already in use");
+	}
+}
+
+//==========================================================================
+//
+// FindDecorateBuiltinFunction
+//
+// Returns the symbol for a decorate utility function. If not found, create
+// it and install it in Actor.
+//
+//==========================================================================
+
+static PSymbol *FindDecorateBuiltinFunction(FName funcname, VMNativeFunction::NativeCallType func)
+{
+	PSymbol *sym = RUNTIME_CLASS(AActor)->Symbols.FindSymbol(funcname, false);
+	if (sym == NULL)
+	{
+		PSymbolVMFunction *symfunc = new PSymbolVMFunction(funcname);
+		VMNativeFunction *calldec = new VMNativeFunction(func, funcname);
+		symfunc->Function = calldec;
+		sym = symfunc;
+		RUNTIME_CLASS(AActor)->Symbols.AddSymbol(sym);
+	}
+	return sym;
+}
+
+//==========================================================================
+//
+//
+//
+//==========================================================================
+
+ExpEmit FxExpression::Emit (VMFunctionBuilder *build)
+{
+	ScriptPosition.Message(MSG_ERROR, "Unemitted expression found");
+	return ExpEmit();
+}
+
+
+//==========================================================================
+//
+//
+//
+//==========================================================================
+
+bool FxExpression::isConstant() const
+{
+	return false;
+}
+
+//==========================================================================
+//
+//
+//
+//==========================================================================
+
+FxExpression *FxExpression::Resolve(FCompileContext &ctx)
+{
+	isresolved = true;
+	return this;
+}
+
+
+//==========================================================================
+//
+//
+//
+//==========================================================================
+
+FxExpression *FxExpression::ResolveAsBoolean(FCompileContext &ctx)
+{
+	FxExpression *x = Resolve(ctx);
+	if (x != NULL)
+	{
+		switch (x->ValueType.Type)
+		{
+		case VAL_Sound:
+		case VAL_Color:
+		case VAL_Name:
+			x->ValueType = VAL_Int;
+			break;
+
+		default:
+			break;
+		}
+	}
+	return x;
+}
+
+//==========================================================================
+//
+//
+//
+//==========================================================================
+
+void FxExpression::RequestAddress()
+{
+	ScriptPosition.Message(MSG_ERROR, "invalid dereference\n");
+}
+
+//==========================================================================
+//
+//
+//
+//==========================================================================
+
+FxParameter::FxParameter(FxExpression *operand)
+: FxExpression(operand->ScriptPosition)
+{
+	Operand = operand;
+	ValueType = operand->ValueType;
+}
+
+//==========================================================================
+//
+//
+//
+//==========================================================================
+
+FxParameter::~FxParameter()
+{
+	SAFE_DELETE(Operand);
+}
+
+//==========================================================================
+//
+//
+//
+//==========================================================================
+
+FxExpression *FxParameter::Resolve(FCompileContext& ctx)
+{
+	CHECKRESOLVED();
+	SAFE_RESOLVE(Operand, ctx);
+	ValueType = Operand->ValueType;
+	return this;
+}
+
+ExpEmit FxParameter::Emit(VMFunctionBuilder *build)
+{
+	if (Operand->isConstant())
+	{
+		ExpVal val = static_cast<FxConstant *>(Operand)->GetValue();
+		if (val.Type == VAL_Int || val.Type == VAL_Sound || val.Type == VAL_Name || val.Type == VAL_Color)
+		{
+			build->EmitParamInt(val.Int);
+		}
+		else if (val.Type == VAL_Float)
+		{
+			build->Emit(OP_PARAM, 0, REGT_FLOAT | REGT_KONST, build->GetConstantFloat(val.Float));
+		}
+		else if (val.Type == VAL_Class || val.Type == VAL_Object)
+		{
+			build->Emit(OP_PARAM, 0, REGT_POINTER | REGT_KONST, build->GetConstantAddress(val.pointer, ATAG_OBJECT));
+		}
+		else if (val.Type == VAL_State)
+		{
+			build->Emit(OP_PARAM, 0, REGT_POINTER | REGT_KONST, build->GetConstantAddress(val.pointer, ATAG_STATE));
+		}
+		else if (val.Type == VAL_String)
+		{
+			build->Emit(OP_PARAM, 0, REGT_STRING | REGT_KONST, build->GetConstantString(val.GetString()));
+		}
+		else
+		{
+			build->Emit(OP_PARAM, 0, REGT_NIL, 0);
+			ScriptPosition.Message(MSG_ERROR, "Cannot emit needed constant");
+		}
+	}
+	else
+	{
+		ExpEmit where = Operand->Emit(build);
+
+		if (where.RegType == REGT_NIL)
+		{
+			ScriptPosition.Message(MSG_ERROR, "Attempted to pass a non-value");
+			build->Emit(OP_PARAM, 0, where.RegType, where.RegNum);
+		}
+		else
+		{
+			build->Emit(OP_PARAM, 0, where.RegType, where.RegNum);
+			where.Free(build);
+		}
+	}
+	return ExpEmit();
+}
+
+//==========================================================================
+//
+//
+//
+//==========================================================================
+
+FxExpression *FxConstant::MakeConstant(PSymbol *sym, const FScriptPosition &pos)
+{
+	FxExpression *x;
+	PSymbolConstNumeric *csym = dyn_cast<PSymbolConstNumeric>(sym);
+	if (csym != NULL)
+	{
+		if (csym->ValueType->IsA(RUNTIME_CLASS(PInt)))
+		{
+			x = new FxConstant(csym->Value, pos);
+		}
+		else if (csym->ValueType->IsA(RUNTIME_CLASS(PFloat)))
+		{
+			x = new FxConstant(csym->Float, pos);
+		}
+		else
+		{
+			pos.Message(MSG_ERROR, "Invalid constant '%s'\n", csym->SymbolName.GetChars());
+			return NULL;
+		}
+	}
+	else
+	{
+		pos.Message(MSG_ERROR, "'%s' is not a constant\n", sym->SymbolName.GetChars());
+		x = NULL;
+	}
+	return x;
+}
+
+ExpEmit FxConstant::Emit(VMFunctionBuilder *build)
+{
+	ExpEmit out;
+
+	out.Konst = true;
+	if (value.Type == VAL_Int || value.Type == VAL_Sound || value.Type == VAL_Name || value.Type == VAL_Color)
+	{
+		out.RegType = REGT_INT;
+		out.RegNum = build->GetConstantInt(value.Int);
+	}
+	else if (value.Type == VAL_Float)
+	{
+		out.RegType = REGT_FLOAT;
+		out.RegNum = build->GetConstantFloat(value.Float);
+	}
+	else if (value.Type == VAL_Class || value.Type == VAL_Object)
+	{
+		out.RegType = REGT_POINTER;
+		out.RegNum = build->GetConstantAddress(value.pointer, ATAG_OBJECT);
+	}
+	else if (value.Type == VAL_State)
+	{
+		out.RegType = REGT_POINTER;
+		out.RegNum = build->GetConstantAddress(value.pointer, ATAG_STATE);
+	}
+	else if (value.Type == VAL_String)
+	{
+		out.RegType = REGT_STRING;
+		out.RegNum = build->GetConstantString(value.GetString());
+	}
+	else
+	{
+		ScriptPosition.Message(MSG_ERROR, "Cannot emit needed constant");
+		out.RegType = REGT_NIL;
+		out.RegNum = 0;
+	}
+	return out;
+}
+
+//==========================================================================
+//
+//
+//
+//==========================================================================
+
+FxIntCast::FxIntCast(FxExpression *x)
+: FxExpression(x->ScriptPosition)
+{
+	basex=x;
+	ValueType = VAL_Int;
+}
+
+//==========================================================================
+//
+//
+//
+//==========================================================================
+
+FxIntCast::~FxIntCast()
+{
+	SAFE_DELETE(basex);
+}
+
+//==========================================================================
+//
+//
+//
+//==========================================================================
+
+FxExpression *FxIntCast::Resolve(FCompileContext &ctx)
+{
+	CHECKRESOLVED();
+	SAFE_RESOLVE(basex, ctx);
+
+	if (basex->ValueType == VAL_Int)
+	{
+		FxExpression *x = basex;
+		basex = NULL;
+		delete this;
+		return x;
+	}
+	else if (basex->ValueType == VAL_Float)
+	{
+		if (basex->isConstant())
+		{
+			ExpVal constval = static_cast<FxConstant *>(basex)->GetValue();
+			FxExpression *x = new FxConstant(constval.GetInt(), ScriptPosition);
+			delete this;
+			return x;
+		}
+		return this;
+	}
+	else
+	{
+		ScriptPosition.Message(MSG_ERROR, "Numeric type expected");
+		delete this;
+		return NULL;
+	}
+}
+
+//==========================================================================
+//
+//
+//
+//==========================================================================
+
+ExpEmit FxIntCast::Emit(VMFunctionBuilder *build)
+{
+	ExpEmit from = basex->Emit(build);
+	assert(!from.Konst);
+	assert(basex->ValueType == VAL_Float);
+	from.Free(build);
+	ExpEmit to(build, REGT_INT);
+	build->Emit(OP_CAST, to.RegNum, from.RegNum, CAST_F2I);
+	return to;
+}
+
+//==========================================================================
+//
+//
+//
+//==========================================================================
+
+FxFloatCast::FxFloatCast(FxExpression *x)
+: FxExpression(x->ScriptPosition)
+{
+	basex=x;
+	ValueType = VAL_Float;
+}
+
+//==========================================================================
+//
+//
+//
+//==========================================================================
+
+FxFloatCast::~FxFloatCast()
+{
+	SAFE_DELETE(basex);
+}
+
+//==========================================================================
+//
+//
+//
+//==========================================================================
+
+FxExpression *FxFloatCast::Resolve(FCompileContext &ctx)
+{
+	CHECKRESOLVED();
+	SAFE_RESOLVE(basex, ctx);
+
+	if (basex->ValueType == VAL_Float)
+	{
+		FxExpression *x = basex;
+		basex = NULL;
+		delete this;
+		return x;
+	}
+	else if (basex->ValueType == VAL_Int)
+	{
+		if (basex->isConstant())
+		{
+			ExpVal constval = static_cast<FxConstant *>(basex)->GetValue();
+			FxExpression *x = new FxConstant(constval.GetFloat(), ScriptPosition);
+			delete this;
+			return x;
+		}
+		return this;
+	}
+	else
+	{
+		ScriptPosition.Message(MSG_ERROR, "Numeric type expected");
+		delete this;
+		return NULL;
+	}
+}
+
+//==========================================================================
+//
+//
+//
+//==========================================================================
+
+ExpEmit FxFloatCast::Emit(VMFunctionBuilder *build)
+{
+	ExpEmit from = basex->Emit(build);
+	assert(!from.Konst);
+	assert(basex->ValueType == VAL_Int);
+	from.Free(build);
+	ExpEmit to(build, REGT_FLOAT);
+	build->Emit(OP_CAST, to.RegNum, from.RegNum, CAST_I2F);
+	return to;
+}
+
+//==========================================================================
+//
+//
+//
+//==========================================================================
+
+FxPlusSign::FxPlusSign(FxExpression *operand)
+: FxExpression(operand->ScriptPosition)
+{
+	Operand=operand;
+}
+
+//==========================================================================
+//
+//
+//
+//==========================================================================
+
+FxPlusSign::~FxPlusSign()
+{
+	SAFE_DELETE(Operand);
+}
+
+//==========================================================================
+//
+//
+//
+//==========================================================================
+
+FxExpression *FxPlusSign::Resolve(FCompileContext& ctx)
+{
+	CHECKRESOLVED();
+	SAFE_RESOLVE(Operand, ctx);
+
+	if (Operand->ValueType.isNumeric())
+	{
+		FxExpression *e = Operand;
+		Operand = NULL;
+		delete this;
+		return e;
+	}
+	else
+	{
+		ScriptPosition.Message(MSG_ERROR, "Numeric type expected");
+		delete this;
+		return NULL;
+	}
+}
+
+ExpEmit FxPlusSign::Emit(VMFunctionBuilder *build)
+{
+	return Operand->Emit(build);
+}
+
+//==========================================================================
+//
+//
+//
+//==========================================================================
+
+FxMinusSign::FxMinusSign(FxExpression *operand)
+: FxExpression(operand->ScriptPosition)
+{
+	Operand=operand;
+}
+
+//==========================================================================
+//
+//
+//
+//==========================================================================
+
+FxMinusSign::~FxMinusSign()
+{
+	SAFE_DELETE(Operand);
+}
+
+//==========================================================================
+//
+//
+//
+//==========================================================================
+
+FxExpression *FxMinusSign::Resolve(FCompileContext& ctx)
+{
+	CHECKRESOLVED();
+	SAFE_RESOLVE(Operand, ctx);
+
+	if (Operand->ValueType.isNumeric())
+	{
+		if (Operand->isConstant())
+		{
+			ExpVal val = static_cast<FxConstant *>(Operand)->GetValue();
+			FxExpression *e = val.Type == VAL_Int?
+				new FxConstant(-val.Int, ScriptPosition) :
+				new FxConstant(-val.Float, ScriptPosition);
+			delete this;
+			return e;
+		}
+		ValueType = Operand->ValueType;
+		return this;
+	}
+	else
+	{
+		ScriptPosition.Message(MSG_ERROR, "Numeric type expected");
+		delete this;
+		return NULL;
+	}
+}
+
+//==========================================================================
+//
+//
+//
+//==========================================================================
+
+ExpEmit FxMinusSign::Emit(VMFunctionBuilder *build)
+{
+	assert(ValueType.Type == Operand->ValueType.Type);
+	ExpEmit from = Operand->Emit(build);
+	assert(from.Konst == 0);
+	// Do it in-place.
+	if (ValueType == VAL_Int)
+	{
+		build->Emit(OP_NEG, from.RegNum, from.RegNum, 0);
+	}
+	else
+	{
+		assert(ValueType == VAL_Float);
+		build->Emit(OP_NEG, from.RegNum, from.RegNum, 0);
+	}
+	return from;
+}
+
+//==========================================================================
+//
+//
+//
+//==========================================================================
+
+FxUnaryNotBitwise::FxUnaryNotBitwise(FxExpression *operand)
+: FxExpression(operand->ScriptPosition)
+{
+	Operand=operand;
+}
+
+//==========================================================================
+//
+//
+//
+//==========================================================================
+
+FxUnaryNotBitwise::~FxUnaryNotBitwise()
+{
+	SAFE_DELETE(Operand);
+}
+
+//==========================================================================
+//
+//
+//
+//==========================================================================
+
+FxExpression *FxUnaryNotBitwise::Resolve(FCompileContext& ctx)
+{
+	CHECKRESOLVED();
+	SAFE_RESOLVE(Operand, ctx);
+
+	if  (Operand->ValueType == VAL_Float /* lax */)
+	{
+		// DECORATE allows floats here so cast them to int.
+		Operand = new FxIntCast(Operand);
+		Operand = Operand->Resolve(ctx);
+		if (Operand == NULL) 
+		{
+			delete this;
+			return NULL;
+		}
+	}
+
+	if (Operand->ValueType != VAL_Int)
+	{
+		ScriptPosition.Message(MSG_ERROR, "Integer type expected");
+		delete this;
+		return NULL;
+	}
+
+	if (Operand->isConstant())
+	{
+		int result = ~static_cast<FxConstant *>(Operand)->GetValue().GetInt();
+		FxExpression *e = new FxConstant(result, ScriptPosition);
+		delete this;
+		return e;
+	}
+	ValueType = VAL_Int;
+	return this;
+}
+
+//==========================================================================
+//
+//
+//
+//==========================================================================
+
+ExpEmit FxUnaryNotBitwise::Emit(VMFunctionBuilder *build)
+{
+	assert(ValueType.Type == Operand->ValueType.Type);
+	assert(ValueType == VAL_Int);
+	ExpEmit from = Operand->Emit(build);
+	assert(from.Konst == 0);
+	// Do it in-place.
+	build->Emit(OP_NOT, from.RegNum, from.RegNum, 0);
+	return from;
+}
+
+//==========================================================================
+//
+//
+//
+//==========================================================================
+
+FxUnaryNotBoolean::FxUnaryNotBoolean(FxExpression *operand)
+: FxExpression(operand->ScriptPosition)
+{
+	Operand=operand;
+}
+
+//==========================================================================
+//
+//
+//
+//==========================================================================
+
+FxUnaryNotBoolean::~FxUnaryNotBoolean()
+{
+	SAFE_DELETE(Operand);
+}
+
+//==========================================================================
+//
+//
+//
+//==========================================================================
+
+FxExpression *FxUnaryNotBoolean::Resolve(FCompileContext& ctx)
+{
+	CHECKRESOLVED();
+	if (Operand)
+
+	{
+		Operand = Operand->ResolveAsBoolean(ctx);
+	}
+	if (!Operand)
+	{
+		delete this;
+		return NULL;
+	}
+
+	if (Operand->ValueType.isNumeric() || Operand->ValueType.isPointer())
+	{
+		if (Operand->isConstant())
+		{
+			bool result = !static_cast<FxConstant *>(Operand)->GetValue().GetBool();
+			FxExpression *e = new FxConstant(result, ScriptPosition);
+			delete this;
+			return e;
+		}
+	}
+	else
+	{
+		ScriptPosition.Message(MSG_ERROR, "Numeric type expected");
+		delete this;
+		return NULL;
+	}
+	ValueType = VAL_Int;
+	return this;
+}
+
+//==========================================================================
+//
+//
+//
+//==========================================================================
+
+ExpEmit FxUnaryNotBoolean::Emit(VMFunctionBuilder *build)
+{
+	ExpEmit from = Operand->Emit(build);
+	assert(!from.Konst);
+	ExpEmit to(build, REGT_INT);
+	from.Free(build);
+
+	// Preload result with 0.
+	build->Emit(OP_LI, to.RegNum, 0, 0);
+
+	// Check source against 0.
+	if (from.RegType == REGT_INT)
+	{
+		build->Emit(OP_EQ_R, 0, from.RegNum, to.RegNum);
+	}
+	else if (from.RegType == REGT_FLOAT)
+	{
+		build->Emit(OP_EQF_K, 0, from.RegNum, build->GetConstantFloat(0));
+	}
+	else if (from.RegNum == REGT_POINTER)
+	{
+		build->Emit(OP_EQA_K, 0, from.RegNum, build->GetConstantAddress(NULL, ATAG_GENERIC));
+	}
+	build->Emit(OP_JMP, 1);
+
+	// Reload result with 1 if the comparison fell through.
+	build->Emit(OP_LI, to.RegNum, 1);
+	return to;
+}
+
+//==========================================================================
+//
+//
+//
+//==========================================================================
+
+FxBinary::FxBinary(int o, FxExpression *l, FxExpression *r)
+: FxExpression(l->ScriptPosition)
+{
+	Operator=o;
+	left=l;
+	right=r;
+}
+
+//==========================================================================
+//
+//
+//
+//==========================================================================
+
+FxBinary::~FxBinary()
+{
+	SAFE_DELETE(left);
+	SAFE_DELETE(right);
+}
+
+//==========================================================================
+//
+//
+//
+//==========================================================================
+
+bool FxBinary::ResolveLR(FCompileContext& ctx, bool castnumeric)
+{
+	RESOLVE(left, ctx);
+	RESOLVE(right, ctx);
+	if (!left || !right)
+	{
+		delete this;
+		return false;
+	}
+
+	if (left->ValueType == VAL_Int && right->ValueType == VAL_Int)
+	{
+		ValueType = VAL_Int;
+	}
+	else if (left->ValueType.isNumeric() && right->ValueType.isNumeric())
+	{
+		ValueType = VAL_Float;
+	}
+	else if (left->ValueType == VAL_Object && right->ValueType == VAL_Object)
+	{
+		ValueType = VAL_Object;
+	}
+	else if (left->ValueType == VAL_Class && right->ValueType == VAL_Class)
+	{
+		ValueType = VAL_Class;
+	}
+	else
+	{
+		ValueType = VAL_Unknown;
+	}
+
+	if (castnumeric)
+	{
+		// later!
+	}
+	return true;
+}
+
+void FxBinary::Promote(FCompileContext &ctx)
+{
+	if (left->ValueType == VAL_Float && right->ValueType == VAL_Int)
+	{
+		right = (new FxFloatCast(right))->Resolve(ctx);
+	}
+	else if (left->ValueType == VAL_Int && right->ValueType == VAL_Float)
+	{
+		left = (new FxFloatCast(left))->Resolve(ctx);
+	}
+}
+
+//==========================================================================
+//
+//
+//
+//==========================================================================
+
+FxAddSub::FxAddSub(int o, FxExpression *l, FxExpression *r)
+: FxBinary(o, l, r)
+{
+}
+
+//==========================================================================
+//
+//
+//
+//==========================================================================
+
+FxExpression *FxAddSub::Resolve(FCompileContext& ctx)
+{
+	CHECKRESOLVED();
+	if (!ResolveLR(ctx, true)) return NULL;
+
+	if (!ValueType.isNumeric())
+	{
+		ScriptPosition.Message(MSG_ERROR, "Numeric type expected");
+		delete this;
+		return NULL;
+	}
+	else if (left->isConstant() && right->isConstant())
+	{
+		if (ValueType == VAL_Float)
+		{
+			double v;
+			double v1 = static_cast<FxConstant *>(left)->GetValue().GetFloat();
+			double v2 = static_cast<FxConstant *>(right)->GetValue().GetFloat();
+
+			v =	Operator == '+'? v1 + v2 : 
+				Operator == '-'? v1 - v2 : 0;
+
+			FxExpression *e = new FxConstant(v, ScriptPosition);
+			delete this;
+			return e;
+		}
+		else
+		{
+			int v;
+			int v1 = static_cast<FxConstant *>(left)->GetValue().GetInt();
+			int v2 = static_cast<FxConstant *>(right)->GetValue().GetInt();
+
+			v =	Operator == '+'? v1 + v2 : 
+				Operator == '-'? v1 - v2 : 0;
+
+			FxExpression *e = new FxConstant(v, ScriptPosition);
+			delete this;
+			return e;
+
+		}
+	}
+	Promote(ctx);
+	return this;
+}
+
+//==========================================================================
+//
+//
+//
+//==========================================================================
+
+ExpEmit FxAddSub::Emit(VMFunctionBuilder *build)
+{
+	assert(Operator == '+' || Operator == '-');
+	ExpEmit op1 = left->Emit(build);
+	ExpEmit op2 = right->Emit(build);
+	if (Operator == '+')
+	{
+		// Since addition is commutative, only the second operand may be a constant.
+		if (op1.Konst)
+		{
+			swapvalues(op1, op2);
+		}
+		assert(!op1.Konst);
+		op1.Free(build);
+		op2.Free(build);
+		if (ValueType == VAL_Float)
+		{
+			assert(op1.RegType == REGT_FLOAT && op2.RegType == REGT_FLOAT);
+			ExpEmit to(build, REGT_FLOAT);
+			build->Emit(op2.Konst ? OP_ADDF_RK : OP_ADDF_RR, to.RegNum, op1.RegNum, op2.RegNum);
+			return to;
+		}
+		else
+		{
+			assert(ValueType == VAL_Int);
+			assert(op1.RegType == REGT_INT && op2.RegType == REGT_INT);
+			ExpEmit to(build, REGT_INT);
+			build->Emit(op2.Konst ? OP_ADD_RK : OP_ADD_RR, to.RegNum, op1.RegNum, op2.RegNum);
+			return to;
+		}
+	}
+	else
+	{
+		// Subtraction is not commutative, so either side may be constant (but not both).
+		assert(!op1.Konst || !op2.Konst);
+		op1.Free(build);
+		op2.Free(build);
+		if (ValueType == VAL_Float)
+		{
+			assert(op1.RegType == REGT_FLOAT && op2.RegType == REGT_FLOAT);
+			ExpEmit to(build, REGT_FLOAT);
+			build->Emit(op1.Konst ? OP_SUBF_KR : op2.Konst ? OP_SUBF_RK : OP_SUBF_RR,
+				to.RegNum, op1.RegNum, op2.RegNum);
+			return to;
+		}
+		else
+		{
+			assert(ValueType == VAL_Int);
+			assert(op1.RegType == REGT_INT && op2.RegType == REGT_INT);
+			ExpEmit to(build, REGT_INT);
+			build->Emit(op1.Konst ? OP_SUB_KR : op2.Konst ? OP_SUB_RK : OP_SUB_RR,
+				to.RegNum, op1.RegNum, op2.RegNum);
+			return to;
+		}
+	}
+}
+
+//==========================================================================
+//
+//
+//
+//==========================================================================
+
+FxMulDiv::FxMulDiv(int o, FxExpression *l, FxExpression *r)
+: FxBinary(o, l, r)
+{
+}
+
+//==========================================================================
+//
+//
+//
+//==========================================================================
+
+FxExpression *FxMulDiv::Resolve(FCompileContext& ctx)
+{
+	CHECKRESOLVED();
+
+	if (!ResolveLR(ctx, true)) return NULL;
+
+	if (!ValueType.isNumeric())
+	{
+		ScriptPosition.Message(MSG_ERROR, "Numeric type expected");
+		delete this;
+		return NULL;
+	}
+	else if (left->isConstant() && right->isConstant())
+	{
+		if (ValueType == VAL_Float)
+		{
+			double v;
+			double v1 = static_cast<FxConstant *>(left)->GetValue().GetFloat();
+			double v2 = static_cast<FxConstant *>(right)->GetValue().GetFloat();
+
+			if (Operator != '*' && v2 == 0)
+			{
+				ScriptPosition.Message(MSG_ERROR, "Division by 0");
+				delete this;
+				return NULL;
+			}
+
+			v =	Operator == '*'? v1 * v2 : 
+				Operator == '/'? v1 / v2 : 
+				Operator == '%'? fmod(v1, v2) : 0;
+
+			FxExpression *e = new FxConstant(v, ScriptPosition);
+			delete this;
+			return e;
+		}
+		else
+		{
+			int v;
+			int v1 = static_cast<FxConstant *>(left)->GetValue().GetInt();
+			int v2 = static_cast<FxConstant *>(right)->GetValue().GetInt();
+
+			if (Operator != '*' && v2 == 0)
+			{
+				ScriptPosition.Message(MSG_ERROR, "Division by 0");
+				delete this;
+				return NULL;
+			}
+
+			v =	Operator == '*'? v1 * v2 : 
+				Operator == '/'? v1 / v2 : 
+				Operator == '%'? v1 % v2 : 0;
+
+			FxExpression *e = new FxConstant(v, ScriptPosition);
+			delete this;
+			return e;
+
+		}
+	}
+	Promote(ctx);
+	return this;
+}
+
+
+//==========================================================================
+//
+//
+//
+//==========================================================================
+
+ExpEmit FxMulDiv::Emit(VMFunctionBuilder *build)
+{
+	ExpEmit op1 = left->Emit(build);
+	ExpEmit op2 = right->Emit(build);
+
+	if (Operator == '*')
+	{
+		// Multiplication is commutative, so only the second operand may be constant.
+		if (op1.Konst)
+		{
+			swapvalues(op1, op2);
+		}
+		assert(!op1.Konst);
+		op1.Free(build);
+		op2.Free(build);
+		if (ValueType == VAL_Float)
+		{
+			assert(op1.RegType == REGT_FLOAT && op2.RegType == REGT_FLOAT);
+			ExpEmit to(build, REGT_FLOAT);
+			build->Emit(op2.Konst ? OP_MULF_RK : OP_MULF_RR, to.RegNum, op1.RegNum, op2.RegNum);
+			return to;
+		}
+		else
+		{
+			assert(ValueType == VAL_Int);
+			assert(op1.RegType == REGT_INT && op2.RegType == REGT_INT);
+			ExpEmit to(build, REGT_INT);
+			build->Emit(op2.Konst ? OP_MUL_RK : OP_MUL_RR, to.RegNum, op1.RegNum, op2.RegNum);
+			return to;
+		}
+	}
+	else
+	{
+		// Division is not commutative, so either side may be constant (but not both).
+		assert(!op1.Konst || !op2.Konst);
+		assert(Operator == '%' || Operator == '/');
+		op1.Free(build);
+		op2.Free(build);
+		if (ValueType == VAL_Float)
+		{
+			assert(op1.RegType == REGT_FLOAT && op2.RegType == REGT_FLOAT);
+			ExpEmit to(build, REGT_FLOAT);
+			build->Emit(Operator == '/' ? (op1.Konst ? OP_DIVF_KR : op2.Konst ? OP_DIVF_RK : OP_DIVF_RR)
+				: (op1.Konst ? OP_MODF_KR : op2.Konst ? OP_MODF_RK : OP_MODF_RR),
+				to.RegNum, op1.RegNum, op2.RegNum);
+			return to;
+		}
+		else
+		{
+			assert(ValueType == VAL_Int);
+			assert(op1.RegType == REGT_INT && op2.RegType == REGT_INT);
+			ExpEmit to(build, REGT_INT);
+			build->Emit(Operator == '/' ? (op1.Konst ? OP_DIV_KR : op2.Konst ? OP_DIV_RK : OP_DIV_RR)
+				: (op1.Konst ? OP_MOD_KR : op2.Konst ? OP_MOD_RK : OP_MOD_RR),
+				to.RegNum, op1.RegNum, op2.RegNum);
+			return to;
+		}
+	}
+}
+
+//==========================================================================
+//
+//
+//
+//==========================================================================
+
+FxCompareRel::FxCompareRel(int o, FxExpression *l, FxExpression *r)
+: FxBinary(o, l, r)
+{
+}
+
+//==========================================================================
+//
+//
+//
+//==========================================================================
+
+FxExpression *FxCompareRel::Resolve(FCompileContext& ctx)
+{
+	CHECKRESOLVED();
+	if (!ResolveLR(ctx, true)) return NULL;
+
+	if (!ValueType.isNumeric())
+	{
+		ScriptPosition.Message(MSG_ERROR, "Numeric type expected");
+		delete this;
+		return NULL;
+	}
+	else if (left->isConstant() && right->isConstant())
+	{
+		int v;
+
+		if (ValueType == VAL_Float)
+		{
+			double v1 = static_cast<FxConstant *>(left)->GetValue().GetFloat();
+			double v2 = static_cast<FxConstant *>(right)->GetValue().GetFloat();
+			v =	Operator == '<'? v1 < v2 : 
+				Operator == '>'? v1 > v2 : 
+				Operator == TK_Geq? v1 >= v2 : 
+				Operator == TK_Leq? v1 <= v2 : 0;
+		}
+		else
+		{
+			int v1 = static_cast<FxConstant *>(left)->GetValue().GetInt();
+			int v2 = static_cast<FxConstant *>(right)->GetValue().GetInt();
+			v =	Operator == '<'? v1 < v2 : 
+				Operator == '>'? v1 > v2 : 
+				Operator == TK_Geq? v1 >= v2 : 
+				Operator == TK_Leq? v1 <= v2 : 0;
+		}
+		FxExpression *e = new FxConstant(v, ScriptPosition);
+		delete this;
+		return e;
+	}
+	Promote(ctx);
+	ValueType = VAL_Int;
+	return this;
+}
+
+
+//==========================================================================
+//
+//
+//
+//==========================================================================
+
+ExpEmit FxCompareRel::Emit(VMFunctionBuilder *build)
+{
+	ExpEmit op1 = left->Emit(build);
+	ExpEmit op2 = right->Emit(build);
+	assert(op1.RegType == op2.RegType);
+	assert(op1.RegType == REGT_INT || op1.RegType == REGT_FLOAT);
+	assert(!op1.Konst || !op2.Konst);
+	assert(Operator == '<' || Operator == '>' || Operator == TK_Geq || Operator == TK_Leq);
+	static const VM_UBYTE InstrMap[][4] =
+	{
+		{ OP_LT_RR, OP_LTF_RR, 0 },	// <
+		{ OP_LE_RR, OP_LEF_RR, 1 },	// >
+		{ OP_LT_RR, OP_LTF_RR, 1 },	// >=
+		{ OP_LE_RR, OP_LEF_RR, 0 }	// <=
+	};
+	int instr, check, index;
+	ExpEmit to(build, REGT_INT);
+
+	index = Operator == '<' ? 0 :
+			Operator == '>' ? 1 :
+			Operator == TK_Geq ? 2 : 3;
+	instr = InstrMap[index][op1.RegType == REGT_INT ? 0 : 1];
+	check = InstrMap[index][2];
+	if (op2.Konst)
+	{
+		instr += 1;
+	}
+	else
+	{
+		op2.Free(build);
+	}
+	if (op1.Konst)
+	{
+		instr += 2;
+	}
+	else
+	{
+		op1.Free(build);
+	}
+
+	// See FxUnaryNotBoolean for comments, since it's the same thing.
+	build->Emit(OP_LI, to.RegNum, 0, 0);
+	build->Emit(instr, check, op1.RegNum, op2.RegNum);
+	build->Emit(OP_JMP, 1);
+	build->Emit(OP_LI, to.RegNum, 1);
+	return to;
+}
+
+//==========================================================================
+//
+//
+//
+//==========================================================================
+
+FxCompareEq::FxCompareEq(int o, FxExpression *l, FxExpression *r)
+: FxBinary(o, l, r)
+{
+}
+
+//==========================================================================
+//
+//
+//
+//==========================================================================
+
+FxExpression *FxCompareEq::Resolve(FCompileContext& ctx)
+{
+	CHECKRESOLVED();
+
+	if (!ResolveLR(ctx, true)) return NULL;
+
+	if (!left || !right)
+	{
+		delete this;
+		return NULL;
+	}
+
+	if (!ValueType.isNumeric() && !ValueType.isPointer())
+	{
+		if (left->ValueType.Type == right->ValueType.Type)
+		{
+			// compare other types?
+			if (left->ValueType == VAL_Sound || left->ValueType == VAL_Color || left->ValueType == VAL_Name)
+			{
+				left->ValueType = right->ValueType = VAL_Int;
+				goto cont;
+			}
+		}
+
+		ScriptPosition.Message(MSG_ERROR, "Numeric type expected");
+		delete this;
+		return NULL;
+	}
+cont:
+	if (left->isConstant() && right->isConstant())
+	{
+		int v;
+
+		if (ValueType == VAL_Float)
+		{
+			double v1 = static_cast<FxConstant *>(left)->GetValue().GetFloat();
+			double v2 = static_cast<FxConstant *>(right)->GetValue().GetFloat();
+			v = Operator == TK_Eq? v1 == v2 : v1 != v2;
+		}
+		else
+		{
+			int v1 = static_cast<FxConstant *>(left)->GetValue().GetInt();
+			int v2 = static_cast<FxConstant *>(right)->GetValue().GetInt();
+			v = Operator == TK_Eq? v1 == v2 : v1 != v2;
+		}
+		FxExpression *e = new FxConstant(v, ScriptPosition);
+		delete this;
+		return e;
+	}
+	Promote(ctx);
+	ValueType = VAL_Int;
+	return this;
+}
+
+//==========================================================================
+//
+//
+//
+//==========================================================================
+
+ExpEmit FxCompareEq::Emit(VMFunctionBuilder *build)
+{
+	ExpEmit op1 = left->Emit(build);
+	ExpEmit op2 = right->Emit(build);
+	assert(op1.RegType == op2.RegType);
+	assert(op1.RegType == REGT_INT || op1.RegType == REGT_FLOAT || op1.RegType == REGT_POINTER);
+	int instr;
+
+	// Only the second operand may be constant.
+	if (op1.Konst)
+	{
+		swapvalues(op1, op2);
+	}
+	assert(!op1.Konst);
+
+	ExpEmit to(build, REGT_INT);
+
+	instr = op1.RegType == REGT_INT ? OP_EQ_R :
+			op1.RegType == REGT_FLOAT ? OP_EQF_R :
+			OP_EQA_R;
+	op1.Free(build);
+	if (!op2.Konst)
+	{
+		op2.Free(build);
+	}
+	else
+	{
+		instr += 1;
+	}
+
+	// See FxUnaryNotBoolean for comments, since it's the same thing.
+	build->Emit(OP_LI, to.RegNum, 0, 0);
+	build->Emit(instr, Operator != TK_Eq, op1.RegNum, op2.RegNum);
+	build->Emit(OP_JMP, 1);
+	build->Emit(OP_LI, to.RegNum, 1);
+	return to;
+}
+
+//==========================================================================
+//
+//
+//
+//==========================================================================
+
+FxBinaryInt::FxBinaryInt(int o, FxExpression *l, FxExpression *r)
+: FxBinary(o, l, r)
+{
+	ValueType = VAL_Int;
+}
+
+//==========================================================================
+//
+//
+//
+//==========================================================================
+
+FxExpression *FxBinaryInt::Resolve(FCompileContext& ctx)
+{
+	CHECKRESOLVED();
+	if (!ResolveLR(ctx, false)) return NULL;
+
+	if (ValueType == VAL_Float /* lax */)
+	{
+		// For DECORATE which allows floats here.
+		if (left->ValueType != VAL_Int)
+		{
+			left = new FxIntCast(left);
+			left = left->Resolve(ctx);
+		}
+		if (right->ValueType != VAL_Int)
+		{
+			right = new FxIntCast(right);
+			right = right->Resolve(ctx);
+		}
+		if (left == NULL || right == NULL)
+		{
+			delete this;
+			return NULL;
+		}
+		ValueType = VAL_Int;
+	}
+
+	if (ValueType != VAL_Int)
+	{
+		ScriptPosition.Message(MSG_ERROR, "Integer type expected");
+		delete this;
+		return NULL;
+	}
+	else if (left->isConstant() && right->isConstant())
+	{
+		int v1 = static_cast<FxConstant *>(left)->GetValue().GetInt();
+		int v2 = static_cast<FxConstant *>(right)->GetValue().GetInt();
+
+		FxExpression *e = new FxConstant(
+			Operator == TK_LShift? v1 << v2 : 
+			Operator == TK_RShift? v1 >> v2 : 
+			Operator == TK_URShift? int((unsigned int)(v1) >> v2) : 
+			Operator == '&'? v1 & v2 : 
+			Operator == '|'? v1 | v2 : 
+			Operator == '^'? v1 ^ v2 : 0, ScriptPosition);
+
+		delete this;
+		return e;
+	}
+	return this;
+}
+
+//==========================================================================
+//
+//
+//
+//==========================================================================
+
+ExpEmit FxBinaryInt::Emit(VMFunctionBuilder *build)
+{
+	assert(left->ValueType == VAL_Int);
+	assert(right->ValueType == VAL_Int);
+	static const VM_UBYTE InstrMap[][4] =
+	{
+		{ OP_SLL_RR, OP_SLL_KR, OP_SLL_RI },	// TK_LShift
+		{ OP_SRA_RR, OP_SRA_KR, OP_SRA_RI },	// TK_RShift
+		{ OP_SRL_RR, OP_SRL_KR, OP_SRL_RI },	// TK_URShift
+		{ OP_AND_RR, 0,         OP_AND_RK },	// '&'
+		{ OP_OR_RR,  0,			OP_OR_RK  },	// '|'
+		{ OP_XOR_RR, 0,         OP_XOR_RK },	// '^'
+	};
+	int index, instr, rop;
+	ExpEmit op1, op2;
+
+	index = Operator == TK_LShift ? 0 :
+			Operator == TK_RShift ? 1 :
+			Operator == TK_URShift ? 2 :
+			Operator == '&' ? 3 :
+			Operator == '|' ? 4 :
+			Operator == '^' ? 5 : -1;
+	assert(index >= 0);
+	op1 = left->Emit(build);
+	if (index < 3)
+	{ // Shift instructions use right-hand immediates instead of constant registers.
+		if (right->isConstant())
+		{
+			rop = static_cast<FxConstant *>(right)->GetValue().GetInt();
+			op2.Konst = true;
+		}
+		else
+		{
+			op2 = right->Emit(build);
+			assert(!op2.Konst);
+			op2.Free(build);
+			rop = op2.RegNum;
+		}
+	}
+	else
+	{ // The other operators only take a constant on the right-hand side.
+		op2 = right->Emit(build);
+		if (op1.Konst)
+		{
+			swapvalues(op1, op2);
+		}
+		assert(!op1.Konst);
+		rop = op2.RegNum;
+		op2.Free(build);
+	}
+	if (!op1.Konst)
+	{
+		op1.Free(build);
+		if (!op2.Konst)
+		{
+			instr = InstrMap[index][0];
+		}
+		else
+		{
+			instr = InstrMap[index][2];
+		}
+	}
+	else
+	{
+		assert(!op2.Konst);
+		instr = InstrMap[index][1];
+	}
+	assert(instr != 0);
+	ExpEmit to(build, REGT_INT);
+	build->Emit(instr, to.RegNum, op1.RegNum, rop);
+	return to;
+}
+
+//==========================================================================
+//
+//
+//
+//==========================================================================
+
+FxBinaryLogical::FxBinaryLogical(int o, FxExpression *l, FxExpression *r)
+: FxExpression(l->ScriptPosition)
+{
+	Operator=o;
+	left=l;
+	right=r;
+	ValueType = VAL_Int;
+}
+
+//==========================================================================
+//
+//
+//
+//==========================================================================
+
+FxBinaryLogical::~FxBinaryLogical()
+{
+	SAFE_DELETE(left);
+	SAFE_DELETE(right);
+}
+
+//==========================================================================
+//
+//
+//
+//==========================================================================
+
+FxExpression *FxBinaryLogical::Resolve(FCompileContext& ctx)
+{
+	CHECKRESOLVED();
+	if (left) left = left->ResolveAsBoolean(ctx);
+	if (right) right = right->ResolveAsBoolean(ctx);
+	if (!left || !right)
+	{
+		delete this;
+		return NULL;
+	}
+
+	int b_left=-1, b_right=-1;
+
+	if (left->isConstant()) b_left = static_cast<FxConstant *>(left)->GetValue().GetBool();
+	if (right->isConstant()) b_right = static_cast<FxConstant *>(right)->GetValue().GetBool();
+
+	// Do some optimizations. This will throw out all sub-expressions that are not
+	// needed to retrieve the final result.
+	if (Operator == TK_AndAnd)
+	{
+		if (b_left==0 || b_right==0)
+		{
+			FxExpression *x = new FxConstant(0, ScriptPosition);
+			delete this;
+			return x;
+		}
+		else if (b_left==1 && b_right==1)
+		{
+			FxExpression *x = new FxConstant(1, ScriptPosition);
+			delete this;
+			return x;
+		}
+		else if (b_left==1)
+		{
+			FxExpression *x = right;
+			right=NULL;
+			delete this;
+			return x;
+		}
+		else if (b_right==1)
+		{
+			FxExpression *x = left;
+			left=NULL;
+			delete this;
+			return x;
+		}
+	}
+	else if (Operator == TK_OrOr)
+	{
+		if (b_left==1 || b_right==1)
+		{
+			FxExpression *x = new FxConstant(1, ScriptPosition);
+			delete this;
+			return x;
+		}
+		if (b_left==0 && b_right==0)
+		{
+			FxExpression *x = new FxConstant(0, ScriptPosition);
+			delete this;
+			return x;
+		}
+		else if (b_left==0)
+		{
+			FxExpression *x = right;
+			right=NULL;
+			delete this;
+			return x;
+		}
+		else if (b_right==0)
+		{
+			FxExpression *x = left;
+			left=NULL;
+			delete this;
+			return x;
+		}
+	}
+	if (left->ValueType != VAL_Int && left->ValueType != VAL_Sound)
+	{
+		left = new FxIntCast(left);
+	}
+	if (right->ValueType != VAL_Int && right->ValueType != VAL_Sound)
+	{
+		right = new FxIntCast(right);
+	}
+	return this;
+}
+
+//==========================================================================
+//
+//
+//
+//==========================================================================
+
+ExpEmit FxBinaryLogical::Emit(VMFunctionBuilder *build)
+{
+	// This is not the "right" way to do these, but it works for now.
+	// (Problem: No information sharing is done between nodes to reduce the
+	// code size if you have something like a1 && a2 && a3 && ... && an.)
+	assert(left->ValueType == VAL_Int && right->ValueType == VAL_Int);
+	ExpEmit op1 = left->Emit(build);
+	assert(!op1.Konst);
+	int zero = build->GetConstantInt(0);
+	op1.Free(build);
+
+	if (Operator == TK_AndAnd)
+	{
+		build->Emit(OP_EQ_K, 1, op1.RegNum, zero);
+		// If op1 is 0, skip evaluation of op2.
+		size_t patchspot = build->Emit(OP_JMP, 0, 0, 0);
+
+		// Evaluate op2.
+		ExpEmit op2 = right->Emit(build);
+		assert(!op2.Konst);
+		op2.Free(build);
+
+		ExpEmit to(build, REGT_INT);
+		build->Emit(OP_EQ_K, 0, op2.RegNum, zero);
+		build->Emit(OP_JMP, 2);
+		build->Emit(OP_LI, to.RegNum, 1);
+		build->Emit(OP_JMP, 1);
+		size_t target = build->Emit(OP_LI, to.RegNum, 0);
+		build->Backpatch(patchspot, target);
+		return to;
+	}
+	else
+	{
+		assert(Operator == TK_OrOr);
+		build->Emit(OP_EQ_K, 0, op1.RegNum, zero);
+		// If op1 is not 0, skip evaluation of op2.
+		size_t patchspot = build->Emit(OP_JMP, 0, 0, 0);
+
+		// Evaluate op2.
+		ExpEmit op2 = right->Emit(build);
+		assert(!op2.Konst);
+		op2.Free(build);
+
+		ExpEmit to(build, REGT_INT);
+		build->Emit(OP_EQ_K, 1, op2.RegNum, zero);
+		build->Emit(OP_JMP, 2);
+		build->Emit(OP_LI, to.RegNum, 0);
+		build->Emit(OP_JMP, 1);
+		size_t target = build->Emit(OP_LI, to.RegNum, 1);
+		build->Backpatch(patchspot, target);
+		return to;
+	}
+}
+
+//==========================================================================
+//
+//
+//
+//==========================================================================
+
+FxConditional::FxConditional(FxExpression *c, FxExpression *t, FxExpression *f)
+: FxExpression(c->ScriptPosition)
+{
+	condition = c;
+	truex=t;
+	falsex=f;
+}
+
+//==========================================================================
+//
+//
+//
+//==========================================================================
+
+FxConditional::~FxConditional()
+{
+	SAFE_DELETE(condition);
+	SAFE_DELETE(truex);
+	SAFE_DELETE(falsex);
+}
+
+//==========================================================================
+//
+//
+//
+//==========================================================================
+
+FxExpression *FxConditional::Resolve(FCompileContext& ctx)
+{
+	CHECKRESOLVED();
+	if (condition) condition = condition->ResolveAsBoolean(ctx);
+	RESOLVE(truex, ctx);
+	RESOLVE(falsex, ctx);
+	ABORT(condition && truex && falsex);
+
+	if (truex->ValueType == VAL_Int && falsex->ValueType == VAL_Int)
+		ValueType = VAL_Int;
+	else if (truex->ValueType.isNumeric() && falsex->ValueType.isNumeric())
+		ValueType = VAL_Float;
+	//else if (truex->ValueType != falsex->ValueType)
+
+	if (condition->isConstant())
+	{
+		ExpVal condval = static_cast<FxConstant *>(condition)->GetValue();
+		bool result = condval.GetBool();
+
+		FxExpression *e = result? truex:falsex;
+		delete (result? falsex:truex);
+		falsex = truex = NULL;
+		delete this;
+		return e;
+	}
+
+	if (ValueType == VAL_Float)
+	{
+		if (truex->ValueType != VAL_Float)
+		{
+			truex = new FxFloatCast(truex);
+			RESOLVE(truex, ctx);
+		}
+		if (falsex->ValueType != VAL_Float)
+		{
+			falsex = new FxFloatCast(falsex);
+			RESOLVE(falsex, ctx);
+		}
+	}
+
+	return this;
+}
+
+//==========================================================================
+//
+//
+//
+//==========================================================================
+
+ExpEmit FxConditional::Emit(VMFunctionBuilder *build)
+{
+	ExpEmit out;
+
+	// The true and false expressions ought to be assigned to the
+	// same temporary instead of being copied to it. Oh well; good enough
+	// for now.
+	ExpEmit cond = condition->Emit(build);
+	assert(cond.RegType == REGT_INT && !cond.Konst);
+
+	// Test condition.
+	build->Emit(OP_EQ_K, 1, cond.RegNum, build->GetConstantInt(0));
+	size_t patchspot = build->Emit(OP_JMP, 0);
+
+	// Evaluate true expression.
+	if (truex->isConstant() && truex->ValueType == VAL_Int)
+	{
+		out = ExpEmit(build, REGT_INT);
+		build->EmitLoadInt(out.RegNum, static_cast<FxConstant *>(truex)->GetValue().GetInt());
+	}
+	else
+	{
+		ExpEmit trueop = truex->Emit(build);
+		if (trueop.Konst)
+		{
+			assert(trueop.RegType == REGT_FLOAT);
+			out = ExpEmit(build, REGT_FLOAT);
+			build->Emit(OP_LKF, out.RegNum, trueop.RegNum);
+		}
+		else
+		{
+			// Use the register returned by the true condition as the
+			// target for the false condition.
+			out = trueop;
+		}
+	}
+
+	// Evaluate false expression.
+	build->BackpatchToHere(patchspot);
+	if (falsex->isConstant() && falsex->ValueType == VAL_Int)
+	{
+		build->EmitLoadInt(out.RegNum, static_cast<FxConstant *>(falsex)->GetValue().GetInt());
+	}
+	else
+	{
+		ExpEmit falseop = falsex->Emit(build);
+		if (falseop.Konst)
+		{
+			assert(falseop.RegType == REGT_FLOAT);
+			build->Emit(OP_LKF, out.RegNum, falseop.RegNum);
+		}
+		else
+		{
+			// Move result from the register returned by "false" to the one
+			// returned by "true" so that only one register is returned by
+			// this tree.
+			falseop.Free(build);
+			if (falseop.RegType == REGT_INT)
+			{
+				build->Emit(OP_MOVE, out.RegNum, falseop.RegNum, 0);
+			}
+			else
+			{
+				assert(falseop.RegType == REGT_FLOAT);
+				build->Emit(OP_MOVEF, out.RegNum, falseop.RegNum, 0);
+			}
+		}
+	}
+
+	return out;
+}
+
+//==========================================================================
+//
+//
+//
+//==========================================================================
+FxAbs::FxAbs(FxExpression *v)
+: FxExpression(v->ScriptPosition)
+{
+	val = v;
+	ValueType = v->ValueType;
+}
+
+//==========================================================================
+//
+//
+//
+//==========================================================================
+
+FxAbs::~FxAbs()
+{
+	SAFE_DELETE(val);
+}
+
+//==========================================================================
+//
+//
+//
+//==========================================================================
+
+FxExpression *FxAbs::Resolve(FCompileContext &ctx)
+{
+	CHECKRESOLVED();
+	SAFE_RESOLVE(val, ctx);
+
+
+	if (!val->ValueType.isNumeric())
+	{
+		ScriptPosition.Message(MSG_ERROR, "Numeric type expected");
+		delete this;
+		return NULL;
+	}
+	else if (val->isConstant())
+	{
+		ExpVal value = static_cast<FxConstant *>(val)->GetValue();
+		switch (value.Type)
+		{
+		case VAL_Int:
+			value.Int = abs(value.Int);
+			break;
+
+		case VAL_Float:
+			value.Float = fabs(value.Float);
+			break;
+
+		default:
+			// shouldn't happen
+			delete this;
+			return NULL;
+		}
+		FxExpression *x = new FxConstant(value, ScriptPosition);
+		delete this;
+		return x;
+	}
+	ValueType = val->ValueType;
+	return this;
+}
+
+//==========================================================================
+//
+//
+//
+//==========================================================================
+
+ExpEmit FxAbs::Emit(VMFunctionBuilder *build)
+{
+	ExpEmit absofsteal = val->Emit(build);
+	assert(!absofsteal.Konst);
+	ExpEmit out(build, absofsteal.RegType);
+	if (absofsteal.RegType == REGT_INT)
+	{
+		build->Emit(OP_ABS, out.RegNum, absofsteal.RegNum, 0);
+	}
+	else
+	{
+		assert(absofsteal.RegType == REGT_FLOAT);
+		build->Emit(OP_FLOP, out.RegNum, absofsteal.RegNum, FLOP_ABS);
+	}
+	return out;
+}
+
+//==========================================================================
+//
+//
+//
+//==========================================================================
+FxRandom::FxRandom(FRandom * r, FxExpression *mi, FxExpression *ma, const FScriptPosition &pos)
+: FxExpression(pos)
+{
+	if (mi != NULL && ma != NULL)
+	{
+		min = new FxParameter(new FxIntCast(mi));
+		max = new FxParameter(new FxIntCast(ma));
+	}
+	else min = max = NULL;
+	rng = r;
+	ValueType = VAL_Int;
+}
+
+//==========================================================================
+//
+//
+//
+//==========================================================================
+
+FxRandom::~FxRandom()
+{
+	SAFE_DELETE(min);
+	SAFE_DELETE(max);
+}
+
+//==========================================================================
+//
+//
+//
+//==========================================================================
+
+FxExpression *FxRandom::Resolve(FCompileContext &ctx)
+{
+	CHECKRESOLVED();
+	if (min && max)
+	{
+		RESOLVE(min, ctx);
+		RESOLVE(max, ctx);
+		ABORT(min && max);
+		assert(min->ValueType == ValueType.Type);
+		assert(max->ValueType == ValueType.Type);
+	}
+	return this;
+};
+
+
+//==========================================================================
+//
+//
+//
+//==========================================================================
+
+int DecoRandom(VMFrameStack *stack, VMValue *param, int numparam, VMReturn *ret, int numret)
+{
+	assert(numparam >= 1 && numparam <= 3);
+	FRandom *rng = reinterpret_cast<FRandom *>(param[0].a);
+	if (numparam == 1)
+	{
+		ret->SetInt((*rng)());
+	}
+	else if (numparam == 2)
+	{
+		int maskval = param[1].i;
+		ret->SetInt(rng->Random2(maskval));
+	}
+	else if (numparam == 3)
+	{
+		int min = param[1].i, max = param[2].i;
+		if (max < min)
+		{
+			swapvalues(max, min);
+		}
+		ret->SetInt((*rng)(max - min + 1) + min);
+	}
+	return 1;
+}
+
+ExpEmit FxRandom::Emit(VMFunctionBuilder *build)
+{
+	// Call DecoRandom to generate a random number.
+	VMFunction *callfunc;
+	PSymbol *sym = FindDecorateBuiltinFunction(NAME_DecoRandom, DecoRandom);
+
+	assert(sym->IsKindOf(RUNTIME_CLASS(PSymbolVMFunction)));
+	assert(((PSymbolVMFunction *)sym)->Function != NULL);
+	callfunc = ((PSymbolVMFunction *)sym)->Function;
+
+	build->Emit(OP_PARAM, 0, REGT_POINTER | REGT_KONST, build->GetConstantAddress(rng, ATAG_RNG));
+	if (min != NULL && max != NULL)
+	{
+		min->Emit(build);
+		max->Emit(build);
+		build->Emit(OP_CALL_K, build->GetConstantAddress(callfunc, ATAG_OBJECT), 3, 1);
+	}
+	else
+	{
+		build->Emit(OP_CALL_K, build->GetConstantAddress(callfunc, ATAG_OBJECT), 1, 1);
+	}
+	ExpEmit out(build, REGT_INT);
+	build->Emit(OP_RESULT, 0, REGT_INT, out.RegNum);
+	return out;
+}
+
+//==========================================================================
+//
+//
+//
+//==========================================================================
+FxRandomPick::FxRandomPick(FRandom *r, TArray<FxExpression*> &expr, const FScriptPosition &pos)
+: FxExpression(pos)
+{
+	assert(expr.Size() > 0);
+	choices.Resize(expr.Size());
+	for (unsigned int index = 0; index < expr.Size(); index++)
+	{
+		choices[index] = new FxIntCast(expr[index]);
+	}
+	rng = r;
+	ValueType = VAL_Int;
+}
+
+//==========================================================================
+//
+//
+//
+//==========================================================================
+
+FxRandomPick::~FxRandomPick()
+{
+}
+
+//==========================================================================
+//
+//
+//
+//==========================================================================
+
+FxExpression *FxRandomPick::Resolve(FCompileContext &ctx)
+{
+	CHECKRESOLVED();
+	for (unsigned int index = 0; index < choices.Size(); index++)
+	{
+		RESOLVE(choices[index], ctx);
+		ABORT(choices[index]);
+		assert(choices[index]->ValueType == ValueType.Type);
+	}
+	return this;
+};
+
+
+//==========================================================================
+//
+// FxPick :: Emit
+//
+// The expression:
+//   a = pick[rng](i_0, i_1, i_2, ..., i_n)
+//   [where i_x is a complete expression and not just a value]
+// is syntactic sugar for:
+//
+//   switch(random[rng](0, n)) {
+//     case 0: a = i_0;
+//     case 1: a = i_1;
+//     case 2: a = i_2;
+//     ...
+//     case n: a = i_n;
+//   }
+//
+//==========================================================================
+
+ExpEmit FxRandomPick::Emit(VMFunctionBuilder *build)
+{
+	unsigned i;
+
+	assert(choices.Size() > 0);
+
+	// Call DecoRandom to generate a random number.
+	VMFunction *callfunc;
+	PSymbol *sym = FindDecorateBuiltinFunction(NAME_DecoRandom, DecoRandom);
+
+	assert(sym->IsKindOf(RUNTIME_CLASS(PSymbolVMFunction)));
+	assert(((PSymbolVMFunction *)sym)->Function != NULL);
+	callfunc = ((PSymbolVMFunction *)sym)->Function;
+
+	build->Emit(OP_PARAM, 0, REGT_POINTER | REGT_KONST, build->GetConstantAddress(rng, ATAG_RNG));
+	build->EmitParamInt(0);
+	build->EmitParamInt(choices.Size() - 1);
+	build->Emit(OP_CALL_K, build->GetConstantAddress(callfunc, ATAG_OBJECT), 3, 1);
+
+	ExpEmit resultreg(build, REGT_INT);
+	build->Emit(OP_RESULT, 0, REGT_INT, resultreg.RegNum);
+	build->Emit(OP_IJMP, resultreg.RegNum, 0);
+
+	// Free the result register now. The simple code generation algorithm should
+	// automatically pick it as the destination register for each case.
+	resultreg.Free(build);
+
+	// Allocate space for the jump table.
+	size_t jumptable = build->Emit(OP_JMP, 0);
+	for (i = 1; i < choices.Size(); ++i)
+	{
+		build->Emit(OP_JMP, 0);
+	}
+
+	// Emit each case
+	TArray<size_t> finishes(choices.Size() - 1);
+	for (unsigned i = 0; i < choices.Size(); ++i)
+	{
+		build->BackpatchToHere(jumptable + i);
+		if (choices[i]->isConstant())
+		{
+			int val = static_cast<FxConstant *>(choices[i])->GetValue().GetInt();
+			build->EmitLoadInt(resultreg.RegNum, val);
+		}
+		else
+		{
+			ExpEmit casereg = choices[i]->Emit(build);
+			if (casereg.RegNum != resultreg.RegNum)
+			{ // The result of the case is in a different register from what
+			  // was expected. Copy it to the one we wanted.
+
+				resultreg.Reuse(build);	// This is really just for the assert in Reuse()
+				build->Emit(OP_MOVE, resultreg.RegNum, casereg.RegNum, 0);
+				resultreg.Free(build);
+			}
+			// Free this register so the remaining cases can use it.
+			casereg.Free(build);
+		}
+		// All but the final case needs a jump to the end of the expression's code.
+		if (i + 1 < choices.Size())
+		{
+			size_t loc = build->Emit(OP_JMP, 0);
+			finishes.Push(loc);
+		}
+	}
+	// Backpatch each case (except the last, since it ends here) to jump to here.
+	for (i = 0; i < choices.Size() - 1; ++i)
+	{
+		build->BackpatchToHere(finishes[i]);
+	}
+	// The result register needs to be in-use when we return.
+	// It should have been freed earlier, so restore it's in-use flag.
+	resultreg.Reuse(build);
+	return resultreg;
+}
+
+//==========================================================================
+//
+//
+//
+//==========================================================================
+FxFRandom::FxFRandom(FRandom *r, FxExpression *mi, FxExpression *ma, const FScriptPosition &pos)
+: FxRandom(r, NULL, NULL, pos)
+{
+	if (mi != NULL && ma != NULL)
+	{
+		min = new FxParameter(new FxFloatCast(mi));
+		max = new FxParameter(new FxFloatCast(ma));
+	}
+	ValueType = VAL_Float;
+}
+
+//==========================================================================
+//
+//
+//
+//==========================================================================
+
+int DecoFRandom(VMFrameStack *stack, VMValue *param, int numparam, VMReturn *ret, int numret)
+{
+	assert(numparam == 1 || numparam == 3);
+	FRandom *rng = reinterpret_cast<FRandom *>(param[0].a);
+
+	int random = (*rng)(0x40000000);
+	double frandom = random / double(0x40000000);
+
+	if (numparam == 3)
+	{
+		double min = param[1].f, max = param[2].f;
+		if (max < min)
+		{
+			swapvalues(max, min);
+		}
+		ret->SetFloat(frandom * (max - min) + min);
+	}
+	else
+	{
+		ret->SetFloat(frandom);
+	}
+	return 1;
+}
+
+ExpEmit FxFRandom::Emit(VMFunctionBuilder *build)
+{
+	// Call the DecoFRandom function to generate a floating point random number..
+	VMFunction *callfunc;
+	PSymbol *sym = FindDecorateBuiltinFunction(NAME_DecoFRandom, DecoFRandom);
+
+	assert(sym->IsKindOf(RUNTIME_CLASS(PSymbolVMFunction)));
+	assert(((PSymbolVMFunction *)sym)->Function != NULL);
+	callfunc = ((PSymbolVMFunction *)sym)->Function;
+
+	build->Emit(OP_PARAM, 0, REGT_POINTER | REGT_KONST, build->GetConstantAddress(rng, ATAG_RNG));
+	if (min != NULL && max != NULL)
+	{
+		min->Emit(build);
+		max->Emit(build);
+		build->Emit(OP_CALL_K, build->GetConstantAddress(callfunc, ATAG_OBJECT), 3, 1);
+	}
+	else
+	{
+		build->Emit(OP_CALL_K, build->GetConstantAddress(callfunc, ATAG_OBJECT), 1, 1);
+	}
+	ExpEmit out(build, REGT_FLOAT);
+	build->Emit(OP_RESULT, 0, REGT_FLOAT, out.RegNum);
+	return out;
+}
+
+//==========================================================================
+//
+//
+//
+//==========================================================================
+
+FxRandom2::FxRandom2(FRandom *r, FxExpression *m, const FScriptPosition &pos)
+: FxExpression(pos)
+{
+	rng = r;
+	if (m) mask = new FxIntCast(m);
+	else mask = new FxConstant(-1, pos);
+	mask = new FxParameter(mask);
+	ValueType = VAL_Int;
+}
+
+//==========================================================================
+//
+//
+//
+//==========================================================================
+
+FxRandom2::~FxRandom2()
+{
+	SAFE_DELETE(mask);
+}
+
+//==========================================================================
+//
+//
+//
+//==========================================================================
+
+FxExpression *FxRandom2::Resolve(FCompileContext &ctx)
+{
+	CHECKRESOLVED();
+	SAFE_RESOLVE(mask, ctx);
+	return this;
+}
+
+//==========================================================================
+//
+//
+//
+//==========================================================================
+
+ExpEmit FxRandom2::Emit(VMFunctionBuilder *build)
+{
+	// Call the DecoRandom function to generate the random number.
+	VMFunction *callfunc;
+	PSymbol *sym = FindDecorateBuiltinFunction(NAME_DecoRandom, DecoRandom);
+
+	assert(sym->IsKindOf(RUNTIME_CLASS(PSymbolVMFunction)));
+	assert(((PSymbolVMFunction *)sym)->Function != NULL);
+	callfunc = ((PSymbolVMFunction *)sym)->Function;
+
+	build->Emit(OP_PARAM, 0, REGT_POINTER | REGT_KONST, build->GetConstantAddress(rng, ATAG_RNG));
+	mask->Emit(build);
+	build->Emit(OP_CALL_K, build->GetConstantAddress(callfunc, ATAG_OBJECT), 2, 1);
+	ExpEmit out(build, REGT_INT);
+	build->Emit(OP_RESULT, 0, REGT_INT, out.RegNum);
+	return out;
+}
+
+//==========================================================================
+//
+//
+//
+//==========================================================================
+
+FxIdentifier::FxIdentifier(FName name, const FScriptPosition &pos)
+: FxExpression(pos)
+{
+	Identifier = name;
+}
+
+//==========================================================================
+//
+//
+//
+//==========================================================================
+
+FxExpression *FxIdentifier::Resolve(FCompileContext& ctx)
+{
+	PSymbol * sym;
+	FxExpression *newex = NULL;
+	//FBaseCVar * cv = NULL;
+	//FString s;
+	int num;
+	//const PClass *Class;
+	
+	CHECKRESOLVED();
+	// see if the current class (if valid) defines something with this name.
+	if ((sym = ctx.FindInClass(Identifier)) != NULL)
+	{
+		if (sym->IsKindOf(RUNTIME_CLASS(PSymbolConst)))
+		{
+			ScriptPosition.Message(MSG_DEBUGLOG, "Resolving name '%s' as class constant\n", Identifier.GetChars());
+			newex = FxConstant::MakeConstant(sym, ScriptPosition);
+		}
+		else if (sym->IsKindOf(RUNTIME_CLASS(PField)))
+		{
+			PField *vsym = static_cast<PField*>(sym);
+			ScriptPosition.Message(MSG_DEBUGLOG, "Resolving name '%s' as member variable, index %d\n", Identifier.GetChars(), vsym->Offset);
+			newex = new FxClassMember((new FxSelf(ScriptPosition))->Resolve(ctx), vsym, ScriptPosition);
+		}
+		else
+		{
+			ScriptPosition.Message(MSG_ERROR, "Invalid member identifier '%s'\n", Identifier.GetChars());
+		}
+	}
+	// the damage property needs special handling
+	else if (Identifier == NAME_Damage)
+	{
+		newex = new FxDamage(ScriptPosition);
+	}
+	// now check the global identifiers.
+	else if ((sym = ctx.FindGlobal(Identifier)) != NULL)
+	{
+		if (sym->IsKindOf(RUNTIME_CLASS(PSymbolConst)))
+		{
+			ScriptPosition.Message(MSG_DEBUGLOG, "Resolving name '%s' as global constant\n", Identifier.GetChars());
+			newex = FxConstant::MakeConstant(sym, ScriptPosition);
+		}
+		else
+		{
+			ScriptPosition.Message(MSG_ERROR, "Invalid global identifier '%s'\n", Identifier.GetChars());
+		}
+	}
+	/*
+	else if ((Class = PClass::FindClass(Identifier)))
+	{
+		pos.Message(MSG_DEBUGLOG, "Resolving name '%s' as class name\n", Identifier.GetChars());
+			newex = new FxClassType(Class, ScriptPosition);
+		}
+	}
+	*/
+
+	// also check for CVars
+	/*
+	else if ((cv = FindCVar(Identifier, NULL)) != NULL)
+	{
+		CLOG(CL_RESOLVE, LPrintf("Resolving name '%s' as cvar\n", Identifier.GetChars()));
+		newex = new FxCVar(cv, ScriptPosition);
+	}
+	*/
+	// and line specials
+	else if ((num = P_FindLineSpecial(Identifier, NULL, NULL)))
+	{
+		ScriptPosition.Message(MSG_DEBUGLOG, "Resolving name '%s' as line special %d\n", Identifier.GetChars(), num);
+		newex = new FxConstant(num, ScriptPosition);
+	}
+	else
+	{
+		ScriptPosition.Message(MSG_ERROR, "Unknown identifier '%s'", Identifier.GetChars());
+		newex = new FxConstant(0, ScriptPosition);
+	}
+	delete this;
+	return newex? newex->Resolve(ctx) : NULL;
+}
+
+
+//==========================================================================
+//
+//
+//
+//==========================================================================
+
+FxSelf::FxSelf(const FScriptPosition &pos)
+: FxExpression(pos)
+{
+}
+
+//==========================================================================
+//
+//
+//
+//==========================================================================
+
+FxExpression *FxSelf::Resolve(FCompileContext& ctx)
+{
+	CHECKRESOLVED();
+	if (!ctx.cls)
+	{
+		// can't really happen with DECORATE's expression evaluator.
+		ScriptPosition.Message(MSG_ERROR, "self used outside of a member function");
+		delete this;
+		return NULL;
+	}
+	ValueType = ctx.cls;
+	ValueType.Type = VAL_Object;
+	return this;
+}  
+
+//==========================================================================
+//
+//
+//
+//==========================================================================
+
+ExpEmit FxSelf::Emit(VMFunctionBuilder *build)
+{
+	// self is always the first pointer passed to the function
+	ExpEmit me(0, REGT_POINTER);
+	me.Fixed = true;
+	return me;
+}
+
+
+//==========================================================================
+//
+//
+//
+//==========================================================================
+
+FxDamage::FxDamage(const FScriptPosition &pos)
+: FxExpression(pos)
+{
+}
+
+//==========================================================================
+//
+// FxDamage :: Resolve
+//
+//==========================================================================
+
+FxExpression *FxDamage::Resolve(FCompileContext& ctx)
+{
+	CHECKRESOLVED();
+	ValueType = VAL_Int;
+	return this;
+}
+
+//==========================================================================
+//
+// FxDamage :: Emit
+//
+// Call this actor's damage function, if it has one
+//
+//==========================================================================
+
+ExpEmit FxDamage::Emit(VMFunctionBuilder *build)
+{
+	ExpEmit dmgval(build, REGT_INT);
+
+	// Get damage function
+	ExpEmit dmgfunc(build, REGT_POINTER);
+	build->Emit(OP_LO, dmgfunc.RegNum, 0/*self*/, build->GetConstantInt(myoffsetof(AActor, Damage)));
+
+	// If it's non-null...
+	build->Emit(OP_EQA_K, 1, dmgfunc.RegNum, build->GetConstantAddress(0, ATAG_GENERIC));
+	size_t nulljump = build->Emit(OP_JMP, 0);
+
+	// ...call it
+	build->Emit(OP_PARAM, 0, REGT_POINTER, 0/*self*/);
+	build->Emit(OP_CALL, dmgfunc.RegNum, 1, 1);
+	build->Emit(OP_RESULT, 0, REGT_INT, dmgval.RegNum);
+	size_t notnulljump = build->Emit(OP_JMP, 0);
+
+	// Otherwise, use 0
+	build->BackpatchToHere(nulljump);
+	build->EmitLoadInt(dmgval.RegNum, 0);
+	build->BackpatchToHere(notnulljump);
+
+	return dmgval;
+}
+
+
+//==========================================================================
+//
+//
+//
+//==========================================================================
+
+FxClassMember::FxClassMember(FxExpression *x, PField* mem, const FScriptPosition &pos)
+: FxExpression(pos)
+{
+	classx = x;
+	membervar = mem;
+	AddressRequested = false;
+	//if (classx->IsDefaultObject()) Readonly=true;
+}
+
+//==========================================================================
+//
+//
+//
+//==========================================================================
+
+FxClassMember::~FxClassMember()
+{
+	SAFE_DELETE(classx);
+}
+
+//==========================================================================
+//
+//
+//
+//==========================================================================
+
+void FxClassMember::RequestAddress()
+{
+	AddressRequested = true;
+}
+
+//==========================================================================
+//
+//
+//
+//==========================================================================
+
+FxExpression *FxClassMember::Resolve(FCompileContext &ctx)
+{
+	CHECKRESOLVED();
+	SAFE_RESOLVE(classx, ctx);
+
+	if (classx->ValueType != VAL_Object && classx->ValueType != VAL_Class)
+	{
+		ScriptPosition.Message(MSG_ERROR, "Member variable requires a class or object");
+		delete this;
+		return NULL;
+	}
+	PType *type = membervar->Type;
+	PArray *arraytype = dyn_cast<PArray>(type);
+
+	if (arraytype != NULL)
+	{
+		type = arraytype->ElementType;
+	}
+	if (type->IsKindOf(RUNTIME_CLASS(PPointer)))
+	{
+		ValueType = VAL_Object;
+	}
+	else if (type->IsKindOf(RUNTIME_CLASS(PInt)))
+	{
+		ValueType = VAL_Int;
+	}
+	else if (type->IsKindOf(RUNTIME_CLASS(PFloat)))
+	{
+		ValueType = VAL_Float;
+	}
+	else
+	{
+		ScriptPosition.Message(MSG_ERROR, "Invalid type for member variable %s", membervar->SymbolName.GetChars());
+		delete this;
+		return NULL;
+	}
+	if (arraytype != NULL)
+	{
+		ValueType.MakeArray(arraytype->ElementCount);
+	}
+	return this;
+}
+
+ExpEmit FxClassMember::Emit(VMFunctionBuilder *build)
+{
+	ExpEmit obj = classx->Emit(build);
+	assert(obj.RegType == REGT_POINTER);
+
+	if (AddressRequested)
+	{
+		if (membervar->Offset == 0)
+		{
+			return obj;
+		}
+		obj.Free(build);
+		ExpEmit out(build, REGT_POINTER);
+		build->Emit(OP_ADDA_RK, out.RegNum, obj.RegNum, build->GetConstantInt((int)membervar->Offset));
+		return out;
+	}
+
+	int offsetreg = build->GetConstantInt((int)membervar->Offset);
+	ExpEmit loc, tmp;
+
+	if (obj.Konst)
+	{
+		// If the situation where we are dereferencing a constant
+		// pointer is common, then it would probably be worthwhile
+		// to add new opcodes for those. But as of right now, I
+		// don't expect it to be a particularly common case.
+		ExpEmit newobj(build, REGT_POINTER);
+		build->Emit(OP_LKP, newobj.RegNum, obj.RegNum);
+		obj = newobj;
+	}
+
+	loc = ExpEmit(build, membervar->Type->GetRegType());
+	build->Emit(membervar->Type->GetLoadOp(), loc.RegNum, obj.RegNum, offsetreg);
+	obj.Free(build);
+	return loc;
+}
+
+
+//==========================================================================
+//
+//
+//
+//==========================================================================
+
+FxArrayElement::FxArrayElement(FxExpression *base, FxExpression *_index)
+:FxExpression(base->ScriptPosition)
+{
+	Array=base;
+	index = _index;
+	//AddressRequested = false;
+}
+
+//==========================================================================
+//
+//
+//
+//==========================================================================
+
+FxArrayElement::~FxArrayElement()
+{
+	SAFE_DELETE(Array);
+	SAFE_DELETE(index);
+}
+
+//==========================================================================
+//
+//
+//
+//==========================================================================
+
+/*
+void FxArrayElement::RequestAddress()
+{
+	AddressRequested = true;
+}
+*/
+
+//==========================================================================
+//
+//
+//
+//==========================================================================
+
+FxExpression *FxArrayElement::Resolve(FCompileContext &ctx)
+{
+	CHECKRESOLVED();
+	SAFE_RESOLVE(Array,ctx);
+	SAFE_RESOLVE(index,ctx);
+
+	if (index->ValueType == VAL_Float /* lax */)
+	{
+		// DECORATE allows floats here so cast them to int.
+		index = new FxIntCast(index);
+		index = index->Resolve(ctx);
+		if (index == NULL) 
+		{
+			delete this;
+			return NULL;
+		}
+	}
+	if (index->ValueType != VAL_Int)
+	{
+		ScriptPosition.Message(MSG_ERROR, "Array index must be integer");
+		delete this;
+		return NULL;
+	}
+
+	if (Array->ValueType != VAL_Array)
+	{
+		ScriptPosition.Message(MSG_ERROR, "'[]' can only be used with arrays.");
+		delete this;
+		return NULL;
+	}
+
+	ValueType = Array->ValueType.GetBaseType();
+	if (ValueType != VAL_Int)
+	{
+		// int arrays only for now
+		ScriptPosition.Message(MSG_ERROR, "Only integer arrays are supported.");
+		delete this;
+		return NULL;
+	}
+	Array->RequestAddress();
+	return this;
+}
+
+//==========================================================================
+//
+// in its current state this won't be able to do more than handle the args array.
+//
+//==========================================================================
+
+ExpEmit FxArrayElement::Emit(VMFunctionBuilder *build)
+{
+	ExpEmit start = Array->Emit(build);
+	ExpEmit dest(build, REGT_INT);
+	if (start.Konst)
+	{
+		ExpEmit tmpstart(build, REGT_POINTER);
+		build->Emit(OP_LKP, tmpstart.RegNum, start.RegNum);
+		start = tmpstart;
+	}
+	if (index->isConstant())
+	{
+		int indexval = static_cast<FxConstant *>(index)->GetValue().GetInt();
+		if (indexval < 0 || indexval >= Array->ValueType.size)
+		{
+			I_Error("Array index out of bounds");
+		}
+		indexval <<= 2;
+		build->Emit(OP_LW, dest.RegNum, start.RegNum, build->GetConstantInt(indexval));
+	}
+	else
+	{
+		ExpEmit indexv(index->Emit(build));
+		build->Emit(OP_SLL_RI, indexv.RegNum, indexv.RegNum, 2);
+		build->Emit(OP_BOUND, indexv.RegNum, Array->ValueType.size);
+		build->Emit(OP_LW_R, dest.RegNum, start.RegNum, indexv.RegNum);
+		indexv.Free(build);
+	}
+	start.Free(build);
+	return dest;
+}
+
+//==========================================================================
+//
+//
+//
+//==========================================================================
+
+FxFunctionCall::FxFunctionCall(FxExpression *self, FName methodname, FArgumentList *args, const FScriptPosition &pos)
+: FxExpression(pos)
+{
+	Self = self;
+	MethodName = methodname;
+	ArgList = args;
+}
+
+//==========================================================================
+//
+//
+//
+//==========================================================================
+
+FxFunctionCall::~FxFunctionCall()
+{
+	SAFE_DELETE(Self);
+	SAFE_DELETE(ArgList);
+}
+
+//==========================================================================
+//
+//
+//
+//==========================================================================
+
+FxExpression *FxFunctionCall::Resolve(FCompileContext& ctx)
+{
+	// There's currently only 3 global functions.
+	// If this changes later, it won't be here!
+	if (MethodName == NAME_Sin || MethodName == NAME_Cos || MethodName == NAME_Sqrt)
+	{
+		if (Self != NULL)
+		{
+			ScriptPosition.Message(MSG_ERROR, "Global functions cannot have a self pointer");
+			delete this;
+			return NULL;
+		}
+		FxExpression *x = new FxGlobalFunctionCall(MethodName, ArgList, ScriptPosition);
+		ArgList = NULL;
+		delete this;
+		return x->Resolve(ctx);
+	}
+
+	int min, max, special;
+	if (MethodName == NAME_ACS_NamedExecuteWithResult || MethodName == NAME_CallACS)
+	{
+		special = -ACS_ExecuteWithResult;
+		min = 1;
+		max = 5;
+	}
+	else
+	{
+		special = P_FindLineSpecial(MethodName.GetChars(), &min, &max);
+	}
+	if (special != 0 && min >= 0)
+	{
+		int paramcount = ArgList? ArgList->Size() : 0;
+		if (paramcount < min)
+		{
+			ScriptPosition.Message(MSG_ERROR, "Not enough parameters for '%s' (expected %d, got %d)", 
+				MethodName.GetChars(), min, paramcount);
+			delete this;
+			return NULL;
+		}
+		else if (paramcount > max)
+		{
+			ScriptPosition.Message(MSG_ERROR, "too many parameters for '%s' (expected %d, got %d)", 
+				MethodName.GetChars(), max, paramcount);
+			delete this;
+			return NULL;
+		}
+		FxExpression *x = new FxActionSpecialCall(Self, special, ArgList, ScriptPosition);
+		ArgList = NULL;
+		delete this;
+		return x->Resolve(ctx);
+	}
+
+	ScriptPosition.Message(MSG_ERROR, "Call to unknown function '%s'", MethodName.GetChars());
+	delete this;
+	return NULL;
+}
+
+
+//==========================================================================
+//
+// FxActionSpecialCall
+//
+// If special is negative, then the first argument will be treated as a
+// name for ACS_NamedExecuteWithResult.
+//
+//==========================================================================
+
+FxActionSpecialCall::FxActionSpecialCall(FxExpression *self, int special, FArgumentList *args, const FScriptPosition &pos)
+: FxExpression(pos)
+{
+	Self = self;
+	Special = special;
+	ArgList = args;
+}
+
+//==========================================================================
+//
+//
+//
+//==========================================================================
+
+FxActionSpecialCall::~FxActionSpecialCall()
+{
+	SAFE_DELETE(Self);
+	SAFE_DELETE(ArgList);
+}
+
+//==========================================================================
+//
+//
+//
+//==========================================================================
+
+FxExpression *FxActionSpecialCall::Resolve(FCompileContext& ctx)
+{
+	CHECKRESOLVED();
+	bool failed = false;
+
+	if (ArgList != NULL)
+	{
+		for(unsigned i = 0; i < ArgList->Size(); i++)
+		{
+			(*ArgList)[i] = (*ArgList)[i]->Resolve(ctx);
+			if ((*ArgList)[i] == NULL) failed = true;
+			if (Special < 0 && i == 0)
+			{
+				if ((*ArgList)[i]->ValueType != VAL_Name)
+				{
+					ScriptPosition.Message(MSG_ERROR, "Name expected for parameter %d", i);
+					failed = true;
+				}
+			}
+			else if ((*ArgList)[i]->ValueType != VAL_Int)
+			{
+				if ((*ArgList)[i]->ValueType == VAL_Float /* lax */)
+				{
+					(*ArgList)[i] = new FxIntCast((*ArgList)[i]);
+				}
+				else
+				{
+					ScriptPosition.Message(MSG_ERROR, "Integer expected for parameter %d", i);
+					failed = true;
+				}
+			}
+		}
+		if (failed)
+		{
+			delete this;
+			return NULL;
+		}
+	}
+	ValueType = VAL_Int;
+	return this;
+}
+
+
+//==========================================================================
+//
+// 
+//
+//==========================================================================
+
+int DecoCallLineSpecial(VMFrameStack *stack, VMValue *param, int numparam, VMReturn *ret, int numret)
+{
+	assert(numparam > 2 && numparam < 7);
+	assert(numret == 1);
+	assert(param[0].Type == REGT_INT);
+	assert(param[1].Type == REGT_POINTER);
+	int v[5] = { 0 };
+
+	for (int i = 2; i < numparam; ++i)
+	{
+		v[i - 2] = param[i].i;
+	}
+	ret->SetInt(LineSpecials[param[0].i](NULL, reinterpret_cast<AActor*>(param[1].a), false, v[0], v[1], v[2], v[3], v[4]));
+	return 1;
+}
+
+ExpEmit FxActionSpecialCall::Emit(VMFunctionBuilder *build)
+{
+	assert(Self == NULL);
+	unsigned i = 0;
+
+	build->Emit(OP_PARAMI, abs(Special));			// pass special number
+	build->Emit(OP_PARAM, 0, REGT_POINTER, 0);		// pass self
+	if (ArgList != NULL)
+	{
+		for (; i < ArgList->Size(); ++i)
+		{
+			FxExpression *argex = (*ArgList)[i];
+			if (Special < 0 && i == 0)
+			{
+				assert(argex->ValueType == VAL_Name);
+				assert(argex->isConstant());
+				build->EmitParamInt(-static_cast<FxConstant *>(argex)->GetValue().GetName());
+			}
+			else
+			{
+				assert(argex->ValueType == VAL_Int);
+				if (argex->isConstant())
+				{
+					build->EmitParamInt(static_cast<FxConstant *>(argex)->GetValue().GetInt());
+				}
+				else
+				{
+					ExpEmit arg(argex->Emit(build));
+					build->Emit(OP_PARAM, 0, arg.RegType, arg.RegNum);
+					arg.Free(build);
+				}
+			}
+		}
+	}
+	// Call the DecoCallLineSpecial function to perform the desired special.
+	VMFunction *callfunc;
+	PSymbol *sym = FindDecorateBuiltinFunction(NAME_DecoCallLineSpecial, DecoCallLineSpecial);
+
+	assert(sym->IsKindOf(RUNTIME_CLASS(PSymbolVMFunction)));
+	assert(((PSymbolVMFunction *)sym)->Function != NULL);
+	callfunc = ((PSymbolVMFunction *)sym)->Function;
+
+	ExpEmit dest(build, REGT_INT);
+	build->Emit(OP_CALL_K, build->GetConstantAddress(callfunc, ATAG_OBJECT), 2 + i, 1);
+	build->Emit(OP_RESULT, 0, REGT_INT, dest.RegNum);
+	return dest;
+}
+
+//==========================================================================
+//
+//
+//
+//==========================================================================
+
+ExpEmit FxTailable::Emit(VMFunctionBuilder *build)
+{
+	return Emit(build, false);
+}
+
+//==========================================================================
+//
+//
+//
+//==========================================================================
+
+VMFunction *FxTailable::GetDirectFunction()
+{
+	return NULL;
+}
+
+//==========================================================================
+//
+// FxVMFunctionCall
+//
+//==========================================================================
+
+FxVMFunctionCall::FxVMFunctionCall(PFunction *func, FArgumentList *args, const FScriptPosition &pos)
+: FxTailable(pos)
+{
+	Function = func;
+	ArgList = args;
+}
+
+//==========================================================================
+//
+//
+//
+//==========================================================================
+
+FxVMFunctionCall::~FxVMFunctionCall()
+{
+	SAFE_DELETE(ArgList);
+}
+
+//==========================================================================
+//
+// FxVMFunctionCall :: Resolve
+//
+//==========================================================================
+
+FxExpression *FxVMFunctionCall::Resolve(FCompileContext& ctx)
+{
+	CHECKRESOLVED();
+	bool failed = false;
+
+	if (ArgList != NULL)
+	{
+		for (unsigned i = 0; i < ArgList->Size(); i++)
+		{
+			(*ArgList)[i] = (*ArgList)[i]->Resolve(ctx);
+			if ((*ArgList)[i] == NULL) failed = true;
+		}
+	}
+	if (failed)
+	{
+		delete this;
+		return NULL;
+	}
+	TArray<PType *> &rets = Function->Variants[0].Proto->ReturnTypes;
+	if (rets.Size() == NULL)
+	{
+		ReturnType = TypeVoid;
+	}
+	else
+	{
+		ReturnType = rets[0];
+		// If more types are added to ParseNativeFunction(), add them here too.
+			 if (rets[0] == TypeSInt32)		ValueType = VAL_Int;
+		else if (rets[0] == TypeFloat64)	ValueType = VAL_Float;
+		else if (rets[0] == TypeAngle)		ValueType = VAL_Angle;
+		else if (rets[0] == TypeFixed)		ValueType = VAL_Fixed;
+		else
+		{
+			ValueType = VAL_Int;
+			assert(0 && "Unhandled return type in FxVMFunctionCall::Resolve");
+		}
+	}
+	return this;
+}
+
+//==========================================================================
+//
+// Assumption: This call is being made to generate code inside an action
+// method, so the first three address registers are all set up for such a
+// function. (self, stateowner, callingstate)
+//
+//==========================================================================
+
+ExpEmit FxVMFunctionCall::Emit(VMFunctionBuilder *build, bool tailcall)
+{
+	assert(build->Registers[REGT_POINTER].GetMostUsed() >= 3);
+	int count = GetArgCount();
+
+	// Emit code to pass implied parameters
+	if (Function->Flags & VARF_Method)
+	{
+		build->Emit(OP_PARAM, 0, REGT_POINTER, 0);
+		count += 1;
+	}
+	if (Function->Flags & VARF_Action)
+	{
+		build->Emit(OP_PARAM, 0, REGT_POINTER, 1);
+		build->Emit(OP_PARAM, 0, REGT_POINTER, 2);
+		count += 2;
+	}
+	// Emit code to pass explicit parameters
+	if (ArgList != NULL)
+	{
+		for (unsigned i = 0; i < ArgList->Size(); ++i)
+		{
+			(*ArgList)[i]->Emit(build);
+		}
+	}
+	// Get a constant register for this function
+	int funcaddr = build->GetConstantAddress(Function->Variants[0].Implementation, ATAG_OBJECT);
+	// Emit the call
+	if (tailcall)
+	{ // Tail call
+		build->Emit(OP_TAIL_K, funcaddr, count, 0);
+		return ExpEmit();
+	}
+	else if (ReturnType != TypeVoid)
+	{ // Call, expecting one result
+		assert(ReturnType != NULL);
+		ExpEmit reg(build, ReturnType->GetRegType());
+		build->Emit(OP_CALL_K, funcaddr, count, 1);
+		build->Emit(OP_RESULT, 0, reg.RegType, reg.RegNum);
+		return reg;
+	}
+	else
+	{ // Call, expecting no results
+		build->Emit(OP_CALL_K, funcaddr, count, 0);
+		return ExpEmit();
+	}
+}
+
+//==========================================================================
+//
+// FxVMFunctionCall :: GetDirectFunction
+//
+// If the function is not passed any explicit arguments, returns the
+// function. Otherwise returns NULL.
+//
+//==========================================================================
+
+VMFunction *FxVMFunctionCall::GetDirectFunction()
+{
+	if (GetArgCount() == 0)
+	{
+		return GetVMFunction();
+	}
+	return NULL;
+}
+
+//==========================================================================
+//
+//
+//
+//==========================================================================
+
+FxGlobalFunctionCall::FxGlobalFunctionCall(FName fname, FArgumentList *args, const FScriptPosition &pos)
+: FxExpression(pos)
+{
+	Name = fname;
+	ArgList = args;
+}
+
+//==========================================================================
+//
+//
+//
+//==========================================================================
+
+FxGlobalFunctionCall::~FxGlobalFunctionCall()
+{
+	SAFE_DELETE(ArgList);
+}
+
+FxExpression *FxGlobalFunctionCall::Resolve(FCompileContext& ctx)
+{
+	CHECKRESOLVED();
+
+	if (ArgList == NULL || ArgList->Size() != 1)
+	{
+		ScriptPosition.Message(MSG_ERROR, "%s only has one parameter", Name.GetChars());
+		delete this;
+		return NULL;
+	}
+
+	(*ArgList)[0] = (*ArgList)[0]->Resolve(ctx);
+	if ((*ArgList)[0] == NULL)
+	{
+		delete this;
+		return NULL;
+	}
+
+	if (!(*ArgList)[0]->ValueType.isNumeric())
+	{
+		ScriptPosition.Message(MSG_ERROR, "numeric value expected for parameter");
+		delete this;
+		return NULL;
+	}
+	if ((*ArgList)[0]->isConstant())
+	{
+		double v = static_cast<FxConstant *>((*ArgList)[0])->GetValue().GetFloat();
+		if (Name == NAME_Sqrt)
+		{
+			v = sqrt(v);
+		}
+		else
+		{
+			v *= M_PI / 180.0;		// convert from degrees to radians
+			v = (Name == NAME_Sin) ? sin(v) : cos(v);
+		}
+		FxExpression *x = new FxConstant(v, ScriptPosition);
+		delete this;
+		return x;
+	}
+	if ((*ArgList)[0]->ValueType == VAL_Int)
+	{
+		(*ArgList)[0] = new FxFloatCast((*ArgList)[0]);
+	}
+	ValueType = VAL_Float;
+	return this;
+}
+
+//==========================================================================
+//
+//
+//==========================================================================
+
+ExpEmit FxGlobalFunctionCall::Emit(VMFunctionBuilder *build)
+{
+	ExpEmit v = (*ArgList)[0]->Emit(build);
+	assert(!v.Konst && v.RegType == REGT_FLOAT);
+
+	build->Emit(OP_FLOP, v.RegNum, v.RegNum,
+		(Name == NAME_Sqrt) ?	FLOP_SQRT :
+		(Name == NAME_Sin) ?	FLOP_SIN_DEG :
+								FLOP_COS_DEG);
+	return v;
+}
+
+//==========================================================================
+//
+// FxSequence :: Resolve
+//
+//==========================================================================
+
+FxExpression *FxSequence::Resolve(FCompileContext &ctx)
+{
+	CHECKRESOLVED();
+	for (unsigned i = 0; i < Expressions.Size(); ++i)
+	{
+		if (NULL == (Expressions[i] = static_cast<FxTailable *>(Expressions[i]->Resolve(ctx))))
+		{
+			delete this;
+			return NULL;
+		}
+	}
+	return this;
+}
+
+//==========================================================================
+//
+// FxSequence :: Emit
+//
+//==========================================================================
+
+ExpEmit FxSequence::Emit(VMFunctionBuilder *build, bool tailcall)
+{
+	for (unsigned i = 0; i < Expressions.Size(); ++i)
+	{
+		ExpEmit v = Expressions[i]->Emit(build, tailcall ? i == Expressions.Size()-1 : false);
+		// Throw away any result. We don't care about it.
+		v.Free(build);
+	}
+	return ExpEmit();
+}
+
+//==========================================================================
+//
+// FxSequence :: GetDirectFunction
+//
+//==========================================================================
+
+VMFunction *FxSequence::GetDirectFunction()
+{
+	if (Expressions.Size() == 1)
+	{
+		return Expressions[0]->GetDirectFunction();
+	}
+	return NULL;
+}
+
+//==========================================================================
+//
+// FxIfStatement
+//
+//==========================================================================
+
+FxIfStatement::FxIfStatement(FxExpression *cond, FxTailable *true_part,
+	FxTailable *false_part, const FScriptPosition &pos)
+: FxTailable(pos)
+{
+	Condition = cond;
+	WhenTrue = true_part;
+	WhenFalse = false_part;
+	assert(cond != NULL);
+}
+
+FxIfStatement::~FxIfStatement()
+{
+	SAFE_DELETE(Condition);
+	SAFE_DELETE(WhenTrue);
+	SAFE_DELETE(WhenFalse);
+}
+
+FxExpression *FxIfStatement::Resolve(FCompileContext &ctx)
+{
+	CHECKRESOLVED();
+	if (WhenTrue == NULL && WhenFalse == NULL)
+	{ // We don't do anything either way, so disappear
+		delete this;
+		return NULL;
+	}
+	Condition = Condition->ResolveAsBoolean(ctx);
+	ABORT(Condition);
+	if (WhenTrue != NULL)
+	{
+		WhenTrue = static_cast<FxTailable *>(WhenTrue->Resolve(ctx));
+		ABORT(WhenTrue);
+	}
+	if (WhenFalse != NULL)
+	{
+		WhenFalse = static_cast<FxTailable *>(WhenFalse->Resolve(ctx));
+		ABORT(WhenFalse);
+	}
+	ValueType = VAL_Unknown;
+
+	if (Condition->isConstant())
+	{
+		ExpVal condval = static_cast<FxConstant *>(Condition)->GetValue();
+		bool result = condval.GetBool();
+
+		FxTailable *e = result ? WhenTrue : WhenFalse;
+		delete (result ? WhenFalse : WhenTrue);
+		WhenTrue = WhenFalse = NULL;
+		delete this;
+		return e;
+	}
+	return this;
+}
+
+ExpEmit FxIfStatement::Emit(VMFunctionBuilder *build, bool tailcall)
+{
+	ExpEmit v;
+	size_t jumpspot;
+	FxTailable *path1, *path2;
+	int condcheck;
+
+	// This is pretty much copied from FxConditional, except we don't
+	// keep any results.
+	ExpEmit cond = Condition->Emit(build);
+	assert(cond.RegType == REGT_INT && !cond.Konst);
+
+	if (WhenTrue != NULL)
+	{
+		path1 = WhenTrue;
+		path2 = WhenFalse;
+		condcheck = 1;
+	}
+	else
+	{
+		// When there is only a false path, reverse the condition so we can
+		// treat it as a true path.
+		assert(WhenFalse != NULL);
+		path1 = WhenFalse;
+		path2 = NULL;
+		condcheck = 0;
+	}
+
+	// Test condition.
+	build->Emit(OP_EQ_K, condcheck, cond.RegNum, build->GetConstantInt(0));
+	jumpspot = build->Emit(OP_JMP, 0);
+	cond.Free(build);
+
+	// Evaluate first path
+	v = path1->Emit(build, tailcall);
+	v.Free(build);
+	if (path2 != NULL)
+	{
+		size_t path1jump = build->Emit(OP_JMP, 0);
+		// Evaluate second path
+		build->BackpatchToHere(jumpspot);
+		v = path2->Emit(build, tailcall);
+		v.Free(build);
+		jumpspot = path1jump;
+	}
+	build->BackpatchToHere(jumpspot);
+	if (tailcall)
+	{
+		// When tailcall is true, execution is not expected to get past
+		// this if statement, so issue a RET.
+		build->Emit(OP_RET, RET_FINAL, REGT_NIL, 0);
+	}
+	return ExpEmit();
+}
+
+//==========================================================================
+//
+//==========================================================================
+
+FxClassTypeCast::FxClassTypeCast(const PClass *dtype, FxExpression *x)
+: FxExpression(x->ScriptPosition)
+{
+	desttype = dtype;
+	basex=x;
+}
+
+//==========================================================================
+//
+//
+//
+//==========================================================================
+
+FxClassTypeCast::~FxClassTypeCast()
+{
+	SAFE_DELETE(basex);
+}
+
+//==========================================================================
+//
+//
+//
+//==========================================================================
+
+FxExpression *FxClassTypeCast::Resolve(FCompileContext &ctx)
+{
+	CHECKRESOLVED();
+	SAFE_RESOLVE(basex, ctx);
+	
+	if (basex->ValueType != VAL_Name)
+	{
+		ScriptPosition.Message(MSG_ERROR, "Cannot convert to class type");
+		delete this;
+		return NULL;
+	}
+
+	if (basex->isConstant())
+	{
+		FName clsname = static_cast<FxConstant *>(basex)->GetValue().GetName();
+		const PClass *cls = NULL;
+
+		if (clsname != NAME_None)
+		{
+			cls = PClass::FindClass(clsname);
+			if (cls == NULL)
+			{
+				/* lax */
+				// Since this happens in released WADs it must pass without a terminal error... :(
+				ScriptPosition.Message(MSG_WARNING,
+					"Unknown class name '%s'", 
+					clsname.GetChars(), desttype->TypeName.GetChars());
+			}
+			else 
+			{
+				if (!cls->IsDescendantOf(desttype))
+				{
+					ScriptPosition.Message(MSG_ERROR,"class '%s' is not compatible with '%s'", clsname.GetChars(), desttype->TypeName.GetChars());
+					delete this;
+					return NULL;
+				}
+			}
+			ScriptPosition.Message(MSG_DEBUG,"resolving '%s' as class name", clsname.GetChars());
+		}
+		FxExpression *x = new FxConstant(cls, ScriptPosition);
+		delete this;
+		return x;
+	}
+	return this;
+}
+
+//==========================================================================
+//
+// 
+//
+//==========================================================================
+
+int DecoNameToClass(VMFrameStack *stack, VMValue *param, int numparam, VMReturn *ret, int numret)
+{
+	assert(numparam == 2);
+	assert(numret == 1);
+	assert(param[0].Type == REGT_INT);
+	assert(param[1].Type == REGT_POINTER);
+	assert(ret->RegType == REGT_POINTER);
+
+	FName clsname = ENamedName(param[0].i);
+	const PClass *cls = PClass::FindClass(clsname);
+	const PClass *desttype = reinterpret_cast<PClass *>(param[0].a);
+
+	if (!cls->IsDescendantOf(desttype))
+	{
+		Printf("class '%s' is not compatible with '%s'", clsname.GetChars(), desttype->TypeName.GetChars());
+		cls = NULL;
+	}
+	ret->SetPointer(const_cast<PClass *>(cls), ATAG_OBJECT);
+	return 1;
+}
+
+ExpEmit FxClassTypeCast::Emit(VMFunctionBuilder *build)
+{
+	if (basex->ValueType != VAL_Name)
+	{
+		return ExpEmit(build->GetConstantAddress(NULL, ATAG_OBJECT), REGT_POINTER, true);
+	}
+	ExpEmit clsname = basex->Emit(build);
+	assert(!clsname.Konst);
+	ExpEmit dest(build, REGT_POINTER);
+	build->Emit(OP_PARAM, 0, clsname.RegType, clsname.RegNum);
+	build->Emit(OP_PARAM, 0, REGT_POINTER | REGT_KONST, build->GetConstantAddress(const_cast<PClass *>(desttype), ATAG_OBJECT));
+
+	// Call the DecoNameToClass function to convert from 'name' to class.
+	VMFunction *callfunc;
+	PSymbol *sym = FindDecorateBuiltinFunction(NAME_DecoNameToClass, DecoNameToClass);
+
+	assert(sym->IsKindOf(RUNTIME_CLASS(PSymbolVMFunction)));
+	assert(((PSymbolVMFunction *)sym)->Function != NULL);
+	callfunc = ((PSymbolVMFunction *)sym)->Function;
+
+	build->Emit(OP_CALL_K, build->GetConstantAddress(callfunc, ATAG_OBJECT), 2, 1);
+	build->Emit(OP_RESULT, 0, REGT_POINTER, dest.RegNum);
+	clsname.Free(build);
+	return dest;
+}
+
+//==========================================================================
+//
+//
+//
+//==========================================================================
+
+FxExpression *FxStateByIndex::Resolve(FCompileContext &ctx)
+{
+	CHECKRESOLVED();
+	if (ctx.cls->NumOwnedStates == 0)
+	{
+		// This can't really happen
+		assert(false);
+	}
+	if (ctx.cls->NumOwnedStates <= index)
+	{
+		ScriptPosition.Message(MSG_ERROR, "%s: Attempt to jump to non existing state index %d", 
+			ctx.cls->TypeName.GetChars(), index);
+		delete this;
+		return NULL;
+	}
+	FxExpression *x = new FxConstant(ctx.cls->OwnedStates + index, ScriptPosition);
+	delete this;
+	return x;
+}
+	
+
+//==========================================================================
+//
+//
+//
+//==========================================================================
+
+FxMultiNameState::FxMultiNameState(const char *_statestring, const FScriptPosition &pos)
+	:FxExpression(pos)
+{
+	FName scopename;
+	FString statestring = _statestring;
+	int scopeindex = statestring.IndexOf("::");
+
+	if (scopeindex >= 0)
+	{
+		scopename = FName(statestring, scopeindex, false);
+		statestring = statestring.Right(statestring.Len() - scopeindex - 2);
+	}
+	else
+	{
+		scopename = NULL;
+	}
+	names = MakeStateNameList(statestring);
+	names.Insert(0, scopename);
+	scope = NULL;
+}
+
+//==========================================================================
+//
+//
+//
+//==========================================================================
+
+FxExpression *FxMultiNameState::Resolve(FCompileContext &ctx)
+{
+	CHECKRESOLVED();
+	if (names[0] == NAME_None)
+	{
+		scope = NULL;
+	}
+	else if (names[0] == NAME_Super)
+	{
+		scope = dyn_cast<PClassActor>(ctx.cls->ParentClass);
+	}
+	else
+	{
+		scope = PClass::FindActor(names[0]);
+		if (scope == NULL)
+		{
+			ScriptPosition.Message(MSG_ERROR, "Unknown class '%s' in state label", names[0].GetChars());
+			delete this;
+			return NULL;
+		}
+		else if (!scope->IsDescendantOf(ctx.cls))
+		{
+			ScriptPosition.Message(MSG_ERROR, "'%s' is not an ancestor of '%s'", names[0].GetChars(),ctx.cls->TypeName.GetChars());
+			delete this;
+			return NULL;
+		}
+	}
+	if (scope != NULL)
+	{
+		FState *destination = NULL;
+		// If the label is class specific we can resolve it right here
+		if (names[1] != NAME_None)
+		{
+			destination = scope->FindState(names.Size()-1, &names[1], false);
+			if (destination == NULL)
+			{
+				ScriptPosition.Message(MSG_WARNING, "Unknown state jump destination");
+				/* lax */
+				return this;
+			}
+		}
+		FxExpression *x = new FxConstant(destination, ScriptPosition);
+		delete this;
+		return x;
+	}
+	names.Delete(0);
+	names.ShrinkToFit();
+	ValueType = VAL_State;
+	return this;
+}
+
+//==========================================================================
+//
+//
+//
+//==========================================================================
+
+static int DoFindState(VMFrameStack *stack, VMValue *param, int numparam, VMReturn *ret, FName *names, int numnames)
+{
+	PARAM_OBJECT_AT(0, self, AActor);
+	FState *state = self->GetClass()->FindState(numparam - 1, names);
+	if (state == NULL)
+	{
+		const char *dot = "";
+		Printf("Jump target '");
+ 		for (int i = 0; i < numparam - 1; i++)
+		{
+			Printf("%s%s", dot, names[i].GetChars());
+			dot = ".";
+		}
+		Printf("' not found in %s\n", self->GetClass()->TypeName.GetChars());
+	}
+	ret->SetPointer(state, ATAG_STATE);
+	return 1;
+}
+
+// Find a state with any number of dots in its name.
+int DecoFindMultiNameState(VMFrameStack *stack, VMValue *param, int numparam, VMReturn *ret, int numret)
+{
+	assert(numparam > 1);
+	assert(numret == 1);
+	assert(ret->RegType == REGT_POINTER);
+
+	FName *names = (FName *)alloca((numparam - 1) * sizeof(FName));
+	for (int i = 1; i < numparam; ++i)
+	{
+		PARAM_NAME_AT(i, zaname);
+		names[i - 1] = zaname;
+	}
+	return DoFindState(stack, param, numparam, ret, names, numparam - 1);
+}
+
+// Find a state without any dots in its name.
+int DecoFindSingleNameState(VMFrameStack *stack, VMValue *param, int numparam, VMReturn *ret, int numret)
+{
+	assert(numparam == 2);
+	assert(numret == 1);
+	assert(ret->RegType == REGT_POINTER);
+
+	PARAM_NAME_AT(1, zaname);
+	return DoFindState(stack, param, numparam, ret, &zaname, 1);
+}
+
+ExpEmit FxMultiNameState::Emit(VMFunctionBuilder *build)
+{
+	ExpEmit dest(build, REGT_POINTER);
+	build->Emit(OP_PARAM, 0, REGT_POINTER, 1);		// pass stateowner
+	for (unsigned i = 0; i < names.Size(); ++i)
+	{
+		build->EmitParamInt(names[i]);
+	}
+
+	// For one name, use the DecoFindSingleNameState function. For more than
+	// one name, use the DecoFindMultiNameState function.
+	VMFunction *callfunc;
+	PSymbol *sym;
+	
+	if (names.Size() == 1)
+	{
+		sym = FindDecorateBuiltinFunction(NAME_DecoFindSingleNameState, DecoFindSingleNameState);
+	}
+	else
+	{
+		sym = FindDecorateBuiltinFunction(NAME_DecoFindMultiNameState, DecoFindMultiNameState);
+	}
+
+	assert(sym->IsKindOf(RUNTIME_CLASS(PSymbolVMFunction)));
+	assert(((PSymbolVMFunction *)sym)->Function != NULL);
+	callfunc = ((PSymbolVMFunction *)sym)->Function;
+
+	build->Emit(OP_CALL_K, build->GetConstantAddress(callfunc, ATAG_OBJECT), names.Size() + 1, 1);
+	build->Emit(OP_RESULT, 0, REGT_POINTER, dest.RegNum);
+	return dest;
+}
+
+//==========================================================================
+//
+//
+//
+//==========================================================================
+
+FxDamageValue::FxDamageValue(FxExpression *v, bool calc)
+: FxExpression(v->ScriptPosition)
+{
+	val = v;
+	ValueType = VAL_Unknown;
+	Calculated = calc;
+	MyFunction = NULL;
+
+	if (!calc)
+	{
+		assert(v->isConstant() && "Non-calculated damage must be constant");
+	}
+}
+
+FxDamageValue::~FxDamageValue()
+{
+	SAFE_DELETE(val);
+
+}
+
+FxExpression *FxDamageValue::Resolve(FCompileContext &ctx)
+{
+	CHECKRESOLVED();
+	SAFE_RESOLVE(val, ctx)
+
+	if (!val->ValueType.isNumeric())
+	{
+		ScriptPosition.Message(MSG_ERROR, "Numeric type expected");
+		delete this;
+		return NULL;
+	}
+	return this;
+}
+
+// This is a highly-specialized "expression" type that emits a complete function.
+ExpEmit FxDamageValue::Emit(VMFunctionBuilder *build)
+{
+	if (val->isConstant())
+	{
+		build->EmitRetInt(0, false, static_cast<FxConstant *>(val)->GetValue().Int);
+	}
+	else
+	{
+		ExpEmit emitval = val->Emit(build);
+		assert(emitval.RegType == REGT_INT);
+		build->Emit(OP_RET, 0, REGT_INT | (emitval.Konst ? REGT_KONST : 0), emitval.RegNum);
+	}
+	build->Emit(OP_RETI, 1 | RET_FINAL, Calculated);
+
+	return ExpEmit();
+}