--- conflicted
+++ resolved
@@ -863,111 +863,11 @@
 
 void G_SerializeLevel(FSerializer &arc, bool hubload)
 {
-<<<<<<< HEAD
-	int i, j;
-	sector_t *sec;
-	line_t *li;
-	zone_t *zn;
-
-	// do sectors
-	for (i = 0, sec = sectors; i < numsectors; i++, sec++)
-	{
-		arc << sec->floorplane
-			<< sec->ceilingplane;
-		arc << sec->lightlevel;
-		arc << sec->special;
-		arc << sec->soundtraversed
-			<< sec->seqType
-			<< sec->friction
-			<< sec->movefactor
-			<< sec->stairlock
-			<< sec->prevsec
-			<< sec->nextsec
-			<< sec->planes[sector_t::floor]
-			<< sec->planes[sector_t::ceiling]
-			<< sec->heightsec
-			<< sec->bottommap << sec->midmap << sec->topmap
-			<< sec->gravity;
-		P_SerializeTerrain(arc, sec->terrainnum[0]);
-		P_SerializeTerrain(arc, sec->terrainnum[1]);
-		arc << sec->damageamount;
-		arc << sec->damageinterval
-			<< sec->leakydamage
-			<< sec->damagetype
-			<< sec->sky
-			<< sec->MoreFlags
-			<< sec->Flags
-			<< sec->Portals[sector_t::floor] << sec->Portals[sector_t::ceiling]
-			<< sec->ZoneNumber;
-		arc	<< sec->interpolations[0]
-			<< sec->interpolations[1]
-			<< sec->interpolations[2]
-			<< sec->interpolations[3]
-			<< sec->SeqName;
-
-		sec->e->Serialize(arc);
-		if (arc.IsStoring ())
-		{
-			arc << sec->ColorMap->Color
-				<< sec->ColorMap->Fade;
-			BYTE sat = sec->ColorMap->Desaturate;
-			arc << sat;
-		}
-		else
-		{
-			PalEntry color, fade;
-			BYTE desaturate;
-			arc << color << fade
-				<< desaturate;
-			sec->ColorMap = GetSpecialLights (color, fade, desaturate);
-		}
-		// begin of GZDoom additions
-		arc << sec->reflect[sector_t::ceiling] << sec->reflect[sector_t::floor];
-		// end of GZDoom additions
-	}
-=======
 	int i = level.totaltime;
->>>>>>> b7c822d2
 
 	if (arc.isWriting())
 	{
-<<<<<<< HEAD
-		arc << li->flags
-			<< li->activation
-			<< li->special
-			<< li->alpha;
-
-		if (P_IsACSSpecial(li->special))
-		{
-			P_SerializeACSScriptNumber(arc, li->args[0], false);
-		}
-		else
-		{
-			arc << li->args[0];
-		}
-		arc << li->args[1] << li->args[2] << li->args[3] << li->args[4];
-
-			arc << li->portalindex;
-			arc << li->portaltransferred;	// GZDoom addition.
-
-		for (j = 0; j < 2; j++)
-		{
-			if (li->sidedef[j] == NULL)
-				continue;
-
-			side_t *si = li->sidedef[j];
-			arc << si->textures[side_t::top]
-				<< si->textures[side_t::mid]
-				<< si->textures[side_t::bottom]
-				<< si->Light
-				<< si->Flags
-				<< si->LeftSide
-				<< si->RightSide
-				<< si->Index;
-		}
-=======
 		arc.Array("checksum", level.md5, 16);
->>>>>>> b7c822d2
 	}
 	else
 	{
