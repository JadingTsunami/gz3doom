--- conflicted
+++ resolved
@@ -1,231 +1,226 @@
-#ifndef __A_SHAREDGLOBAL_H__
-#define __A_SHAREDGLOBAL_H__
-
-#include "info.h"
-#include "actor.h"
-
-class FDecalTemplate;
-struct vertex_t;
-struct side_t;
-struct F3DFloor;
-
-void P_SpawnDirt (AActor *actor, fixed_t radius);
-class DBaseDecal *ShootDecal(const FDecalTemplate *tpl, AActor *basisactor, sector_t *sec, fixed_t x, fixed_t y, fixed_t z, angle_t angle, fixed_t tracedist, bool permanent);
-
-class DBaseDecal : public DThinker
-{
-	DECLARE_CLASS (DBaseDecal, DThinker)
-	HAS_OBJECT_POINTERS
-public:
-	DBaseDecal ();
-	DBaseDecal (fixed_t z);
-	DBaseDecal (int statnum, fixed_t z);
-	DBaseDecal (const AActor *actor);
-	DBaseDecal (const DBaseDecal *basis);
-
-	void Serialize (FArchive &arc);
-	void Destroy ();
-	FTextureID StickToWall (side_t *wall, fixed_t x, fixed_t y, F3DFloor * ffloor);
-	fixed_t GetRealZ (const side_t *wall) const;
-	void SetShade (DWORD rgb);
-	void SetShade (int r, int g, int b);
-	void Spread (const FDecalTemplate *tpl, side_t *wall, fixed_t x, fixed_t y, fixed_t z, F3DFloor * ffloor);
-	void GetXY (side_t *side, fixed_t &x, fixed_t &y) const;
-
-	static void SerializeChain (FArchive &arc, DBaseDecal **firstptr);
-
-	DBaseDecal *WallNext, **WallPrev;
-
-	fixed_t LeftDistance;
-	fixed_t Z;
-	fixed_t ScaleX, ScaleY;
-	fixed_t Alpha;
-	DWORD AlphaColor;
-	int Translation;
-	FTextureID PicNum;
-	DWORD RenderFlags;
-	FRenderStyle RenderStyle;
-	sector_t * Sector;	// required for 3D floors
-
-protected:
-	virtual DBaseDecal *CloneSelf (const FDecalTemplate *tpl, fixed_t x, fixed_t y, fixed_t z, side_t *wall, F3DFloor * ffloor) const;
-	void CalcFracPos (side_t *wall, fixed_t x, fixed_t y);
-	void Remove ();
-
-	static void SpreadLeft (fixed_t r, vertex_t *v1, side_t *feelwall, F3DFloor *ffloor);
-	static void SpreadRight (fixed_t r, side_t *feelwall, fixed_t wallsize, F3DFloor *ffloor);
-};
-
-class DImpactDecal : public DBaseDecal
-{
-	DECLARE_CLASS (DImpactDecal, DBaseDecal)
-public:
-	DImpactDecal (fixed_t z);
-	DImpactDecal (side_t *wall, const FDecalTemplate *templ);
-
-	static DImpactDecal *StaticCreate (const char *name, fixed_t x, fixed_t y, fixed_t z, side_t *wall, F3DFloor * ffloor, PalEntry color=0);
-	static DImpactDecal *StaticCreate (const FDecalTemplate *tpl, fixed_t x, fixed_t y, fixed_t z, side_t *wall, F3DFloor * ffloor, PalEntry color=0);
-
-	void BeginPlay ();
-	void Destroy ();
-
-	void Serialize (FArchive &arc);
-	static void SerializeTime (FArchive &arc);
-
-protected:
-	DBaseDecal *CloneSelf (const FDecalTemplate *tpl, fixed_t x, fixed_t y, fixed_t z, side_t *wall, F3DFloor * ffloor) const;
-	static void CheckMax ();
-
-private:
-	DImpactDecal();
-};
-
-class ATeleportFog : public AActor
-{
-	DECLARE_CLASS (ATeleportFog, AActor)
-public:
-	void PostBeginPlay ();
-};
-
-class ASkyViewpoint : public AActor
-{
-	DECLARE_CLASS (ASkyViewpoint, AActor)
-	HAS_OBJECT_POINTERS
-public:
-	void Serialize (FArchive &arc);
-	void BeginPlay ();
-	void Destroy ();
-	bool bInSkybox;
-	bool bAlways;
-	TObjPtr<ASkyViewpoint> Mate;
-};
-
-class AStackPoint : public ASkyViewpoint
-{
-	DECLARE_CLASS (AStackPoint, ASkyViewpoint)
-public:
-	void BeginPlay ();
-};
-
-class DFlashFader : public DThinker
-{
-	DECLARE_CLASS (DFlashFader, DThinker)
-	HAS_OBJECT_POINTERS
-public:
-	DFlashFader (float r1, float g1, float b1, float a1,
-				 float r2, float g2, float b2, float a2,
-				 float time, AActor *who);
-	void Destroy ();
-	void Serialize (FArchive &arc);
-	void Tick ();
-	AActor *WhoFor() { return ForWho; }
-	void Cancel ();
-
-protected:
-	float Blends[2][4];
-	int TotalTics;
-	int StartTic;
-	TObjPtr<AActor> ForWho;
-
-	void SetBlend (float time);
-	DFlashFader ();
-};
-
-enum
-{
-	QF_RELATIVE =		1,
-	QF_SCALEDOWN =		1 << 1,
-	QF_SCALEUP =		1 << 2,
-	QF_MAX =			1 << 3,
-	QF_FULLINTENSITY =	1 << 4,
-	QF_WAVE =			1 << 5,
-};
-
-struct FQuakeJiggers
-{
-	int IntensityX, IntensityY, IntensityZ;
-	int RelIntensityX, RelIntensityY, RelIntensityZ;
-	int OffsetX, OffsetY, OffsetZ;
-	int RelOffsetX, RelOffsetY, RelOffsetZ;
-};
-
-class DEarthquake : public DThinker
-{
-	DECLARE_CLASS (DEarthquake, DThinker)
-	HAS_OBJECT_POINTERS
-public:
-	DEarthquake(AActor *center, int intensityX, int intensityY, int intensityZ, int duration,
-		int damrad, int tremrad, FSoundID quakesfx, int flags, 
-		double waveSpeedX, double waveSpeedY, double waveSpeedZ);
-
-	void Serialize (FArchive &arc);
-	void Tick ();
-	TObjPtr<AActor> m_Spot;
-	fixed_t m_TremorRadius, m_DamageRadius;
-	int m_Countdown;
-	int m_CountdownStart;
-	FSoundID m_QuakeSFX;
-	int m_Flags;
-	fixed_t m_IntensityX, m_IntensityY, m_IntensityZ;
-	float m_WaveSpeedX, m_WaveSpeedY, m_WaveSpeedZ;
-
-	fixed_t GetModIntensity(int intensity) const;
-	fixed_t GetModWave(double waveMultiplier) const;
-
-	static int StaticGetQuakeIntensities(AActor *viewer, FQuakeJiggers &jiggers);
-
-private:
-	DEarthquake ();
-};
-
-class AMorphProjectile : public AActor
-{
-	DECLARE_CLASS (AMorphProjectile, AActor)
-public:
-	int DoSpecialDamage (AActor *target, int damage, FName damagetype);
-	void Serialize (FArchive &arc);
-
-	FNameNoInit	PlayerClass, MonsterClass, MorphFlash, UnMorphFlash;
-	int Duration, MorphStyle;
-};
-
-class AMorphedMonster : public AActor
-{
-	DECLARE_CLASS (AMorphedMonster, AActor)
-	HAS_OBJECT_POINTERS
-public:
-	void Tick ();
-	void Serialize (FArchive &arc);
-	void Die (AActor *source, AActor *inflictor, int dmgflags);
-	void Destroy ();
-
-	TObjPtr<AActor> UnmorphedMe;
-	int UnmorphTime, MorphStyle;
-<<<<<<< HEAD
-	PClassActor *MorphExitFlash;
-	DWORD FlagsSave;
-=======
-	const PClass *MorphExitFlash;
-	ActorFlags FlagsSave;
->>>>>>> 84351419
-};
-
-class AMapMarker : public AActor
-{
-	DECLARE_CLASS(AMapMarker, AActor)
-public:
-	void BeginPlay ();
-	void Activate (AActor *activator);
-	void Deactivate (AActor *activator);
-};
-
-class AFastProjectile : public AActor
-{
-	DECLARE_CLASS(AFastProjectile, AActor)
-public:
-	void Tick ();
-	virtual void Effect();
-};
-
-
-#endif //__A_SHAREDGLOBAL_H__
+#ifndef __A_SHAREDGLOBAL_H__
+#define __A_SHAREDGLOBAL_H__
+
+#include "info.h"
+#include "actor.h"
+
+class FDecalTemplate;
+struct vertex_t;
+struct side_t;
+struct F3DFloor;
+
+void P_SpawnDirt (AActor *actor, fixed_t radius);
+class DBaseDecal *ShootDecal(const FDecalTemplate *tpl, AActor *basisactor, sector_t *sec, fixed_t x, fixed_t y, fixed_t z, angle_t angle, fixed_t tracedist, bool permanent);
+
+class DBaseDecal : public DThinker
+{
+	DECLARE_CLASS (DBaseDecal, DThinker)
+	HAS_OBJECT_POINTERS
+public:
+	DBaseDecal ();
+	DBaseDecal (fixed_t z);
+	DBaseDecal (int statnum, fixed_t z);
+	DBaseDecal (const AActor *actor);
+	DBaseDecal (const DBaseDecal *basis);
+
+	void Serialize (FArchive &arc);
+	void Destroy ();
+	FTextureID StickToWall (side_t *wall, fixed_t x, fixed_t y, F3DFloor * ffloor);
+	fixed_t GetRealZ (const side_t *wall) const;
+	void SetShade (DWORD rgb);
+	void SetShade (int r, int g, int b);
+	void Spread (const FDecalTemplate *tpl, side_t *wall, fixed_t x, fixed_t y, fixed_t z, F3DFloor * ffloor);
+	void GetXY (side_t *side, fixed_t &x, fixed_t &y) const;
+
+	static void SerializeChain (FArchive &arc, DBaseDecal **firstptr);
+
+	DBaseDecal *WallNext, **WallPrev;
+
+	fixed_t LeftDistance;
+	fixed_t Z;
+	fixed_t ScaleX, ScaleY;
+	fixed_t Alpha;
+	DWORD AlphaColor;
+	int Translation;
+	FTextureID PicNum;
+	DWORD RenderFlags;
+	FRenderStyle RenderStyle;
+	sector_t * Sector;	// required for 3D floors
+
+protected:
+	virtual DBaseDecal *CloneSelf (const FDecalTemplate *tpl, fixed_t x, fixed_t y, fixed_t z, side_t *wall, F3DFloor * ffloor) const;
+	void CalcFracPos (side_t *wall, fixed_t x, fixed_t y);
+	void Remove ();
+
+	static void SpreadLeft (fixed_t r, vertex_t *v1, side_t *feelwall, F3DFloor *ffloor);
+	static void SpreadRight (fixed_t r, side_t *feelwall, fixed_t wallsize, F3DFloor *ffloor);
+};
+
+class DImpactDecal : public DBaseDecal
+{
+	DECLARE_CLASS (DImpactDecal, DBaseDecal)
+public:
+	DImpactDecal (fixed_t z);
+	DImpactDecal (side_t *wall, const FDecalTemplate *templ);
+
+	static DImpactDecal *StaticCreate (const char *name, fixed_t x, fixed_t y, fixed_t z, side_t *wall, F3DFloor * ffloor, PalEntry color=0);
+	static DImpactDecal *StaticCreate (const FDecalTemplate *tpl, fixed_t x, fixed_t y, fixed_t z, side_t *wall, F3DFloor * ffloor, PalEntry color=0);
+
+	void BeginPlay ();
+	void Destroy ();
+
+	void Serialize (FArchive &arc);
+	static void SerializeTime (FArchive &arc);
+
+protected:
+	DBaseDecal *CloneSelf (const FDecalTemplate *tpl, fixed_t x, fixed_t y, fixed_t z, side_t *wall, F3DFloor * ffloor) const;
+	static void CheckMax ();
+
+private:
+	DImpactDecal();
+};
+
+class ATeleportFog : public AActor
+{
+	DECLARE_CLASS (ATeleportFog, AActor)
+public:
+	void PostBeginPlay ();
+};
+
+class ASkyViewpoint : public AActor
+{
+	DECLARE_CLASS (ASkyViewpoint, AActor)
+	HAS_OBJECT_POINTERS
+public:
+	void Serialize (FArchive &arc);
+	void BeginPlay ();
+	void Destroy ();
+	bool bInSkybox;
+	bool bAlways;
+	TObjPtr<ASkyViewpoint> Mate;
+};
+
+class AStackPoint : public ASkyViewpoint
+{
+	DECLARE_CLASS (AStackPoint, ASkyViewpoint)
+public:
+	void BeginPlay ();
+};
+
+class DFlashFader : public DThinker
+{
+	DECLARE_CLASS (DFlashFader, DThinker)
+	HAS_OBJECT_POINTERS
+public:
+	DFlashFader (float r1, float g1, float b1, float a1,
+				 float r2, float g2, float b2, float a2,
+				 float time, AActor *who);
+	void Destroy ();
+	void Serialize (FArchive &arc);
+	void Tick ();
+	AActor *WhoFor() { return ForWho; }
+	void Cancel ();
+
+protected:
+	float Blends[2][4];
+	int TotalTics;
+	int StartTic;
+	TObjPtr<AActor> ForWho;
+
+	void SetBlend (float time);
+	DFlashFader ();
+};
+
+enum
+{
+	QF_RELATIVE =		1,
+	QF_SCALEDOWN =		1 << 1,
+	QF_SCALEUP =		1 << 2,
+	QF_MAX =			1 << 3,
+	QF_FULLINTENSITY =	1 << 4,
+	QF_WAVE =			1 << 5,
+};
+
+struct FQuakeJiggers
+{
+	int IntensityX, IntensityY, IntensityZ;
+	int RelIntensityX, RelIntensityY, RelIntensityZ;
+	int OffsetX, OffsetY, OffsetZ;
+	int RelOffsetX, RelOffsetY, RelOffsetZ;
+};
+
+class DEarthquake : public DThinker
+{
+	DECLARE_CLASS (DEarthquake, DThinker)
+	HAS_OBJECT_POINTERS
+public:
+	DEarthquake(AActor *center, int intensityX, int intensityY, int intensityZ, int duration,
+		int damrad, int tremrad, FSoundID quakesfx, int flags, 
+		double waveSpeedX, double waveSpeedY, double waveSpeedZ);
+
+	void Serialize (FArchive &arc);
+	void Tick ();
+	TObjPtr<AActor> m_Spot;
+	fixed_t m_TremorRadius, m_DamageRadius;
+	int m_Countdown;
+	int m_CountdownStart;
+	FSoundID m_QuakeSFX;
+	int m_Flags;
+	fixed_t m_IntensityX, m_IntensityY, m_IntensityZ;
+	float m_WaveSpeedX, m_WaveSpeedY, m_WaveSpeedZ;
+
+	fixed_t GetModIntensity(int intensity) const;
+	fixed_t GetModWave(double waveMultiplier) const;
+
+	static int StaticGetQuakeIntensities(AActor *viewer, FQuakeJiggers &jiggers);
+
+private:
+	DEarthquake ();
+};
+
+class AMorphProjectile : public AActor
+{
+	DECLARE_CLASS (AMorphProjectile, AActor)
+public:
+	int DoSpecialDamage (AActor *target, int damage, FName damagetype);
+	void Serialize (FArchive &arc);
+
+	FNameNoInit	PlayerClass, MonsterClass, MorphFlash, UnMorphFlash;
+	int Duration, MorphStyle;
+};
+
+class AMorphedMonster : public AActor
+{
+	DECLARE_CLASS (AMorphedMonster, AActor)
+	HAS_OBJECT_POINTERS
+public:
+	void Tick ();
+	void Serialize (FArchive &arc);
+	void Die (AActor *source, AActor *inflictor, int dmgflags);
+	void Destroy ();
+
+	TObjPtr<AActor> UnmorphedMe;
+	int UnmorphTime, MorphStyle;
+	PClassActor *MorphExitFlash;
+	ActorFlags FlagsSave;
+};
+
+class AMapMarker : public AActor
+{
+	DECLARE_CLASS(AMapMarker, AActor)
+public:
+	void BeginPlay ();
+	void Activate (AActor *activator);
+	void Deactivate (AActor *activator);
+};
+
+class AFastProjectile : public AActor
+{
+	DECLARE_CLASS(AFastProjectile, AActor)
+public:
+	void Tick ();
+	virtual void Effect();
+};
+
+
+#endif //__A_SHAREDGLOBAL_H__