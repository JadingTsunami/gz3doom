--- conflicted
+++ resolved
@@ -1,14 +1,5 @@
 
-<<<<<<< HEAD
-#include "r_draw_tc.h"
-
-#if 0 // Do not remove this. Used to reduce merge conflicts with ZDoom
-
-#ifndef __R_DRAW__
-#define __R_DRAW__
-=======
 #pragma once
->>>>>>> 3ff91807
 
 #include "r_defs.h"
 
@@ -20,45 +11,6 @@
 
 namespace swrenderer
 {
-<<<<<<< HEAD
-	DontDraw,	// not useful to draw this
-	DoDraw0,	// draw this as if r_columnmethod is 0
-	DoDraw1,	// draw this as if r_columnmethod is 1
-};
-ESPSResult R_SetPatchStyle (FRenderStyle style, fixed_t alpha, int translation, DWORD color);
-inline ESPSResult R_SetPatchStyle(FRenderStyle style, float alpha, int translation, DWORD color)
-{
-	return R_SetPatchStyle(style, FLOAT2FIXED(alpha), translation, color);
-}
-
-// Call this after finished drawing the current thing, in case its
-// style was STYLE_Shade
-void R_FinishSetPatchStyle ();
-
-// transmaskwallscan calls this to find out what column drawers to use
-bool R_GetTransMaskDrawers (fixed_t (**tmvline1)(), void (**tmvline4)());
-
-// Retrieve column data for wallscan. Should probably be removed
-// to just use the texture's GetColumn() method. It just exists
-// for double-layer skies.
-const BYTE *R_GetColumn (FTexture *tex, int col);
-void wallscan (int x1, int x2, short *uwal, short *dwal, float *swal, fixed_t *lwal, double yrepeat, const BYTE *(*getcol)(FTexture *tex, int col)=R_GetColumn);
-
-// maskwallscan is exactly like wallscan but does not draw anything where the texture is color 0.
-void maskwallscan (int x1, int x2, short *uwal, short *dwal, float *swal, fixed_t *lwal, double yrepeat, const BYTE *(*getcol)(FTexture *tex, int col)=R_GetColumn);
-
-// transmaskwallscan is like maskwallscan, but it can also blend to the background
-void transmaskwallscan (int x1, int x2, short *uwal, short *dwal, float *swal, fixed_t *lwal, double yrepeat, const BYTE *(*getcol)(FTexture *tex, int col)=R_GetColumn);
-
-void R_DrawSingleSkyCol1(uint32_t solid_top, uint32_t solid_bottom);
-void R_DrawSingleSkyCol4(uint32_t solid_top, uint32_t solid_bottom);
-void R_DrawDoubleSkyCol1(uint32_t solid_top, uint32_t solid_bottom);
-void R_DrawDoubleSkyCol4(uint32_t solid_top, uint32_t solid_bottom);
-
-#endif
-
-#endif
-=======
 	struct vissprite_t;
 
 	extern double dc_texturemid;
@@ -253,5 +205,4 @@
 	void R_MapTiltedPlane(int y, int x1);
 	void R_MapColoredPlane(int y, int x1);
 	void R_DrawParticle(vissprite_t *);
-}
->>>>>>> 3ff91807
+}