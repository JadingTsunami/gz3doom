// Emacs style mode select	 -*- C++ -*- 
//-----------------------------------------------------------------------------
//
// $Id:$
//
// Copyright (C) 1993-1996 by id Software, Inc.
//
// This source is available for distribution and/or modification
// only under the terms of the DOOM Source Code License as
// published by id Software. All rights reserved.
//
// The source is distributed in the hope that it will be useful,
// but WITHOUT ANY WARRANTY; without even the implied warranty of
// FITNESS FOR A PARTICULAR PURPOSE. See the DOOM Source Code License
// for more details.
//
// DESCRIPTION:
//		System specific interface stuff.
//
//-----------------------------------------------------------------------------


#ifndef __R_DRAW__
#define __R_DRAW__

#include "r_defs.h"

struct FSWColormap;

EXTERN_CVAR(Bool, r_multithreaded);
EXTERN_CVAR(Bool, r_magfilter);
EXTERN_CVAR(Bool, r_minfilter);
EXTERN_CVAR(Bool, r_mipmap);
EXTERN_CVAR(Float, r_lod_bias);

namespace swrenderer       
{

// Spectre/Invisibility.
#define FUZZTABLE	50
extern "C" int 	fuzzoffset[FUZZTABLE + 1];	// [RH] +1 for the assembly routine
extern "C" int 	fuzzpos;
extern "C" int	fuzzviewheight;

struct ShadeConstants
{
	uint16_t light_alpha;
	uint16_t light_red;
	uint16_t light_green;
	uint16_t light_blue;
	uint16_t fade_alpha;
	uint16_t fade_red;
	uint16_t fade_green;
	uint16_t fade_blue;
	uint16_t desaturate;
	bool simple_shade;
};

extern "C" int			ylookup[MAXHEIGHT];

extern "C" int			dc_pitch;		// [RH] Distance between rows

extern "C" lighttable_t*dc_colormap;
extern "C" FSWColormap	*dc_fcolormap;
extern "C" ShadeConstants dc_shade_constants;
extern "C" fixed_t		dc_light;
extern "C" int			dc_x;
extern "C" int			dc_yl;
extern "C" int			dc_yh;
extern "C" fixed_t		dc_iscale;
extern     double		dc_texturemid;
extern "C" fixed_t		dc_texturefrac;
extern "C" uint32_t		dc_textureheight;
extern "C" int			dc_color;		// [RH] For flat colors (no texturing)
extern "C" DWORD		dc_srccolor;
extern "C" uint32_t		dc_srccolor_bgra;
extern "C" DWORD		*dc_srcblend;
extern "C" DWORD		*dc_destblend;
extern "C" fixed_t		dc_srcalpha;
extern "C" fixed_t		dc_destalpha;

// first pixel in a column
extern "C" const BYTE*	dc_source;
extern "C" const BYTE*	dc_source2;
extern "C" uint32_t		dc_texturefracx;

extern "C" BYTE			*dc_dest, *dc_destorg;
extern "C" int			dc_destheight;
extern "C" int			dc_count;

extern "C" DWORD		vplce[4];
extern "C" DWORD		vince[4];
extern "C" BYTE*		palookupoffse[4];
extern "C" fixed_t		palookuplight[4];
extern "C" const BYTE*	bufplce[4];
extern "C" const BYTE*	bufplce2[4];
extern "C" uint32_t		buftexturefracx[4];
extern "C" uint32_t		bufheight[4];

// [RH] Temporary buffer for column drawing
extern "C" BYTE			*dc_temp;
extern "C" unsigned int	dc_tspans[4][MAXHEIGHT];
extern "C" unsigned int	*dc_ctspan[4];
extern "C" unsigned int	horizspans[4];

// [RH] Pointers to the different column and span drawers...

// The span blitting interface.
// Hook in assembler or system specific BLT here.

extern DWORD (*dovline1) ();
extern DWORD (*doprevline1) ();
extern void (*dovline4) ();
extern void setupvline (int);

extern DWORD (*domvline1) ();
extern void (*domvline4) ();
extern void setupmvline (int);

extern void setuptmvline (int);

// The Spectre/Invisibility effect.
extern void R_DrawFuzzColumn(void);

// [RH] Draw shaded column
extern void (*R_DrawShadedColumn)(void);

// Draw with color translation tables, for player sprite rendering,
//	Green/Red/Blue/Indigo shirts.
extern void (*R_DrawTranslatedColumn)(void);

// Span drawing for rows, floor/ceiling. No Spectre effect needed.
extern void (*R_DrawSpan)(void);
void R_SetupSpanBits(FTexture *tex);
void R_SetSpanColormap(FDynamicColormap *colormap, int shade);
void R_SetSpanSource(FTexture *tex);

// Span drawing for masked textures.
extern void (*R_DrawSpanMasked)(void);

// Span drawing for translucent textures.
void R_DrawSpanTranslucent(void);

// Span drawing for masked, translucent textures.
void R_DrawSpanMaskedTranslucent(void);

// Span drawing for translucent, additive textures.
void R_DrawSpanAddClamp(void);

// Span drawing for masked, translucent, additive textures.
void R_DrawSpanMaskedAddClamp(void);

// [RH] Span blit into an interleaved intermediate buffer
extern void (*R_DrawColumnHoriz)(void);

// [RH] Initialize the above pointers
void R_InitColumnDrawers ();

// [RH] Moves data from the temporary buffer to the screen.

void rt_copy1col(int hx, int sx, int yl, int yh);
void rt_copy4cols(int sx, int yl, int yh);
void rt_map4cols(int sx, int yl, int yh);

extern "C"
{

void rt_shaded1col_c (int hx, int sx, int yl, int yh);
void rt_shaded4cols_c (int sx, int yl, int yh);
void rt_shaded4cols_asm (int sx, int yl, int yh);

<<<<<<< HEAD
void rt_map1col_c (int hx, int sx, int yl, int yh);
void rt_add1col_c (int hx, int sx, int yl, int yh);
void rt_addclamp1col_c (int hx, int sx, int yl, int yh);
void rt_subclamp1col_c (int hx, int sx, int yl, int yh);
void rt_revsubclamp1col_c (int hx, int sx, int yl, int yh);
=======
void rt_map1col (int hx, int sx, int yl, int yh);
void rt_add1col (int hx, int sx, int yl, int yh);
void rt_addclamp1col (int hx, int sx, int yl, int yh);
void rt_subclamp1col (int hx, int sx, int yl, int yh);
void rt_revsubclamp1col (int hx, int sx, int yl, int yh);
>>>>>>> c0a622eb

void rt_tlate1col_c (int hx, int sx, int yl, int yh);
void rt_tlateadd1col_c (int hx, int sx, int yl, int yh);
void rt_tlateaddclamp1col_c (int hx, int sx, int yl, int yh);
void rt_tlatesubclamp1col_c (int hx, int sx, int yl, int yh);
void rt_tlaterevsubclamp1col_c (int hx, int sx, int yl, int yh);

void rt_add4cols_c (int sx, int yl, int yh);
void rt_addclamp4cols_c (int sx, int yl, int yh);
void rt_subclamp4cols_c (int sx, int yl, int yh);
void rt_revsubclamp4cols_c (int sx, int yl, int yh);

void rt_tlate4cols_c (int sx, int yl, int yh);
void rt_tlateadd4cols_c (int sx, int yl, int yh);
void rt_tlateaddclamp4cols_c (int sx, int yl, int yh);
void rt_tlatesubclamp4cols_c (int sx, int yl, int yh);
void rt_tlaterevsubclamp4cols_c (int sx, int yl, int yh);

void rt_add4cols_asm (int sx, int yl, int yh);
void rt_addclamp4cols_asm (int sx, int yl, int yh);
}

<<<<<<< HEAD
extern void (*rt_copy1col)(int hx, int sx, int yl, int yh);
extern void (*rt_copy4cols)(int sx, int yl, int yh);

extern void (*rt_shaded1col)(int hx, int sx, int yl, int yh);
extern void (*rt_shaded4cols)(int sx, int yl, int yh);

extern void (*rt_map1col)(int hx, int sx, int yl, int yh);
extern void (*rt_add1col)(int hx, int sx, int yl, int yh);
extern void (*rt_addclamp1col)(int hx, int sx, int yl, int yh);
extern void (*rt_subclamp1col)(int hx, int sx, int yl, int yh);
extern void (*rt_revsubclamp1col)(int hx, int sx, int yl, int yh);

extern void (*rt_tlate1col)(int hx, int sx, int yl, int yh);
extern void (*rt_tlateadd1col)(int hx, int sx, int yl, int yh);
extern void (*rt_tlateaddclamp1col)(int hx, int sx, int yl, int yh);
extern void (*rt_tlatesubclamp1col)(int hx, int sx, int yl, int yh);
extern void (*rt_tlaterevsubclamp1col)(int hx, int sx, int yl, int yh);

extern void (*rt_map4cols)(int sx, int yl, int yh);
extern void (*rt_add4cols)(int sx, int yl, int yh);
extern void (*rt_addclamp4cols)(int sx, int yl, int yh);
extern void (*rt_subclamp4cols)(int sx, int yl, int yh);
extern void (*rt_revsubclamp4cols)(int sx, int yl, int yh);

extern void (*rt_tlate4cols)(int sx, int yl, int yh);
extern void (*rt_tlateadd4cols)(int sx, int yl, int yh);
extern void (*rt_tlateaddclamp4cols)(int sx, int yl, int yh);
extern void (*rt_tlatesubclamp4cols)(int sx, int yl, int yh);
extern void (*rt_tlaterevsubclamp4cols)(int sx, int yl, int yh);

extern void (*rt_initcols)(BYTE *buffer);
extern void (*rt_span_coverage)(int x, int start, int stop);
=======

#ifdef X86_ASM
#define rt_shaded4cols		rt_shaded4cols_asm
#define rt_add4cols			rt_add4cols_asm
#define rt_addclamp4cols	rt_addclamp4cols_asm
#else
#define rt_shaded4cols		rt_shaded4cols_c
#define rt_add4cols			rt_add4cols_c
#define rt_addclamp4cols	rt_addclamp4cols_c
#endif
>>>>>>> c0a622eb

void rt_flip_posts();
void rt_draw4cols (int sx);

// [RH] Preps the temporary horizontal buffer.
void rt_initcols_pal (BYTE *buffer);

void rt_span_coverage_pal(int x, int start, int stop);

extern void (*R_DrawFogBoundary)(int x1, int x2, short *uclip, short *dclip);

void R_DrawFogBoundary_C (int x1, int x2, short *uclip, short *dclip);


#ifdef X86_ASM

<<<<<<< HEAD
extern "C" void	R_DrawColumnP_Unrolled (void);
extern "C" void	R_DrawColumnP_ASM (void);
extern "C" void	R_DrawFuzzColumnP_ASM (void);
=======
>>>>>>> c0a622eb
		   void R_DrawShadedColumnP_C (void);
extern "C" void	R_DrawSpanP_ASM (void);
extern "C" void R_DrawSpanMaskedP_ASM (void);

#else

<<<<<<< HEAD
void	R_DrawColumnP_C (void);
void	R_DrawFuzzColumnP_C (void);
=======
>>>>>>> c0a622eb
void	R_DrawShadedColumnP_C (void);
void	R_DrawSpanP_C (void);
void	R_DrawSpanMaskedP_C (void);

#endif

<<<<<<< HEAD
void	R_DrawColumnHorizP_C(void);
void	R_DrawTranslatedColumnP_C(void);
void	R_DrawSpanTranslucentP_C (void);
void	R_DrawSpanMaskedTranslucentP_C (void);
=======
void	R_DrawColumn();
void	R_DrawColumnHorizP_C(void);
void	R_DrawTranslatedColumnP_C(void);
void	R_DrawSpanTranslucent (void);
void	R_DrawSpanMaskedTranslucent (void);
>>>>>>> c0a622eb

void	R_DrawTlatedLucentColumnP_C (void);
#define R_DrawTlatedLucentColumn R_DrawTlatedLucentColumnP_C

extern void(*R_FillColumn)(void);
extern void(*R_FillAddColumn)(void);
extern void(*R_FillAddClampColumn)(void);
extern void(*R_FillSubClampColumn)(void);
extern void(*R_FillRevSubClampColumn)(void);
extern void(*R_DrawAddColumn)(void);
extern void(*R_DrawTlatedAddColumn)(void);
extern void(*R_DrawAddClampColumn)(void);
extern void(*R_DrawAddClampTranslatedColumn)(void);
extern void(*R_DrawSubClampColumn)(void);
extern void(*R_DrawSubClampTranslatedColumn)(void);
extern void(*R_DrawRevSubClampColumn)(void);
extern void(*R_DrawRevSubClampTranslatedColumn)(void);

extern void(*R_FillSpan)(void);
extern void(*R_FillColumnHoriz)(void);

void	R_FillColumnP_C (void);

void	R_FillColumnHorizP_C (void);
void	R_FillSpan_C (void);

extern void(*R_SetupDrawSlab)(FSWColormap *base_colormap, float light, int shade);
extern void(*R_DrawSlab)(int dx, fixed_t v, int dy, fixed_t vi, const BYTE *vptr, BYTE *p);

#ifdef X86_ASM
extern "C" void R_SetupDrawSlabA(const BYTE *colormap);
extern "C" void R_DrawSlabA(int dx, fixed_t v, int dy, fixed_t vi, const BYTE *vptr, BYTE *p);
#else
extern "C" void R_SetupDrawSlabC(const BYTE *colormap);
extern "C" void R_DrawSlabC(int dx, fixed_t v, int dy, fixed_t vi, const BYTE *vptr, BYTE *p);
#endif

extern "C" int				ds_y;
extern "C" int				ds_x1;
extern "C" int				ds_x2;

extern "C" FSWColormap*		ds_fcolormap;
extern "C" lighttable_t*	ds_colormap;
extern "C" ShadeConstants	ds_shade_constants;
extern "C" dsfixed_t		ds_light;

extern "C" dsfixed_t		ds_xfrac;
extern "C" dsfixed_t		ds_yfrac;
extern "C" dsfixed_t		ds_xstep;
extern "C" dsfixed_t		ds_ystep;
extern "C" int				ds_xbits;
extern "C" int				ds_ybits;
extern "C" fixed_t			ds_alpha;
extern "C" double			ds_lod;

// start of a 64*64 tile image
extern "C" const BYTE*		ds_source;
extern "C" bool				ds_source_mipmapped;

extern "C" int				ds_color;		// [RH] For flat color (no texturing)

extern BYTE shadetables[/*NUMCOLORMAPS*16*256*/];
extern FDynamicColormap ShadeFakeColormap[16];
extern BYTE identitymap[256];
extern FDynamicColormap identitycolormap;
extern BYTE *dc_translation;

// [RH] Added for muliresolution support
void R_InitShadeMaps();
void R_InitFuzzTable (int fuzzoff);

// [RH] Consolidate column drawer selection
enum ESPSResult
{
	DontDraw,	// not useful to draw this
	DoDraw0,	// draw this as if r_columnmethod is 0
	DoDraw1,	// draw this as if r_columnmethod is 1
};
ESPSResult R_SetPatchStyle (FRenderStyle style, fixed_t alpha, int translation, DWORD color);
inline ESPSResult R_SetPatchStyle(FRenderStyle style, float alpha, int translation, DWORD color)
{
	return R_SetPatchStyle(style, FLOAT2FIXED(alpha), translation, color);
}

// Call this after finished drawing the current thing, in case its
// style was STYLE_Shade
void R_FinishSetPatchStyle ();

extern fixed_t(*tmvline1_add)();
extern void(*tmvline4_add)();
extern fixed_t(*tmvline1_addclamp)();
extern void(*tmvline4_addclamp)();
extern fixed_t(*tmvline1_subclamp)();
extern void(*tmvline4_subclamp)();
extern fixed_t(*tmvline1_revsubclamp)();
extern void(*tmvline4_revsubclamp)();

// transmaskwallscan calls this to find out what column drawers to use
bool R_GetTransMaskDrawers (fixed_t (**tmvline1)(), void (**tmvline4)());

// Retrieve column data for wallscan. Should probably be removed
// to just use the texture's GetColumn() method. It just exists
// for double-layer skies.
const BYTE *R_GetColumn (FTexture *tex, int col);
void wallscan (int x1, int x2, short *uwal, short *dwal, float *swal, fixed_t *lwal, double yrepeat, const BYTE *(*getcol)(FTexture *tex, int col)=R_GetColumn);

// maskwallscan is exactly like wallscan but does not draw anything where the texture is color 0.
void maskwallscan (int x1, int x2, short *uwal, short *dwal, float *swal, fixed_t *lwal, double yrepeat, const BYTE *(*getcol)(FTexture *tex, int col)=R_GetColumn);

// transmaskwallscan is like maskwallscan, but it can also blend to the background
void transmaskwallscan (int x1, int x2, short *uwal, short *dwal, float *swal, fixed_t *lwal, double yrepeat, const BYTE *(*getcol)(FTexture *tex, int col)=R_GetColumn);

// Sets dc_colormap and dc_light to their appropriate values depending on the output format (pal vs true color)
void R_SetColorMapLight(FSWColormap *base_colormap, float light, int shade);

// Same as R_SetColorMapLight, but for ds_colormap and ds_light
void R_SetDSColorMapLight(FSWColormap *base_colormap, float light, int shade);

void R_SetTranslationMap(lighttable_t *translation);

void R_DrawSingleSkyCol1(uint32_t solid_top, uint32_t solid_bottom);
void R_DrawSingleSkyCol4(uint32_t solid_top, uint32_t solid_bottom);
void R_DrawDoubleSkyCol1(uint32_t solid_top, uint32_t solid_bottom);
void R_DrawDoubleSkyCol4(uint32_t solid_top, uint32_t solid_bottom);

void R_DrawSingleSkyCol1_rgba(uint32_t solid_top, uint32_t solid_bottom);
void R_DrawSingleSkyCol4_rgba(uint32_t solid_top, uint32_t solid_bottom);
void R_DrawDoubleSkyCol1_rgba(uint32_t solid_top, uint32_t solid_bottom);
void R_DrawDoubleSkyCol4_rgba(uint32_t solid_top, uint32_t solid_bottom);

extern bool r_swtruecolor;

}

#endif<|MERGE_RESOLUTION|>--- conflicted
+++ resolved
@@ -19,82 +19,42 @@
 //
 //-----------------------------------------------------------------------------
 
+#include "r_draw_tc.h"
+
+#if 0 // Do not remove this. Used to reduce merge conflicts with ZDoom
 
 #ifndef __R_DRAW__
 #define __R_DRAW__
 
 #include "r_defs.h"
 
-struct FSWColormap;
-
-EXTERN_CVAR(Bool, r_multithreaded);
-EXTERN_CVAR(Bool, r_magfilter);
-EXTERN_CVAR(Bool, r_minfilter);
-EXTERN_CVAR(Bool, r_mipmap);
-EXTERN_CVAR(Float, r_lod_bias);
-
-namespace swrenderer       
-{
-
-// Spectre/Invisibility.
-#define FUZZTABLE	50
-extern "C" int 	fuzzoffset[FUZZTABLE + 1];	// [RH] +1 for the assembly routine
-extern "C" int 	fuzzpos;
-extern "C" int	fuzzviewheight;
-
-struct ShadeConstants
-{
-	uint16_t light_alpha;
-	uint16_t light_red;
-	uint16_t light_green;
-	uint16_t light_blue;
-	uint16_t fade_alpha;
-	uint16_t fade_red;
-	uint16_t fade_green;
-	uint16_t fade_blue;
-	uint16_t desaturate;
-	bool simple_shade;
-};
-
 extern "C" int			ylookup[MAXHEIGHT];
 
 extern "C" int			dc_pitch;		// [RH] Distance between rows
 
 extern "C" lighttable_t*dc_colormap;
-extern "C" FSWColormap	*dc_fcolormap;
-extern "C" ShadeConstants dc_shade_constants;
-extern "C" fixed_t		dc_light;
 extern "C" int			dc_x;
 extern "C" int			dc_yl;
 extern "C" int			dc_yh;
 extern "C" fixed_t		dc_iscale;
 extern     double		dc_texturemid;
 extern "C" fixed_t		dc_texturefrac;
-extern "C" uint32_t		dc_textureheight;
 extern "C" int			dc_color;		// [RH] For flat colors (no texturing)
 extern "C" DWORD		dc_srccolor;
-extern "C" uint32_t		dc_srccolor_bgra;
 extern "C" DWORD		*dc_srcblend;
 extern "C" DWORD		*dc_destblend;
-extern "C" fixed_t		dc_srcalpha;
-extern "C" fixed_t		dc_destalpha;
 
 // first pixel in a column
 extern "C" const BYTE*	dc_source;
-extern "C" const BYTE*	dc_source2;
-extern "C" uint32_t		dc_texturefracx;
 
 extern "C" BYTE			*dc_dest, *dc_destorg;
-extern "C" int			dc_destheight;
 extern "C" int			dc_count;
 
 extern "C" DWORD		vplce[4];
 extern "C" DWORD		vince[4];
 extern "C" BYTE*		palookupoffse[4];
-extern "C" fixed_t		palookuplight[4];
 extern "C" const BYTE*	bufplce[4];
 extern "C" const BYTE*	bufplce2[4];
-extern "C" uint32_t		buftexturefracx[4];
 extern "C" uint32_t		bufheight[4];
 
 // [RH] Temporary buffer for column drawing
@@ -103,6 +63,7 @@
 extern "C" unsigned int	*dc_ctspan[4];
 extern "C" unsigned int	horizspans[4];
 
+
 // [RH] Pointers to the different column and span drawers...
 
 // The span blitting interface.
@@ -110,7 +71,12 @@
 
 extern DWORD (*dovline1) ();
 extern DWORD (*doprevline1) ();
+#ifdef X64_ASM
+#define dovline4 vlinetallasm4
+extern "C" void vlinetallasm4();
+#else
 extern void (*dovline4) ();
+#endif
 extern void setupvline (int);
 
 extern DWORD (*domvline1) ();
@@ -132,8 +98,8 @@
 // Span drawing for rows, floor/ceiling. No Spectre effect needed.
 extern void (*R_DrawSpan)(void);
 void R_SetupSpanBits(FTexture *tex);
-void R_SetSpanColormap(FDynamicColormap *colormap, int shade);
-void R_SetSpanSource(FTexture *tex);
+void R_SetSpanColormap(BYTE *colormap);
+void R_SetSpanSource(const BYTE *pixels);
 
 // Span drawing for masked textures.
 extern void (*R_DrawSpanMasked)(void);
@@ -165,79 +131,37 @@
 extern "C"
 {
 
-void rt_shaded1col_c (int hx, int sx, int yl, int yh);
+void rt_shaded1col (int hx, int sx, int yl, int yh);
 void rt_shaded4cols_c (int sx, int yl, int yh);
 void rt_shaded4cols_asm (int sx, int yl, int yh);
 
-<<<<<<< HEAD
-void rt_map1col_c (int hx, int sx, int yl, int yh);
-void rt_add1col_c (int hx, int sx, int yl, int yh);
-void rt_addclamp1col_c (int hx, int sx, int yl, int yh);
-void rt_subclamp1col_c (int hx, int sx, int yl, int yh);
-void rt_revsubclamp1col_c (int hx, int sx, int yl, int yh);
-=======
 void rt_map1col (int hx, int sx, int yl, int yh);
 void rt_add1col (int hx, int sx, int yl, int yh);
 void rt_addclamp1col (int hx, int sx, int yl, int yh);
 void rt_subclamp1col (int hx, int sx, int yl, int yh);
 void rt_revsubclamp1col (int hx, int sx, int yl, int yh);
->>>>>>> c0a622eb
-
-void rt_tlate1col_c (int hx, int sx, int yl, int yh);
-void rt_tlateadd1col_c (int hx, int sx, int yl, int yh);
-void rt_tlateaddclamp1col_c (int hx, int sx, int yl, int yh);
-void rt_tlatesubclamp1col_c (int hx, int sx, int yl, int yh);
-void rt_tlaterevsubclamp1col_c (int hx, int sx, int yl, int yh);
+
+void rt_tlate1col (int hx, int sx, int yl, int yh);
+void rt_tlateadd1col (int hx, int sx, int yl, int yh);
+void rt_tlateaddclamp1col (int hx, int sx, int yl, int yh);
+void rt_tlatesubclamp1col (int hx, int sx, int yl, int yh);
+void rt_tlaterevsubclamp1col (int hx, int sx, int yl, int yh);
 
 void rt_add4cols_c (int sx, int yl, int yh);
 void rt_addclamp4cols_c (int sx, int yl, int yh);
-void rt_subclamp4cols_c (int sx, int yl, int yh);
-void rt_revsubclamp4cols_c (int sx, int yl, int yh);
-
-void rt_tlate4cols_c (int sx, int yl, int yh);
-void rt_tlateadd4cols_c (int sx, int yl, int yh);
-void rt_tlateaddclamp4cols_c (int sx, int yl, int yh);
-void rt_tlatesubclamp4cols_c (int sx, int yl, int yh);
-void rt_tlaterevsubclamp4cols_c (int sx, int yl, int yh);
+void rt_subclamp4cols (int sx, int yl, int yh);
+void rt_revsubclamp4cols (int sx, int yl, int yh);
+
+void rt_tlate4cols (int sx, int yl, int yh);
+void rt_tlateadd4cols (int sx, int yl, int yh);
+void rt_tlateaddclamp4cols (int sx, int yl, int yh);
+void rt_tlatesubclamp4cols (int sx, int yl, int yh);
+void rt_tlaterevsubclamp4cols (int sx, int yl, int yh);
 
 void rt_add4cols_asm (int sx, int yl, int yh);
 void rt_addclamp4cols_asm (int sx, int yl, int yh);
 }
 
-<<<<<<< HEAD
-extern void (*rt_copy1col)(int hx, int sx, int yl, int yh);
-extern void (*rt_copy4cols)(int sx, int yl, int yh);
-
-extern void (*rt_shaded1col)(int hx, int sx, int yl, int yh);
-extern void (*rt_shaded4cols)(int sx, int yl, int yh);
-
-extern void (*rt_map1col)(int hx, int sx, int yl, int yh);
-extern void (*rt_add1col)(int hx, int sx, int yl, int yh);
-extern void (*rt_addclamp1col)(int hx, int sx, int yl, int yh);
-extern void (*rt_subclamp1col)(int hx, int sx, int yl, int yh);
-extern void (*rt_revsubclamp1col)(int hx, int sx, int yl, int yh);
-
-extern void (*rt_tlate1col)(int hx, int sx, int yl, int yh);
-extern void (*rt_tlateadd1col)(int hx, int sx, int yl, int yh);
-extern void (*rt_tlateaddclamp1col)(int hx, int sx, int yl, int yh);
-extern void (*rt_tlatesubclamp1col)(int hx, int sx, int yl, int yh);
-extern void (*rt_tlaterevsubclamp1col)(int hx, int sx, int yl, int yh);
-
-extern void (*rt_map4cols)(int sx, int yl, int yh);
-extern void (*rt_add4cols)(int sx, int yl, int yh);
-extern void (*rt_addclamp4cols)(int sx, int yl, int yh);
-extern void (*rt_subclamp4cols)(int sx, int yl, int yh);
-extern void (*rt_revsubclamp4cols)(int sx, int yl, int yh);
-
-extern void (*rt_tlate4cols)(int sx, int yl, int yh);
-extern void (*rt_tlateadd4cols)(int sx, int yl, int yh);
-extern void (*rt_tlateaddclamp4cols)(int sx, int yl, int yh);
-extern void (*rt_tlatesubclamp4cols)(int sx, int yl, int yh);
-extern void (*rt_tlaterevsubclamp4cols)(int sx, int yl, int yh);
-
-extern void (*rt_initcols)(BYTE *buffer);
-extern void (*rt_span_coverage)(int x, int start, int stop);
-=======
 
 #ifdef X86_ASM
 #define rt_shaded4cols		rt_shaded4cols_asm
@@ -248,103 +172,61 @@
 #define rt_add4cols			rt_add4cols_c
 #define rt_addclamp4cols	rt_addclamp4cols_c
 #endif
->>>>>>> c0a622eb
 
 void rt_flip_posts();
 void rt_draw4cols (int sx);
 
 // [RH] Preps the temporary horizontal buffer.
-void rt_initcols_pal (BYTE *buffer);
-
-void rt_span_coverage_pal(int x, int start, int stop);
-
-extern void (*R_DrawFogBoundary)(int x1, int x2, short *uclip, short *dclip);
-
-void R_DrawFogBoundary_C (int x1, int x2, short *uclip, short *dclip);
+void rt_initcols (BYTE *buffer=NULL);
+
+void R_DrawFogBoundary (int x1, int x2, short *uclip, short *dclip);
 
 
 #ifdef X86_ASM
 
-<<<<<<< HEAD
-extern "C" void	R_DrawColumnP_Unrolled (void);
-extern "C" void	R_DrawColumnP_ASM (void);
-extern "C" void	R_DrawFuzzColumnP_ASM (void);
-=======
->>>>>>> c0a622eb
 		   void R_DrawShadedColumnP_C (void);
 extern "C" void	R_DrawSpanP_ASM (void);
 extern "C" void R_DrawSpanMaskedP_ASM (void);
 
-#else
-
-<<<<<<< HEAD
-void	R_DrawColumnP_C (void);
-void	R_DrawFuzzColumnP_C (void);
-=======
->>>>>>> c0a622eb
+void	R_DrawColumnHorizP_C(void);
+
+#else
+
 void	R_DrawShadedColumnP_C (void);
 void	R_DrawSpanP_C (void);
 void	R_DrawSpanMaskedP_C (void);
 
 #endif
 
-<<<<<<< HEAD
-void	R_DrawColumnHorizP_C(void);
-void	R_DrawTranslatedColumnP_C(void);
-void	R_DrawSpanTranslucentP_C (void);
-void	R_DrawSpanMaskedTranslucentP_C (void);
-=======
 void	R_DrawColumn();
 void	R_DrawColumnHorizP_C(void);
 void	R_DrawTranslatedColumnP_C(void);
 void	R_DrawSpanTranslucent (void);
 void	R_DrawSpanMaskedTranslucent (void);
->>>>>>> c0a622eb
 
 void	R_DrawTlatedLucentColumnP_C (void);
 #define R_DrawTlatedLucentColumn R_DrawTlatedLucentColumnP_C
 
-extern void(*R_FillColumn)(void);
-extern void(*R_FillAddColumn)(void);
-extern void(*R_FillAddClampColumn)(void);
-extern void(*R_FillSubClampColumn)(void);
-extern void(*R_FillRevSubClampColumn)(void);
-extern void(*R_DrawAddColumn)(void);
-extern void(*R_DrawTlatedAddColumn)(void);
-extern void(*R_DrawAddClampColumn)(void);
-extern void(*R_DrawAddClampTranslatedColumn)(void);
-extern void(*R_DrawSubClampColumn)(void);
-extern void(*R_DrawSubClampTranslatedColumn)(void);
-extern void(*R_DrawRevSubClampColumn)(void);
-extern void(*R_DrawRevSubClampTranslatedColumn)(void);
-
-extern void(*R_FillSpan)(void);
-extern void(*R_FillColumnHoriz)(void);
-
-void	R_FillColumnP_C (void);
-
-void	R_FillColumnHorizP_C (void);
-void	R_FillSpan_C (void);
-
-extern void(*R_SetupDrawSlab)(FSWColormap *base_colormap, float light, int shade);
-extern void(*R_DrawSlab)(int dx, fixed_t v, int dy, fixed_t vi, const BYTE *vptr, BYTE *p);
+void	R_FillColumnP (void);
+void	R_FillColumnHorizP (void);
+void	R_FillSpan (void);
 
 #ifdef X86_ASM
-extern "C" void R_SetupDrawSlabA(const BYTE *colormap);
-extern "C" void R_DrawSlabA(int dx, fixed_t v, int dy, fixed_t vi, const BYTE *vptr, BYTE *p);
-#else
-extern "C" void R_SetupDrawSlabC(const BYTE *colormap);
-extern "C" void R_DrawSlabC(int dx, fixed_t v, int dy, fixed_t vi, const BYTE *vptr, BYTE *p);
-#endif
+#define R_SetupDrawSlab R_SetupDrawSlabA
+#define R_DrawSlab R_DrawSlabA
+#else
+#define R_SetupDrawSlab R_SetupDrawSlabC
+#define R_DrawSlab R_DrawSlabC
+#endif
+
+extern "C" void			   R_SetupDrawSlab(const BYTE *colormap);
+extern "C" void R_DrawSlab(int dx, fixed_t v, int dy, fixed_t vi, const BYTE *vptr, BYTE *p);
 
 extern "C" int				ds_y;
 extern "C" int				ds_x1;
 extern "C" int				ds_x2;
 
-extern "C" FSWColormap*		ds_fcolormap;
 extern "C" lighttable_t*	ds_colormap;
-extern "C" ShadeConstants	ds_shade_constants;
-extern "C" dsfixed_t		ds_light;
 
 extern "C" dsfixed_t		ds_xfrac;
 extern "C" dsfixed_t		ds_yfrac;
@@ -353,18 +235,15 @@
 extern "C" int				ds_xbits;
 extern "C" int				ds_ybits;
 extern "C" fixed_t			ds_alpha;
-extern "C" double			ds_lod;
 
 // start of a 64*64 tile image
 extern "C" const BYTE*		ds_source;
-extern "C" bool				ds_source_mipmapped;
 
 extern "C" int				ds_color;		// [RH] For flat color (no texturing)
 
 extern BYTE shadetables[/*NUMCOLORMAPS*16*256*/];
 extern FDynamicColormap ShadeFakeColormap[16];
 extern BYTE identitymap[256];
-extern FDynamicColormap identitycolormap;
 extern BYTE *dc_translation;
 
 // [RH] Added for muliresolution support
@@ -388,15 +267,6 @@
 // style was STYLE_Shade
 void R_FinishSetPatchStyle ();
 
-extern fixed_t(*tmvline1_add)();
-extern void(*tmvline4_add)();
-extern fixed_t(*tmvline1_addclamp)();
-extern void(*tmvline4_addclamp)();
-extern fixed_t(*tmvline1_subclamp)();
-extern void(*tmvline4_subclamp)();
-extern fixed_t(*tmvline1_revsubclamp)();
-extern void(*tmvline4_revsubclamp)();
-
 // transmaskwallscan calls this to find out what column drawers to use
 bool R_GetTransMaskDrawers (fixed_t (**tmvline1)(), void (**tmvline4)());
 
@@ -412,26 +282,11 @@
 // transmaskwallscan is like maskwallscan, but it can also blend to the background
 void transmaskwallscan (int x1, int x2, short *uwal, short *dwal, float *swal, fixed_t *lwal, double yrepeat, const BYTE *(*getcol)(FTexture *tex, int col)=R_GetColumn);
 
-// Sets dc_colormap and dc_light to their appropriate values depending on the output format (pal vs true color)
-void R_SetColorMapLight(FSWColormap *base_colormap, float light, int shade);
-
-// Same as R_SetColorMapLight, but for ds_colormap and ds_light
-void R_SetDSColorMapLight(FSWColormap *base_colormap, float light, int shade);
-
-void R_SetTranslationMap(lighttable_t *translation);
-
 void R_DrawSingleSkyCol1(uint32_t solid_top, uint32_t solid_bottom);
 void R_DrawSingleSkyCol4(uint32_t solid_top, uint32_t solid_bottom);
 void R_DrawDoubleSkyCol1(uint32_t solid_top, uint32_t solid_bottom);
 void R_DrawDoubleSkyCol4(uint32_t solid_top, uint32_t solid_bottom);
 
-void R_DrawSingleSkyCol1_rgba(uint32_t solid_top, uint32_t solid_bottom);
-void R_DrawSingleSkyCol4_rgba(uint32_t solid_top, uint32_t solid_bottom);
-void R_DrawDoubleSkyCol1_rgba(uint32_t solid_top, uint32_t solid_bottom);
-void R_DrawDoubleSkyCol4_rgba(uint32_t solid_top, uint32_t solid_bottom);
-
-extern bool r_swtruecolor;
-
-}
+#endif
 
 #endif