/*
** version.h
**
**---------------------------------------------------------------------------
** Copyright 1998-2007 Randy Heit
** All rights reserved.
**
** Redistribution and use in source and binary forms, with or without
** modification, are permitted provided that the following conditions
** are met:
**
** 1. Redistributions of source code must retain the above copyright
**    notice, this list of conditions and the following disclaimer.
** 2. Redistributions in binary form must reproduce the above copyright
**    notice, this list of conditions and the following disclaimer in the
**    documentation and/or other materials provided with the distribution.
** 3. The name of the author may not be used to endorse or promote products
**    derived from this software without specific prior written permission.
**
** THIS SOFTWARE IS PROVIDED BY THE AUTHOR ``AS IS'' AND ANY EXPRESS OR
** IMPLIED WARRANTIES, INCLUDING, BUT NOT LIMITED TO, THE IMPLIED WARRANTIES
** OF MERCHANTABILITY AND FITNESS FOR A PARTICULAR PURPOSE ARE DISCLAIMED.
** IN NO EVENT SHALL THE AUTHOR BE LIABLE FOR ANY DIRECT, INDIRECT,
** INCIDENTAL, SPECIAL, EXEMPLARY, OR CONSEQUENTIAL DAMAGES (INCLUDING, BUT
** NOT LIMITED TO, PROCUREMENT OF SUBSTITUTE GOODS OR SERVICES; LOSS OF USE,
** DATA, OR PROFITS; OR BUSINESS INTERRUPTION) HOWEVER CAUSED AND ON ANY
** THEORY OF LIABILITY, WHETHER IN CONTRACT, STRICT LIABILITY, OR TORT
** (INCLUDING NEGLIGENCE OR OTHERWISE) ARISING IN ANY WAY OUT OF THE USE OF
** THIS SOFTWARE, EVEN IF ADVISED OF THE POSSIBILITY OF SUCH DAMAGE.
**---------------------------------------------------------------------------
**
*/

#ifndef __VERSION_H__
#define __VERSION_H__

const char *GetGitDescription();
const char *GetGitHash();
const char *GetGitTime();
const char *GetVersionString();

/** Lots of different version numbers **/

#define VERSIONSTR "2.3pre"

// The version as seen in the Windows resource
#define RC_FILEVERSION 2,3,9999,0
#define RC_PRODUCTVERSION 2,3,9999,0
#define RC_PRODUCTVERSION2 "2.3pre"

// Version identifier for network games.
// Bump it every time you do a release unless you're certain you
// didn't change anything that will affect sync.
#define NETGAMEVERSION 232

// Version stored in the ini's [LastRun] section.
// Bump it if you made some configuration change that you want to
// be able to migrate in FGameConfigFile::DoGlobalSetup().
#define LASTRUNVERSION "211"

// Protocol version used in demos.
// Bump it if you change existing DEM_ commands or add new ones.
// Otherwise, it should be safe to leave it alone.
#define DEMOGAMEVERSION 0x21E

// Minimum demo version we can play.
// Bump it whenever you change or remove existing DEM_ commands.
#define MINDEMOVERSION 0x21E

// SAVEVER is the version of the information stored in level snapshots.
// Note that SAVEVER is not directly comparable to VERSION.
// SAVESIG should match SAVEVER.

// extension for savegames
#define SAVEGAME_EXT "zds"

// MINSAVEVER is the minimum level snapshot version that can be loaded.
#define MINSAVEVER	4545

// Use 4500 as the base git save version, since it's higher than the
// SVN revision ever got.
#define SAVEVER 4550

<<<<<<< HEAD
#define SAVEVERSTRINGIFY2(x) #x
#define SAVEVERSTRINGIFY(x) SAVEVERSTRINGIFY2(x)
#define SAVESIG "ZDOOMSAVE" SAVEVERSTRINGIFY(SAVEVER)

#define DYNLIGHT

=======
>>>>>>> b7c822d2
// This is so that derivates can use the same savegame versions without worrying about engine compatibility
#define GAMESIG "GZDOOM"
#define BASEWAD "gzdoom.pk3"

// More stuff that needs to be different for derivatives.
#define GAMENAME "GZDoom"
#define GAMENAMELOWERCASE "gzdoom"
#define FORUM_URL "http://forum.drdteam.org"
#define BUGS_FORUM_URL	"http://forum.drdteam.org/viewforum.php?f=24"

#if defined(__APPLE__) || defined(_WIN32)
#define GAME_DIR GAMENAME
#else
#define GAME_DIR ".config/" GAMENAMELOWERCASE
#endif


// The maximum length of one save game description for the menus.
#define SAVESTRINGSIZE		24

#endif //__VERSION_H__<|MERGE_RESOLUTION|>--- conflicted
+++ resolved
@@ -81,15 +81,8 @@
 // SVN revision ever got.
 #define SAVEVER 4550
 
-<<<<<<< HEAD
-#define SAVEVERSTRINGIFY2(x) #x
-#define SAVEVERSTRINGIFY(x) SAVEVERSTRINGIFY2(x)
-#define SAVESIG "ZDOOMSAVE" SAVEVERSTRINGIFY(SAVEVER)
-
 #define DYNLIGHT
 
-=======
->>>>>>> b7c822d2
 // This is so that derivates can use the same savegame versions without worrying about engine compatibility
 #define GAMESIG "GZDOOM"
 #define BASEWAD "gzdoom.pk3"
