/*
** p_things.cpp
** ACS-accessible thing utilities
**
**---------------------------------------------------------------------------
** Copyright 1998-2007 Randy Heit
** All rights reserved.
**
** Redistribution and use in source and binary forms, with or without
** modification, are permitted provided that the following conditions
** are met:
**
** 1. Redistributions of source code must retain the above copyright
**    notice, this list of conditions and the following disclaimer.
** 2. Redistributions in binary form must reproduce the above copyright
**    notice, this list of conditions and the following disclaimer in the
**    documentation and/or other materials provided with the distribution.
** 3. The name of the author may not be used to endorse or promote products
**    derived from this software without specific prior written permission.
**
** THIS SOFTWARE IS PROVIDED BY THE AUTHOR ``AS IS'' AND ANY EXPRESS OR
** IMPLIED WARRANTIES, INCLUDING, BUT NOT LIMITED TO, THE IMPLIED WARRANTIES
** OF MERCHANTABILITY AND FITNESS FOR A PARTICULAR PURPOSE ARE DISCLAIMED.
** IN NO EVENT SHALL THE AUTHOR BE LIABLE FOR ANY DIRECT, INDIRECT,
** INCIDENTAL, SPECIAL, EXEMPLARY, OR CONSEQUENTIAL DAMAGES (INCLUDING, BUT
** NOT LIMITED TO, PROCUREMENT OF SUBSTITUTE GOODS OR SERVICES; LOSS OF USE,
** DATA, OR PROFITS; OR BUSINESS INTERRUPTION) HOWEVER CAUSED AND ON ANY
** THEORY OF LIABILITY, WHETHER IN CONTRACT, STRICT LIABILITY, OR TORT
** (INCLUDING NEGLIGENCE OR OTHERWISE) ARISING IN ANY WAY OUT OF THE USE OF
** THIS SOFTWARE, EVEN IF ADVISED OF THE POSSIBILITY OF SUCH DAMAGE.
**---------------------------------------------------------------------------
**
*/

#include "doomtype.h"
#include "p_local.h"
#include "info.h"
#include "s_sound.h"
#include "tables.h"
#include "doomstat.h"
#include "m_random.h"
#include "c_console.h"
#include "c_dispatch.h"
#include "a_sharedglobal.h"
#include "gi.h"
#include "templates.h"
#include "g_level.h"
#include "v_text.h"
#include "i_system.h"

// Set of spawnable things for the Thing_Spawn and Thing_Projectile specials.
<<<<<<< HEAD
TMap<int, PClassActor *> SpawnableThings;

struct MapinfoSpawnItem
{
	FName classname;	// DECORATE is read after MAPINFO so we do not have the actual classes available here yet.
	// These are for error reporting. We must store the file information because it's no longer available when these items get resolved.
	FString filename;
	int linenum;
};

typedef TMap<int, MapinfoSpawnItem> SpawnMap;
static SpawnMap SpawnablesFromMapinfo;
=======
FClassMap SpawnableThings;
>>>>>>> b6a4511d

static FRandom pr_leadtarget ("LeadTarget");

bool P_Thing_Spawn (int tid, AActor *source, int type, angle_t angle, bool fog, int newtid)
{
	int rtn = 0;
	PClassActor *kind;
	AActor *spot, *mobj;
	FActorIterator iterator (tid);

	kind = P_GetSpawnableType(type);

	if (kind == NULL)
		return false;

	// Handle decorate replacements.
	kind = kind->GetReplacement();

	if ((GetDefaultByType(kind)->flags3 & MF3_ISMONSTER) && 
		((dmflags & DF_NO_MONSTERS) || (level.flags2 & LEVEL2_NOMONSTERS)))
		return false;

	if (tid == 0)
	{
		spot = source;
	}
	else
	{
		spot = iterator.Next();
	}
	while (spot != NULL)
	{
		mobj = Spawn (kind, spot->x, spot->y, spot->z, ALLOW_REPLACE);

		if (mobj != NULL)
		{
			DWORD oldFlags2 = mobj->flags2;
			mobj->flags2 |= MF2_PASSMOBJ;
			if (P_TestMobjLocation (mobj))
			{
				rtn++;
				mobj->angle = (angle != ANGLE_MAX ? angle : spot->angle);
				if (fog)
				{
					P_SpawnTeleportFog(mobj, spot->x, spot->y, spot->z + TELEFOGHEIGHT, false);
				}
				if (mobj->flags & MF_SPECIAL)
					mobj->flags |= MF_DROPPED;	// Don't respawn
				mobj->tid = newtid;
				mobj->AddToHash ();
				mobj->flags2 = oldFlags2;
			}
			else
			{
				// If this is a monster, subtract it from the total monster
				// count, because it already added to it during spawning.
				mobj->ClearCounters();
				mobj->Destroy ();
			}
		}
		spot = iterator.Next();
	}

	return rtn != 0;
}

// [BC] Added
// [RH] Fixed

bool P_MoveThing(AActor *source, fixed_t x, fixed_t y, fixed_t z, bool fog)
{
	fixed_t oldx, oldy, oldz;

	oldx = source->x;
	oldy = source->y;
	oldz = source->z;

	source->SetOrigin (x, y, z);
	if (P_TestMobjLocation (source))
	{
		if (fog)
		{
			P_SpawnTeleportFog(source, x, y, z);
			P_SpawnTeleportFog(source, oldx, oldy, oldz, false);
		}
		source->PrevX = x;
		source->PrevY = y;
		source->PrevZ = z;
		if (source == players[consoleplayer].camera)
		{
			R_ResetViewInterpolation();
		}
		return true;
	}
	else
	{
		source->SetOrigin (oldx, oldy, oldz);
		return false;
	}
}

bool P_Thing_Move (int tid, AActor *source, int mapspot, bool fog)
{
	AActor *target;

	if (tid != 0)
	{
		FActorIterator iterator1(tid);
		source = iterator1.Next();
	}
	FActorIterator iterator2 (mapspot);
	target = iterator2.Next ();

	if (source != NULL && target != NULL)
	{
		return P_MoveThing(source, target->x, target->y, target->z, fog);
	}
	return false;
}

bool P_Thing_Projectile (int tid, AActor *source, int type, const char *type_name, angle_t angle,
	fixed_t speed, fixed_t vspeed, int dest, AActor *forcedest, int gravity, int newtid,
	bool leadTarget)
{
	int rtn = 0;
	PClassActor *kind;
	AActor *spot, *mobj, *targ = forcedest;
	FActorIterator iterator (tid);
	double fspeed = speed;
	int defflags3;

	if (type_name == NULL)
	{
		kind = P_GetSpawnableType(type);
	}
	else
	{
		kind = PClass::FindActor(type_name);
	}
	if (kind == NULL)
	{
		return false;
	}

	// Handle decorate replacements.
	kind = kind->GetReplacement();

	defflags3 = GetDefaultByType(kind)->flags3;
	if ((defflags3 & MF3_ISMONSTER) && 
		((dmflags & DF_NO_MONSTERS) || (level.flags2 & LEVEL2_NOMONSTERS)))
		return false;

	if (tid == 0)
	{
		spot = source;
	}
	else
	{
		spot = iterator.Next();
	}
	while (spot != NULL)
	{
		FActorIterator tit (dest);

		if (dest == 0 || (targ = tit.Next()))
		{
			do
			{
				fixed_t z = spot->z;
				if (defflags3 & MF3_FLOORHUGGER)
				{
					z = ONFLOORZ;
				}
				else if (defflags3 & MF3_CEILINGHUGGER)
				{
					z = ONCEILINGZ;
				}
				else if (z != ONFLOORZ)
				{
					z -= spot->floorclip;
				}
				mobj = Spawn (kind, spot->x, spot->y, z, ALLOW_REPLACE);

				if (mobj)
				{
					mobj->tid = newtid;
					mobj->AddToHash ();
					P_PlaySpawnSound(mobj, spot);
					if (gravity)
					{
						mobj->flags &= ~MF_NOGRAVITY;
						if (!(mobj->flags3 & MF3_ISMONSTER) && gravity == 1)
						{
							mobj->gravity = FRACUNIT/8;
						}
					}
					else
					{
						mobj->flags |= MF_NOGRAVITY;
					}
					mobj->target = spot;

					if (targ != NULL)
					{
						fixed_t spot[3] = { targ->x, targ->y, targ->z+targ->height/2 };
						FVector3 aim(float(spot[0] - mobj->x), float(spot[1] - mobj->y), float(spot[2] - mobj->z));

						if (leadTarget && speed > 0 && (targ->velx | targ->vely | targ->velz))
						{
							// Aiming at the target's position some time in the future
							// is basically just an application of the law of sines:
							//     a/sin(A) = b/sin(B)
							// Thanks to all those on the notgod phorum for helping me
							// with the math. I don't think I would have thought of using
							// trig alone had I been left to solve it by myself.

							FVector3 tvel(targ->velx, targ->vely, targ->velz);
							if (!(targ->flags & MF_NOGRAVITY) && targ->waterlevel < 3)
							{ // If the target is subject to gravity and not underwater,
							  // assume that it isn't moving vertically. Thanks to gravity,
							  // even if we did consider the vertical component of the target's
							  // velocity, we would still miss more often than not.
								tvel.Z = 0.0;
								if ((targ->velx | targ->vely) == 0)
								{
									goto nolead;
								}
							}
							double dist = aim.Length();
							double targspeed = tvel.Length();
							double ydotx = -aim | tvel;
							double a = acos (clamp (ydotx / targspeed / dist, -1.0, 1.0));
							double multiplier = double(pr_leadtarget.Random2())*0.1/255+1.1;
							double sinb = -clamp (targspeed*multiplier * sin(a) / fspeed, -1.0, 1.0);

							// Use the cross product of two of the triangle's sides to get a
							// rotation vector.
							FVector3 rv(tvel ^ aim);
							// The vector must be normalized.
							rv.MakeUnit();
							// Now combine the rotation vector with angle b to get a rotation matrix.
							FMatrix3x3 rm(rv, cos(asin(sinb)), sinb);
							// And multiply the original aim vector with the matrix to get a
							// new aim vector that leads the target.
							FVector3 aimvec = rm * aim;
							// And make the projectile follow that vector at the desired speed.
							double aimscale = fspeed / dist;
							mobj->velx = fixed_t (aimvec[0] * aimscale);
							mobj->vely = fixed_t (aimvec[1] * aimscale);
							mobj->velz = fixed_t (aimvec[2] * aimscale);
							mobj->angle = R_PointToAngle2 (0, 0, mobj->velx, mobj->vely);
						}
						else
						{
nolead:						mobj->angle = R_PointToAngle2 (mobj->x, mobj->y, targ->x, targ->y);
							aim.Resize (fspeed);
							mobj->velx = fixed_t(aim[0]);
							mobj->vely = fixed_t(aim[1]);
							mobj->velz = fixed_t(aim[2]);
						}
						if (mobj->flags2 & MF2_SEEKERMISSILE)
						{
							mobj->tracer = targ;
						}
					}
					else
					{
						mobj->angle = angle;
						mobj->velx = FixedMul (speed, finecosine[angle>>ANGLETOFINESHIFT]);
						mobj->vely = FixedMul (speed, finesine[angle>>ANGLETOFINESHIFT]);
						mobj->velz = vspeed;
					}
					// Set the missile's speed to reflect the speed it was spawned at.
					if (mobj->flags & MF_MISSILE)
					{
						mobj->Speed = fixed_t (sqrt (double(mobj->velx)*mobj->velx + double(mobj->vely)*mobj->vely + double(mobj->velz)*mobj->velz));
					}
					// Hugger missiles don't have any vertical velocity
					if (mobj->flags3 & (MF3_FLOORHUGGER|MF3_CEILINGHUGGER))
					{
						mobj->velz = 0;
					}
					if (mobj->flags & MF_SPECIAL)
					{
						mobj->flags |= MF_DROPPED;
					}
					if (mobj->flags & MF_MISSILE)
					{
						if (P_CheckMissileSpawn (mobj, spot->radius))
						{
							rtn = true;
						}
					}
					else if (!P_TestMobjLocation (mobj))
					{
						// If this is a monster, subtract it from the total monster
						// count, because it already added to it during spawning.
						mobj->ClearCounters();
						mobj->Destroy ();
					}
					else
					{
						// It spawned fine.
						rtn = 1;
					}
				}
			} while (dest != 0 && (targ = tit.Next()));
		}
		spot = iterator.Next();
	}

	return rtn != 0;
}

int P_Thing_Damage (int tid, AActor *whofor0, int amount, FName type)
{
	FActorIterator iterator (tid);
	int count = 0;
	AActor *actor;

	actor = (tid == 0 ? whofor0 : iterator.Next());
	while (actor)
	{
		AActor *next = tid == 0 ? NULL : iterator.Next ();
		if (actor->flags & MF_SHOOTABLE)
		{
			if (amount > 0)
			{
				P_DamageMobj (actor, NULL, whofor0, amount, type);
			}
			else if (actor->health < actor->SpawnHealth())
			{
				actor->health -= amount;
				if (actor->health > actor->SpawnHealth())
				{
					actor->health = actor->SpawnHealth();
				}
				if (actor->player != NULL)
				{
					actor->player->health = actor->health;
				}
			}
			count++;
		}
		actor = next;
	}
	return count;
}

void P_RemoveThing(AActor * actor)
{
	// Don't remove live players.
	if (actor->player == NULL || actor != actor->player->mo)
	{
		// Don't also remove owned inventory items
		if (actor->IsKindOf(RUNTIME_CLASS(AInventory)) && static_cast<AInventory*>(actor)->Owner != NULL) return;

		// be friendly to the level statistics. ;)
		actor->ClearCounters();
		actor->Destroy ();
	}

}

bool P_Thing_Raise(AActor *thing, AActor *raiser)
{
	FState * RaiseState = thing->GetRaiseState();
	if (RaiseState == NULL)
	{
		return true;	// monster doesn't have a raise state
	}
	
	AActor *info = thing->GetDefault ();

	thing->velx = thing->vely = 0;

	// [RH] Check against real height and radius
	fixed_t oldheight = thing->height;
	fixed_t oldradius = thing->radius;
	int oldflags = thing->flags;

	thing->flags |= MF_SOLID;
	thing->height = info->height;	// [RH] Use real height
	thing->radius = info->radius;	// [RH] Use real radius
	if (!P_CheckPosition (thing, thing->x, thing->y))
	{
		thing->flags = oldflags;
		thing->radius = oldradius;
		thing->height = oldheight;
		return false;
	}


	S_Sound (thing, CHAN_BODY, "vile/raise", 1, ATTN_IDLE);

	thing->Revive();

	if (raiser != NULL)
	{
		// Let's copy the friendliness of the one who raised it.
		thing->CopyFriendliness(raiser, false);
	}

	thing->SetState (RaiseState);
	return true;
}

bool P_Thing_CanRaise(AActor *thing)
{
	FState * RaiseState = thing->GetRaiseState();
	if (RaiseState == NULL)
	{
		return false;
	}
	
	AActor *info = thing->GetDefault();

	// Check against real height and radius
	int oldflags = thing->flags;
	fixed_t oldheight = thing->height;
	fixed_t oldradius = thing->radius;

	thing->flags |= MF_SOLID;
	thing->height = info->height;
	thing->radius = info->radius;

	bool check = P_CheckPosition (thing, thing->x, thing->y);

	// Restore checked properties
	thing->flags = oldflags;
	thing->radius = oldradius;
	thing->height = oldheight;

	if (!check)
	{
		return false;
	}

	return true;
}

void P_Thing_SetVelocity(AActor *actor, fixed_t vx, fixed_t vy, fixed_t vz, bool add, bool setbob)
{
	if (actor != NULL)
	{
		if (!add)
		{
			actor->velx = actor->vely = actor->velz = 0;
			if (actor->player != NULL) actor->player->velx = actor->player->vely = 0;
		}
		actor->velx += vx;
		actor->vely += vy;
		actor->velz += vz;
		if (setbob && actor->player != NULL)
		{
			actor->player->velx += vx;
			actor->player->vely += vy;
		}
	}
}

PClassActor *P_GetSpawnableType(int spawnnum)
{
	if (spawnnum < 0)
	{ // A named arg from a UDMF map
		FName spawnname = FName(ENamedName(-spawnnum));
		if (spawnname.IsValidName())
		{
			return PClass::FindActor(spawnname);
		}
	}
	else
	{ // A numbered arg from a Hexen or UDMF map
		PClassActor **type = SpawnableThings.CheckKey(spawnnum);
		if (type != NULL)
		{
			return *type;
		}
	}
	return NULL;
}

<<<<<<< HEAD
typedef TMap<int, PClassActor *>::Pair SpawnablePair;
=======
struct MapinfoSpawnItem
{
	FName classname;	// DECORATE is read after MAPINFO so we do not have the actual classes available here yet.
	// These are for error reporting. We must store the file information because it's no longer available when these items get resolved.
	FString filename;
	int linenum;
};

typedef TMap<int, MapinfoSpawnItem> SpawnMap;
static SpawnMap SpawnablesFromMapinfo;
static SpawnMap ConversationIDsFromMapinfo;
>>>>>>> b6a4511d

static int STACK_ARGS SpawnableSort(const void *a, const void *b)
{
	return (*((FClassMap::Pair **)a))->Key - (*((FClassMap::Pair **)b))->Key;
}

static void DumpClassMap(FClassMap &themap)
{
<<<<<<< HEAD
	TMapIterator<int, PClassActor *> it(SpawnableThings);
	SpawnablePair *pair, **allpairs;
=======
	FClassMap::Iterator it(themap);
	FClassMap::Pair *pair, **allpairs;
>>>>>>> b6a4511d
	int i = 0;

	// Sort into numerical order, since their arrangement in the map can
	// be in an unspecified order.
<<<<<<< HEAD
	allpairs = new TMap<int, PClassActor *>::Pair *[SpawnableThings.CountUsed()];
=======
	allpairs = new FClassMap::Pair *[themap.CountUsed()];
>>>>>>> b6a4511d
	while (it.NextPair(pair))
	{
		allpairs[i++] = pair;
	}
	qsort(allpairs, i, sizeof(*allpairs), SpawnableSort);
	for (int j = 0; j < i; ++j)
	{
		pair = allpairs[j];
		Printf ("%d %s\n", pair->Key, pair->Value->TypeName.GetChars());
	}
	delete[] allpairs;
}

CCMD(dumpspawnables)
{
	DumpClassMap(SpawnableThings);
}

CCMD (dumpconversationids)
{
	DumpClassMap(StrifeTypes);
}


static void ParseSpawnMap(FScanner &sc, SpawnMap & themap, const char *descript)
{
	TMap<int, bool> defined;
	int error = 0;

	MapinfoSpawnItem editem;

	editem.filename = sc.ScriptName;

	while (true)
	{
		if (sc.CheckString("}")) return;
		else if (sc.CheckNumber())
		{
			int ednum = sc.Number;
			sc.MustGetStringName("=");
			sc.MustGetString();

			bool *def = defined.CheckKey(ednum);
			if (def != NULL)
			{
				sc.ScriptMessage("%s %d defined more than once", descript, ednum);
				error++;
			}
			else if (ednum < 0)
			{
				sc.ScriptMessage("%s must be positive, got %d", descript, ednum);
				error++;
			}
			defined[ednum] = true;
			editem.classname = sc.String;

			themap.Insert(ednum, editem);
		}
		else
		{
			sc.ScriptError("Number expected");
		}
	}
	if (error > 0)
	{
		sc.ScriptError("%d errors encountered in %s definition", error, descript);
	}
}

void FMapInfoParser::ParseSpawnNums()
{
	ParseOpenBrace();
	ParseSpawnMap(sc, SpawnablesFromMapinfo, "Spawn number");
}

void FMapInfoParser::ParseConversationIDs()
{
	ParseOpenBrace();
	ParseSpawnMap(sc, ConversationIDsFromMapinfo, "Conversation ID");
}


void InitClassMap(FClassMap &themap, SpawnMap &thedata)
{
	themap.Clear();
	SpawnMap::Iterator it(thedata);
	SpawnMap::Pair *pair;
	int error = 0;

	while (it.NextPair(pair))
	{
		PClassActor *cls = NULL;
		if (pair->Value.classname != NAME_None)
		{
			cls = PClass::FindActor(pair->Value.classname);
			if (cls == NULL)
			{
				Printf(TEXTCOLOR_RED "Script error, \"%s\" line %d:\nUnknown actor class %s\n",
					pair->Value.filename.GetChars(), pair->Value.linenum, pair->Value.classname.GetChars());
				error++;
			}
		}
		themap.Insert(pair->Key, cls);
	}
	if (error > 0)
	{
		I_Error("%d unknown actor classes found", error);
	}
	thedata.Clear();	// we do not need this any longer
}

void InitSpawnablesFromMapinfo()
{
	InitClassMap(SpawnableThings, SpawnablesFromMapinfo);
	InitClassMap(StrifeTypes, ConversationIDsFromMapinfo);
}
<|MERGE_RESOLUTION|>--- conflicted
+++ resolved
@@ -1,704 +1,676 @@
-/*
-** p_things.cpp
-** ACS-accessible thing utilities
-**
-**---------------------------------------------------------------------------
-** Copyright 1998-2007 Randy Heit
-** All rights reserved.
-**
-** Redistribution and use in source and binary forms, with or without
-** modification, are permitted provided that the following conditions
-** are met:
-**
-** 1. Redistributions of source code must retain the above copyright
-**    notice, this list of conditions and the following disclaimer.
-** 2. Redistributions in binary form must reproduce the above copyright
-**    notice, this list of conditions and the following disclaimer in the
-**    documentation and/or other materials provided with the distribution.
-** 3. The name of the author may not be used to endorse or promote products
-**    derived from this software without specific prior written permission.
-**
-** THIS SOFTWARE IS PROVIDED BY THE AUTHOR ``AS IS'' AND ANY EXPRESS OR
-** IMPLIED WARRANTIES, INCLUDING, BUT NOT LIMITED TO, THE IMPLIED WARRANTIES
-** OF MERCHANTABILITY AND FITNESS FOR A PARTICULAR PURPOSE ARE DISCLAIMED.
-** IN NO EVENT SHALL THE AUTHOR BE LIABLE FOR ANY DIRECT, INDIRECT,
-** INCIDENTAL, SPECIAL, EXEMPLARY, OR CONSEQUENTIAL DAMAGES (INCLUDING, BUT
-** NOT LIMITED TO, PROCUREMENT OF SUBSTITUTE GOODS OR SERVICES; LOSS OF USE,
-** DATA, OR PROFITS; OR BUSINESS INTERRUPTION) HOWEVER CAUSED AND ON ANY
-** THEORY OF LIABILITY, WHETHER IN CONTRACT, STRICT LIABILITY, OR TORT
-** (INCLUDING NEGLIGENCE OR OTHERWISE) ARISING IN ANY WAY OUT OF THE USE OF
-** THIS SOFTWARE, EVEN IF ADVISED OF THE POSSIBILITY OF SUCH DAMAGE.
-**---------------------------------------------------------------------------
-**
-*/
-
-#include "doomtype.h"
-#include "p_local.h"
-#include "info.h"
-#include "s_sound.h"
-#include "tables.h"
-#include "doomstat.h"
-#include "m_random.h"
-#include "c_console.h"
-#include "c_dispatch.h"
-#include "a_sharedglobal.h"
-#include "gi.h"
-#include "templates.h"
-#include "g_level.h"
-#include "v_text.h"
-#include "i_system.h"
-
-// Set of spawnable things for the Thing_Spawn and Thing_Projectile specials.
-<<<<<<< HEAD
-TMap<int, PClassActor *> SpawnableThings;
-
-struct MapinfoSpawnItem
-{
-	FName classname;	// DECORATE is read after MAPINFO so we do not have the actual classes available here yet.
-	// These are for error reporting. We must store the file information because it's no longer available when these items get resolved.
-	FString filename;
-	int linenum;
-};
-
-typedef TMap<int, MapinfoSpawnItem> SpawnMap;
-static SpawnMap SpawnablesFromMapinfo;
-=======
-FClassMap SpawnableThings;
->>>>>>> b6a4511d
-
-static FRandom pr_leadtarget ("LeadTarget");
-
-bool P_Thing_Spawn (int tid, AActor *source, int type, angle_t angle, bool fog, int newtid)
-{
-	int rtn = 0;
-	PClassActor *kind;
-	AActor *spot, *mobj;
-	FActorIterator iterator (tid);
-
-	kind = P_GetSpawnableType(type);
-
-	if (kind == NULL)
-		return false;
-
-	// Handle decorate replacements.
-	kind = kind->GetReplacement();
-
-	if ((GetDefaultByType(kind)->flags3 & MF3_ISMONSTER) && 
-		((dmflags & DF_NO_MONSTERS) || (level.flags2 & LEVEL2_NOMONSTERS)))
-		return false;
-
-	if (tid == 0)
-	{
-		spot = source;
-	}
-	else
-	{
-		spot = iterator.Next();
-	}
-	while (spot != NULL)
-	{
-		mobj = Spawn (kind, spot->x, spot->y, spot->z, ALLOW_REPLACE);
-
-		if (mobj != NULL)
-		{
-			DWORD oldFlags2 = mobj->flags2;
-			mobj->flags2 |= MF2_PASSMOBJ;
-			if (P_TestMobjLocation (mobj))
-			{
-				rtn++;
-				mobj->angle = (angle != ANGLE_MAX ? angle : spot->angle);
-				if (fog)
-				{
-					P_SpawnTeleportFog(mobj, spot->x, spot->y, spot->z + TELEFOGHEIGHT, false);
-				}
-				if (mobj->flags & MF_SPECIAL)
-					mobj->flags |= MF_DROPPED;	// Don't respawn
-				mobj->tid = newtid;
-				mobj->AddToHash ();
-				mobj->flags2 = oldFlags2;
-			}
-			else
-			{
-				// If this is a monster, subtract it from the total monster
-				// count, because it already added to it during spawning.
-				mobj->ClearCounters();
-				mobj->Destroy ();
-			}
-		}
-		spot = iterator.Next();
-	}
-
-	return rtn != 0;
-}
-
-// [BC] Added
-// [RH] Fixed
-
-bool P_MoveThing(AActor *source, fixed_t x, fixed_t y, fixed_t z, bool fog)
-{
-	fixed_t oldx, oldy, oldz;
-
-	oldx = source->x;
-	oldy = source->y;
-	oldz = source->z;
-
-	source->SetOrigin (x, y, z);
-	if (P_TestMobjLocation (source))
-	{
-		if (fog)
-		{
-			P_SpawnTeleportFog(source, x, y, z);
-			P_SpawnTeleportFog(source, oldx, oldy, oldz, false);
-		}
-		source->PrevX = x;
-		source->PrevY = y;
-		source->PrevZ = z;
-		if (source == players[consoleplayer].camera)
-		{
-			R_ResetViewInterpolation();
-		}
-		return true;
-	}
-	else
-	{
-		source->SetOrigin (oldx, oldy, oldz);
-		return false;
-	}
-}
-
-bool P_Thing_Move (int tid, AActor *source, int mapspot, bool fog)
-{
-	AActor *target;
-
-	if (tid != 0)
-	{
-		FActorIterator iterator1(tid);
-		source = iterator1.Next();
-	}
-	FActorIterator iterator2 (mapspot);
-	target = iterator2.Next ();
-
-	if (source != NULL && target != NULL)
-	{
-		return P_MoveThing(source, target->x, target->y, target->z, fog);
-	}
-	return false;
-}
-
-bool P_Thing_Projectile (int tid, AActor *source, int type, const char *type_name, angle_t angle,
-	fixed_t speed, fixed_t vspeed, int dest, AActor *forcedest, int gravity, int newtid,
-	bool leadTarget)
-{
-	int rtn = 0;
-	PClassActor *kind;
-	AActor *spot, *mobj, *targ = forcedest;
-	FActorIterator iterator (tid);
-	double fspeed = speed;
-	int defflags3;
-
-	if (type_name == NULL)
-	{
-		kind = P_GetSpawnableType(type);
-	}
-	else
-	{
-		kind = PClass::FindActor(type_name);
-	}
-	if (kind == NULL)
-	{
-		return false;
-	}
-
-	// Handle decorate replacements.
-	kind = kind->GetReplacement();
-
-	defflags3 = GetDefaultByType(kind)->flags3;
-	if ((defflags3 & MF3_ISMONSTER) && 
-		((dmflags & DF_NO_MONSTERS) || (level.flags2 & LEVEL2_NOMONSTERS)))
-		return false;
-
-	if (tid == 0)
-	{
-		spot = source;
-	}
-	else
-	{
-		spot = iterator.Next();
-	}
-	while (spot != NULL)
-	{
-		FActorIterator tit (dest);
-
-		if (dest == 0 || (targ = tit.Next()))
-		{
-			do
-			{
-				fixed_t z = spot->z;
-				if (defflags3 & MF3_FLOORHUGGER)
-				{
-					z = ONFLOORZ;
-				}
-				else if (defflags3 & MF3_CEILINGHUGGER)
-				{
-					z = ONCEILINGZ;
-				}
-				else if (z != ONFLOORZ)
-				{
-					z -= spot->floorclip;
-				}
-				mobj = Spawn (kind, spot->x, spot->y, z, ALLOW_REPLACE);
-
-				if (mobj)
-				{
-					mobj->tid = newtid;
-					mobj->AddToHash ();
-					P_PlaySpawnSound(mobj, spot);
-					if (gravity)
-					{
-						mobj->flags &= ~MF_NOGRAVITY;
-						if (!(mobj->flags3 & MF3_ISMONSTER) && gravity == 1)
-						{
-							mobj->gravity = FRACUNIT/8;
-						}
-					}
-					else
-					{
-						mobj->flags |= MF_NOGRAVITY;
-					}
-					mobj->target = spot;
-
-					if (targ != NULL)
-					{
-						fixed_t spot[3] = { targ->x, targ->y, targ->z+targ->height/2 };
-						FVector3 aim(float(spot[0] - mobj->x), float(spot[1] - mobj->y), float(spot[2] - mobj->z));
-
-						if (leadTarget && speed > 0 && (targ->velx | targ->vely | targ->velz))
-						{
-							// Aiming at the target's position some time in the future
-							// is basically just an application of the law of sines:
-							//     a/sin(A) = b/sin(B)
-							// Thanks to all those on the notgod phorum for helping me
-							// with the math. I don't think I would have thought of using
-							// trig alone had I been left to solve it by myself.
-
-							FVector3 tvel(targ->velx, targ->vely, targ->velz);
-							if (!(targ->flags & MF_NOGRAVITY) && targ->waterlevel < 3)
-							{ // If the target is subject to gravity and not underwater,
-							  // assume that it isn't moving vertically. Thanks to gravity,
-							  // even if we did consider the vertical component of the target's
-							  // velocity, we would still miss more often than not.
-								tvel.Z = 0.0;
-								if ((targ->velx | targ->vely) == 0)
-								{
-									goto nolead;
-								}
-							}
-							double dist = aim.Length();
-							double targspeed = tvel.Length();
-							double ydotx = -aim | tvel;
-							double a = acos (clamp (ydotx / targspeed / dist, -1.0, 1.0));
-							double multiplier = double(pr_leadtarget.Random2())*0.1/255+1.1;
-							double sinb = -clamp (targspeed*multiplier * sin(a) / fspeed, -1.0, 1.0);
-
-							// Use the cross product of two of the triangle's sides to get a
-							// rotation vector.
-							FVector3 rv(tvel ^ aim);
-							// The vector must be normalized.
-							rv.MakeUnit();
-							// Now combine the rotation vector with angle b to get a rotation matrix.
-							FMatrix3x3 rm(rv, cos(asin(sinb)), sinb);
-							// And multiply the original aim vector with the matrix to get a
-							// new aim vector that leads the target.
-							FVector3 aimvec = rm * aim;
-							// And make the projectile follow that vector at the desired speed.
-							double aimscale = fspeed / dist;
-							mobj->velx = fixed_t (aimvec[0] * aimscale);
-							mobj->vely = fixed_t (aimvec[1] * aimscale);
-							mobj->velz = fixed_t (aimvec[2] * aimscale);
-							mobj->angle = R_PointToAngle2 (0, 0, mobj->velx, mobj->vely);
-						}
-						else
-						{
-nolead:						mobj->angle = R_PointToAngle2 (mobj->x, mobj->y, targ->x, targ->y);
-							aim.Resize (fspeed);
-							mobj->velx = fixed_t(aim[0]);
-							mobj->vely = fixed_t(aim[1]);
-							mobj->velz = fixed_t(aim[2]);
-						}
-						if (mobj->flags2 & MF2_SEEKERMISSILE)
-						{
-							mobj->tracer = targ;
-						}
-					}
-					else
-					{
-						mobj->angle = angle;
-						mobj->velx = FixedMul (speed, finecosine[angle>>ANGLETOFINESHIFT]);
-						mobj->vely = FixedMul (speed, finesine[angle>>ANGLETOFINESHIFT]);
-						mobj->velz = vspeed;
-					}
-					// Set the missile's speed to reflect the speed it was spawned at.
-					if (mobj->flags & MF_MISSILE)
-					{
-						mobj->Speed = fixed_t (sqrt (double(mobj->velx)*mobj->velx + double(mobj->vely)*mobj->vely + double(mobj->velz)*mobj->velz));
-					}
-					// Hugger missiles don't have any vertical velocity
-					if (mobj->flags3 & (MF3_FLOORHUGGER|MF3_CEILINGHUGGER))
-					{
-						mobj->velz = 0;
-					}
-					if (mobj->flags & MF_SPECIAL)
-					{
-						mobj->flags |= MF_DROPPED;
-					}
-					if (mobj->flags & MF_MISSILE)
-					{
-						if (P_CheckMissileSpawn (mobj, spot->radius))
-						{
-							rtn = true;
-						}
-					}
-					else if (!P_TestMobjLocation (mobj))
-					{
-						// If this is a monster, subtract it from the total monster
-						// count, because it already added to it during spawning.
-						mobj->ClearCounters();
-						mobj->Destroy ();
-					}
-					else
-					{
-						// It spawned fine.
-						rtn = 1;
-					}
-				}
-			} while (dest != 0 && (targ = tit.Next()));
-		}
-		spot = iterator.Next();
-	}
-
-	return rtn != 0;
-}
-
-int P_Thing_Damage (int tid, AActor *whofor0, int amount, FName type)
-{
-	FActorIterator iterator (tid);
-	int count = 0;
-	AActor *actor;
-
-	actor = (tid == 0 ? whofor0 : iterator.Next());
-	while (actor)
-	{
-		AActor *next = tid == 0 ? NULL : iterator.Next ();
-		if (actor->flags & MF_SHOOTABLE)
-		{
-			if (amount > 0)
-			{
-				P_DamageMobj (actor, NULL, whofor0, amount, type);
-			}
-			else if (actor->health < actor->SpawnHealth())
-			{
-				actor->health -= amount;
-				if (actor->health > actor->SpawnHealth())
-				{
-					actor->health = actor->SpawnHealth();
-				}
-				if (actor->player != NULL)
-				{
-					actor->player->health = actor->health;
-				}
-			}
-			count++;
-		}
-		actor = next;
-	}
-	return count;
-}
-
-void P_RemoveThing(AActor * actor)
-{
-	// Don't remove live players.
-	if (actor->player == NULL || actor != actor->player->mo)
-	{
-		// Don't also remove owned inventory items
-		if (actor->IsKindOf(RUNTIME_CLASS(AInventory)) && static_cast<AInventory*>(actor)->Owner != NULL) return;
-
-		// be friendly to the level statistics. ;)
-		actor->ClearCounters();
-		actor->Destroy ();
-	}
-
-}
-
-bool P_Thing_Raise(AActor *thing, AActor *raiser)
-{
-	FState * RaiseState = thing->GetRaiseState();
-	if (RaiseState == NULL)
-	{
-		return true;	// monster doesn't have a raise state
-	}
-	
-	AActor *info = thing->GetDefault ();
-
-	thing->velx = thing->vely = 0;
-
-	// [RH] Check against real height and radius
-	fixed_t oldheight = thing->height;
-	fixed_t oldradius = thing->radius;
-	int oldflags = thing->flags;
-
-	thing->flags |= MF_SOLID;
-	thing->height = info->height;	// [RH] Use real height
-	thing->radius = info->radius;	// [RH] Use real radius
-	if (!P_CheckPosition (thing, thing->x, thing->y))
-	{
-		thing->flags = oldflags;
-		thing->radius = oldradius;
-		thing->height = oldheight;
-		return false;
-	}
-
-
-	S_Sound (thing, CHAN_BODY, "vile/raise", 1, ATTN_IDLE);
-
-	thing->Revive();
-
-	if (raiser != NULL)
-	{
-		// Let's copy the friendliness of the one who raised it.
-		thing->CopyFriendliness(raiser, false);
-	}
-
-	thing->SetState (RaiseState);
-	return true;
-}
-
-bool P_Thing_CanRaise(AActor *thing)
-{
-	FState * RaiseState = thing->GetRaiseState();
-	if (RaiseState == NULL)
-	{
-		return false;
-	}
-	
-	AActor *info = thing->GetDefault();
-
-	// Check against real height and radius
-	int oldflags = thing->flags;
-	fixed_t oldheight = thing->height;
-	fixed_t oldradius = thing->radius;
-
-	thing->flags |= MF_SOLID;
-	thing->height = info->height;
-	thing->radius = info->radius;
-
-	bool check = P_CheckPosition (thing, thing->x, thing->y);
-
-	// Restore checked properties
-	thing->flags = oldflags;
-	thing->radius = oldradius;
-	thing->height = oldheight;
-
-	if (!check)
-	{
-		return false;
-	}
-
-	return true;
-}
-
-void P_Thing_SetVelocity(AActor *actor, fixed_t vx, fixed_t vy, fixed_t vz, bool add, bool setbob)
-{
-	if (actor != NULL)
-	{
-		if (!add)
-		{
-			actor->velx = actor->vely = actor->velz = 0;
-			if (actor->player != NULL) actor->player->velx = actor->player->vely = 0;
-		}
-		actor->velx += vx;
-		actor->vely += vy;
-		actor->velz += vz;
-		if (setbob && actor->player != NULL)
-		{
-			actor->player->velx += vx;
-			actor->player->vely += vy;
-		}
-	}
-}
-
-PClassActor *P_GetSpawnableType(int spawnnum)
-{
-	if (spawnnum < 0)
-	{ // A named arg from a UDMF map
-		FName spawnname = FName(ENamedName(-spawnnum));
-		if (spawnname.IsValidName())
-		{
-			return PClass::FindActor(spawnname);
-		}
-	}
-	else
-	{ // A numbered arg from a Hexen or UDMF map
-		PClassActor **type = SpawnableThings.CheckKey(spawnnum);
-		if (type != NULL)
-		{
-			return *type;
-		}
-	}
-	return NULL;
-}
-
-<<<<<<< HEAD
-typedef TMap<int, PClassActor *>::Pair SpawnablePair;
-=======
-struct MapinfoSpawnItem
-{
-	FName classname;	// DECORATE is read after MAPINFO so we do not have the actual classes available here yet.
-	// These are for error reporting. We must store the file information because it's no longer available when these items get resolved.
-	FString filename;
-	int linenum;
-};
-
-typedef TMap<int, MapinfoSpawnItem> SpawnMap;
-static SpawnMap SpawnablesFromMapinfo;
-static SpawnMap ConversationIDsFromMapinfo;
->>>>>>> b6a4511d
-
-static int STACK_ARGS SpawnableSort(const void *a, const void *b)
-{
-	return (*((FClassMap::Pair **)a))->Key - (*((FClassMap::Pair **)b))->Key;
-}
-
-static void DumpClassMap(FClassMap &themap)
-{
-<<<<<<< HEAD
-	TMapIterator<int, PClassActor *> it(SpawnableThings);
-	SpawnablePair *pair, **allpairs;
-=======
-	FClassMap::Iterator it(themap);
-	FClassMap::Pair *pair, **allpairs;
->>>>>>> b6a4511d
-	int i = 0;
-
-	// Sort into numerical order, since their arrangement in the map can
-	// be in an unspecified order.
-<<<<<<< HEAD
-	allpairs = new TMap<int, PClassActor *>::Pair *[SpawnableThings.CountUsed()];
-=======
-	allpairs = new FClassMap::Pair *[themap.CountUsed()];
->>>>>>> b6a4511d
-	while (it.NextPair(pair))
-	{
-		allpairs[i++] = pair;
-	}
-	qsort(allpairs, i, sizeof(*allpairs), SpawnableSort);
-	for (int j = 0; j < i; ++j)
-	{
-		pair = allpairs[j];
-		Printf ("%d %s\n", pair->Key, pair->Value->TypeName.GetChars());
-	}
-	delete[] allpairs;
-}
-
-CCMD(dumpspawnables)
-{
-	DumpClassMap(SpawnableThings);
-}
-
-CCMD (dumpconversationids)
-{
-	DumpClassMap(StrifeTypes);
-}
-
-
-static void ParseSpawnMap(FScanner &sc, SpawnMap & themap, const char *descript)
-{
-	TMap<int, bool> defined;
-	int error = 0;
-
-	MapinfoSpawnItem editem;
-
-	editem.filename = sc.ScriptName;
-
-	while (true)
-	{
-		if (sc.CheckString("}")) return;
-		else if (sc.CheckNumber())
-		{
-			int ednum = sc.Number;
-			sc.MustGetStringName("=");
-			sc.MustGetString();
-
-			bool *def = defined.CheckKey(ednum);
-			if (def != NULL)
-			{
-				sc.ScriptMessage("%s %d defined more than once", descript, ednum);
-				error++;
-			}
-			else if (ednum < 0)
-			{
-				sc.ScriptMessage("%s must be positive, got %d", descript, ednum);
-				error++;
-			}
-			defined[ednum] = true;
-			editem.classname = sc.String;
-
-			themap.Insert(ednum, editem);
-		}
-		else
-		{
-			sc.ScriptError("Number expected");
-		}
-	}
-	if (error > 0)
-	{
-		sc.ScriptError("%d errors encountered in %s definition", error, descript);
-	}
-}
-
-void FMapInfoParser::ParseSpawnNums()
-{
-	ParseOpenBrace();
-	ParseSpawnMap(sc, SpawnablesFromMapinfo, "Spawn number");
-}
-
-void FMapInfoParser::ParseConversationIDs()
-{
-	ParseOpenBrace();
-	ParseSpawnMap(sc, ConversationIDsFromMapinfo, "Conversation ID");
-}
-
-
-void InitClassMap(FClassMap &themap, SpawnMap &thedata)
-{
-	themap.Clear();
-	SpawnMap::Iterator it(thedata);
-	SpawnMap::Pair *pair;
-	int error = 0;
-
-	while (it.NextPair(pair))
-	{
-		PClassActor *cls = NULL;
-		if (pair->Value.classname != NAME_None)
-		{
-			cls = PClass::FindActor(pair->Value.classname);
-			if (cls == NULL)
-			{
-				Printf(TEXTCOLOR_RED "Script error, \"%s\" line %d:\nUnknown actor class %s\n",
-					pair->Value.filename.GetChars(), pair->Value.linenum, pair->Value.classname.GetChars());
-				error++;
-			}
-		}
-		themap.Insert(pair->Key, cls);
-	}
-	if (error > 0)
-	{
-		I_Error("%d unknown actor classes found", error);
-	}
-	thedata.Clear();	// we do not need this any longer
-}
-
-void InitSpawnablesFromMapinfo()
-{
-	InitClassMap(SpawnableThings, SpawnablesFromMapinfo);
-	InitClassMap(StrifeTypes, ConversationIDsFromMapinfo);
-}
+/*
+** p_things.cpp
+** ACS-accessible thing utilities
+**
+**---------------------------------------------------------------------------
+** Copyright 1998-2007 Randy Heit
+** All rights reserved.
+**
+** Redistribution and use in source and binary forms, with or without
+** modification, are permitted provided that the following conditions
+** are met:
+**
+** 1. Redistributions of source code must retain the above copyright
+**    notice, this list of conditions and the following disclaimer.
+** 2. Redistributions in binary form must reproduce the above copyright
+**    notice, this list of conditions and the following disclaimer in the
+**    documentation and/or other materials provided with the distribution.
+** 3. The name of the author may not be used to endorse or promote products
+**    derived from this software without specific prior written permission.
+**
+** THIS SOFTWARE IS PROVIDED BY THE AUTHOR ``AS IS'' AND ANY EXPRESS OR
+** IMPLIED WARRANTIES, INCLUDING, BUT NOT LIMITED TO, THE IMPLIED WARRANTIES
+** OF MERCHANTABILITY AND FITNESS FOR A PARTICULAR PURPOSE ARE DISCLAIMED.
+** IN NO EVENT SHALL THE AUTHOR BE LIABLE FOR ANY DIRECT, INDIRECT,
+** INCIDENTAL, SPECIAL, EXEMPLARY, OR CONSEQUENTIAL DAMAGES (INCLUDING, BUT
+** NOT LIMITED TO, PROCUREMENT OF SUBSTITUTE GOODS OR SERVICES; LOSS OF USE,
+** DATA, OR PROFITS; OR BUSINESS INTERRUPTION) HOWEVER CAUSED AND ON ANY
+** THEORY OF LIABILITY, WHETHER IN CONTRACT, STRICT LIABILITY, OR TORT
+** (INCLUDING NEGLIGENCE OR OTHERWISE) ARISING IN ANY WAY OUT OF THE USE OF
+** THIS SOFTWARE, EVEN IF ADVISED OF THE POSSIBILITY OF SUCH DAMAGE.
+**---------------------------------------------------------------------------
+**
+*/
+
+#include "doomtype.h"
+#include "p_local.h"
+#include "info.h"
+#include "s_sound.h"
+#include "tables.h"
+#include "doomstat.h"
+#include "m_random.h"
+#include "c_console.h"
+#include "c_dispatch.h"
+#include "a_sharedglobal.h"
+#include "gi.h"
+#include "templates.h"
+#include "g_level.h"
+#include "v_text.h"
+#include "i_system.h"
+
+// Set of spawnable things for the Thing_Spawn and Thing_Projectile specials.
+FClassMap SpawnableThings;
+
+static FRandom pr_leadtarget ("LeadTarget");
+
+bool P_Thing_Spawn (int tid, AActor *source, int type, angle_t angle, bool fog, int newtid)
+{
+	int rtn = 0;
+	PClassActor *kind;
+	AActor *spot, *mobj;
+	FActorIterator iterator (tid);
+
+	kind = P_GetSpawnableType(type);
+
+	if (kind == NULL)
+		return false;
+
+	// Handle decorate replacements.
+	kind = kind->GetReplacement();
+
+	if ((GetDefaultByType(kind)->flags3 & MF3_ISMONSTER) && 
+		((dmflags & DF_NO_MONSTERS) || (level.flags2 & LEVEL2_NOMONSTERS)))
+		return false;
+
+	if (tid == 0)
+	{
+		spot = source;
+	}
+	else
+	{
+		spot = iterator.Next();
+	}
+	while (spot != NULL)
+	{
+		mobj = Spawn (kind, spot->x, spot->y, spot->z, ALLOW_REPLACE);
+
+		if (mobj != NULL)
+		{
+			DWORD oldFlags2 = mobj->flags2;
+			mobj->flags2 |= MF2_PASSMOBJ;
+			if (P_TestMobjLocation (mobj))
+			{
+				rtn++;
+				mobj->angle = (angle != ANGLE_MAX ? angle : spot->angle);
+				if (fog)
+				{
+					P_SpawnTeleportFog(mobj, spot->x, spot->y, spot->z + TELEFOGHEIGHT, false);
+				}
+				if (mobj->flags & MF_SPECIAL)
+					mobj->flags |= MF_DROPPED;	// Don't respawn
+				mobj->tid = newtid;
+				mobj->AddToHash ();
+				mobj->flags2 = oldFlags2;
+			}
+			else
+			{
+				// If this is a monster, subtract it from the total monster
+				// count, because it already added to it during spawning.
+				mobj->ClearCounters();
+				mobj->Destroy ();
+			}
+		}
+		spot = iterator.Next();
+	}
+
+	return rtn != 0;
+}
+
+// [BC] Added
+// [RH] Fixed
+
+bool P_MoveThing(AActor *source, fixed_t x, fixed_t y, fixed_t z, bool fog)
+{
+	fixed_t oldx, oldy, oldz;
+
+	oldx = source->x;
+	oldy = source->y;
+	oldz = source->z;
+
+	source->SetOrigin (x, y, z);
+	if (P_TestMobjLocation (source))
+	{
+		if (fog)
+		{
+			P_SpawnTeleportFog(source, x, y, z);
+			P_SpawnTeleportFog(source, oldx, oldy, oldz, false);
+		}
+		source->PrevX = x;
+		source->PrevY = y;
+		source->PrevZ = z;
+		if (source == players[consoleplayer].camera)
+		{
+			R_ResetViewInterpolation();
+		}
+		return true;
+	}
+	else
+	{
+		source->SetOrigin (oldx, oldy, oldz);
+		return false;
+	}
+}
+
+bool P_Thing_Move (int tid, AActor *source, int mapspot, bool fog)
+{
+	AActor *target;
+
+	if (tid != 0)
+	{
+		FActorIterator iterator1(tid);
+		source = iterator1.Next();
+	}
+	FActorIterator iterator2 (mapspot);
+	target = iterator2.Next ();
+
+	if (source != NULL && target != NULL)
+	{
+		return P_MoveThing(source, target->x, target->y, target->z, fog);
+	}
+	return false;
+}
+
+bool P_Thing_Projectile (int tid, AActor *source, int type, const char *type_name, angle_t angle,
+	fixed_t speed, fixed_t vspeed, int dest, AActor *forcedest, int gravity, int newtid,
+	bool leadTarget)
+{
+	int rtn = 0;
+	PClassActor *kind;
+	AActor *spot, *mobj, *targ = forcedest;
+	FActorIterator iterator (tid);
+	double fspeed = speed;
+	int defflags3;
+
+	if (type_name == NULL)
+	{
+		kind = P_GetSpawnableType(type);
+	}
+	else
+	{
+		kind = PClass::FindActor(type_name);
+	}
+	if (kind == NULL)
+	{
+		return false;
+	}
+
+	// Handle decorate replacements.
+	kind = kind->GetReplacement();
+
+	defflags3 = GetDefaultByType(kind)->flags3;
+	if ((defflags3 & MF3_ISMONSTER) && 
+		((dmflags & DF_NO_MONSTERS) || (level.flags2 & LEVEL2_NOMONSTERS)))
+		return false;
+
+	if (tid == 0)
+	{
+		spot = source;
+	}
+	else
+	{
+		spot = iterator.Next();
+	}
+	while (spot != NULL)
+	{
+		FActorIterator tit (dest);
+
+		if (dest == 0 || (targ = tit.Next()))
+		{
+			do
+			{
+				fixed_t z = spot->z;
+				if (defflags3 & MF3_FLOORHUGGER)
+				{
+					z = ONFLOORZ;
+				}
+				else if (defflags3 & MF3_CEILINGHUGGER)
+				{
+					z = ONCEILINGZ;
+				}
+				else if (z != ONFLOORZ)
+				{
+					z -= spot->floorclip;
+				}
+				mobj = Spawn (kind, spot->x, spot->y, z, ALLOW_REPLACE);
+
+				if (mobj)
+				{
+					mobj->tid = newtid;
+					mobj->AddToHash ();
+					P_PlaySpawnSound(mobj, spot);
+					if (gravity)
+					{
+						mobj->flags &= ~MF_NOGRAVITY;
+						if (!(mobj->flags3 & MF3_ISMONSTER) && gravity == 1)
+						{
+							mobj->gravity = FRACUNIT/8;
+						}
+					}
+					else
+					{
+						mobj->flags |= MF_NOGRAVITY;
+					}
+					mobj->target = spot;
+
+					if (targ != NULL)
+					{
+						fixed_t spot[3] = { targ->x, targ->y, targ->z+targ->height/2 };
+						FVector3 aim(float(spot[0] - mobj->x), float(spot[1] - mobj->y), float(spot[2] - mobj->z));
+
+						if (leadTarget && speed > 0 && (targ->velx | targ->vely | targ->velz))
+						{
+							// Aiming at the target's position some time in the future
+							// is basically just an application of the law of sines:
+							//     a/sin(A) = b/sin(B)
+							// Thanks to all those on the notgod phorum for helping me
+							// with the math. I don't think I would have thought of using
+							// trig alone had I been left to solve it by myself.
+
+							FVector3 tvel(targ->velx, targ->vely, targ->velz);
+							if (!(targ->flags & MF_NOGRAVITY) && targ->waterlevel < 3)
+							{ // If the target is subject to gravity and not underwater,
+							  // assume that it isn't moving vertically. Thanks to gravity,
+							  // even if we did consider the vertical component of the target's
+							  // velocity, we would still miss more often than not.
+								tvel.Z = 0.0;
+								if ((targ->velx | targ->vely) == 0)
+								{
+									goto nolead;
+								}
+							}
+							double dist = aim.Length();
+							double targspeed = tvel.Length();
+							double ydotx = -aim | tvel;
+							double a = acos (clamp (ydotx / targspeed / dist, -1.0, 1.0));
+							double multiplier = double(pr_leadtarget.Random2())*0.1/255+1.1;
+							double sinb = -clamp (targspeed*multiplier * sin(a) / fspeed, -1.0, 1.0);
+
+							// Use the cross product of two of the triangle's sides to get a
+							// rotation vector.
+							FVector3 rv(tvel ^ aim);
+							// The vector must be normalized.
+							rv.MakeUnit();
+							// Now combine the rotation vector with angle b to get a rotation matrix.
+							FMatrix3x3 rm(rv, cos(asin(sinb)), sinb);
+							// And multiply the original aim vector with the matrix to get a
+							// new aim vector that leads the target.
+							FVector3 aimvec = rm * aim;
+							// And make the projectile follow that vector at the desired speed.
+							double aimscale = fspeed / dist;
+							mobj->velx = fixed_t (aimvec[0] * aimscale);
+							mobj->vely = fixed_t (aimvec[1] * aimscale);
+							mobj->velz = fixed_t (aimvec[2] * aimscale);
+							mobj->angle = R_PointToAngle2 (0, 0, mobj->velx, mobj->vely);
+						}
+						else
+						{
+nolead:						mobj->angle = R_PointToAngle2 (mobj->x, mobj->y, targ->x, targ->y);
+							aim.Resize (fspeed);
+							mobj->velx = fixed_t(aim[0]);
+							mobj->vely = fixed_t(aim[1]);
+							mobj->velz = fixed_t(aim[2]);
+						}
+						if (mobj->flags2 & MF2_SEEKERMISSILE)
+						{
+							mobj->tracer = targ;
+						}
+					}
+					else
+					{
+						mobj->angle = angle;
+						mobj->velx = FixedMul (speed, finecosine[angle>>ANGLETOFINESHIFT]);
+						mobj->vely = FixedMul (speed, finesine[angle>>ANGLETOFINESHIFT]);
+						mobj->velz = vspeed;
+					}
+					// Set the missile's speed to reflect the speed it was spawned at.
+					if (mobj->flags & MF_MISSILE)
+					{
+						mobj->Speed = fixed_t (sqrt (double(mobj->velx)*mobj->velx + double(mobj->vely)*mobj->vely + double(mobj->velz)*mobj->velz));
+					}
+					// Hugger missiles don't have any vertical velocity
+					if (mobj->flags3 & (MF3_FLOORHUGGER|MF3_CEILINGHUGGER))
+					{
+						mobj->velz = 0;
+					}
+					if (mobj->flags & MF_SPECIAL)
+					{
+						mobj->flags |= MF_DROPPED;
+					}
+					if (mobj->flags & MF_MISSILE)
+					{
+						if (P_CheckMissileSpawn (mobj, spot->radius))
+						{
+							rtn = true;
+						}
+					}
+					else if (!P_TestMobjLocation (mobj))
+					{
+						// If this is a monster, subtract it from the total monster
+						// count, because it already added to it during spawning.
+						mobj->ClearCounters();
+						mobj->Destroy ();
+					}
+					else
+					{
+						// It spawned fine.
+						rtn = 1;
+					}
+				}
+			} while (dest != 0 && (targ = tit.Next()));
+		}
+		spot = iterator.Next();
+	}
+
+	return rtn != 0;
+}
+
+int P_Thing_Damage (int tid, AActor *whofor0, int amount, FName type)
+{
+	FActorIterator iterator (tid);
+	int count = 0;
+	AActor *actor;
+
+	actor = (tid == 0 ? whofor0 : iterator.Next());
+	while (actor)
+	{
+		AActor *next = tid == 0 ? NULL : iterator.Next ();
+		if (actor->flags & MF_SHOOTABLE)
+		{
+			if (amount > 0)
+			{
+				P_DamageMobj (actor, NULL, whofor0, amount, type);
+			}
+			else if (actor->health < actor->SpawnHealth())
+			{
+				actor->health -= amount;
+				if (actor->health > actor->SpawnHealth())
+				{
+					actor->health = actor->SpawnHealth();
+				}
+				if (actor->player != NULL)
+				{
+					actor->player->health = actor->health;
+				}
+			}
+			count++;
+		}
+		actor = next;
+	}
+	return count;
+}
+
+void P_RemoveThing(AActor * actor)
+{
+	// Don't remove live players.
+	if (actor->player == NULL || actor != actor->player->mo)
+	{
+		// Don't also remove owned inventory items
+		if (actor->IsKindOf(RUNTIME_CLASS(AInventory)) && static_cast<AInventory*>(actor)->Owner != NULL) return;
+
+		// be friendly to the level statistics. ;)
+		actor->ClearCounters();
+		actor->Destroy ();
+	}
+
+}
+
+bool P_Thing_Raise(AActor *thing, AActor *raiser)
+{
+	FState * RaiseState = thing->GetRaiseState();
+	if (RaiseState == NULL)
+	{
+		return true;	// monster doesn't have a raise state
+	}
+	
+	AActor *info = thing->GetDefault ();
+
+	thing->velx = thing->vely = 0;
+
+	// [RH] Check against real height and radius
+	fixed_t oldheight = thing->height;
+	fixed_t oldradius = thing->radius;
+	int oldflags = thing->flags;
+
+	thing->flags |= MF_SOLID;
+	thing->height = info->height;	// [RH] Use real height
+	thing->radius = info->radius;	// [RH] Use real radius
+	if (!P_CheckPosition (thing, thing->x, thing->y))
+	{
+		thing->flags = oldflags;
+		thing->radius = oldradius;
+		thing->height = oldheight;
+		return false;
+	}
+
+
+	S_Sound (thing, CHAN_BODY, "vile/raise", 1, ATTN_IDLE);
+
+	thing->Revive();
+
+	if (raiser != NULL)
+	{
+		// Let's copy the friendliness of the one who raised it.
+		thing->CopyFriendliness(raiser, false);
+	}
+
+	thing->SetState (RaiseState);
+	return true;
+}
+
+bool P_Thing_CanRaise(AActor *thing)
+{
+	FState * RaiseState = thing->GetRaiseState();
+	if (RaiseState == NULL)
+	{
+		return false;
+	}
+	
+	AActor *info = thing->GetDefault();
+
+	// Check against real height and radius
+	int oldflags = thing->flags;
+	fixed_t oldheight = thing->height;
+	fixed_t oldradius = thing->radius;
+
+	thing->flags |= MF_SOLID;
+	thing->height = info->height;
+	thing->radius = info->radius;
+
+	bool check = P_CheckPosition (thing, thing->x, thing->y);
+
+	// Restore checked properties
+	thing->flags = oldflags;
+	thing->radius = oldradius;
+	thing->height = oldheight;
+
+	if (!check)
+	{
+		return false;
+	}
+
+	return true;
+}
+
+void P_Thing_SetVelocity(AActor *actor, fixed_t vx, fixed_t vy, fixed_t vz, bool add, bool setbob)
+{
+	if (actor != NULL)
+	{
+		if (!add)
+		{
+			actor->velx = actor->vely = actor->velz = 0;
+			if (actor->player != NULL) actor->player->velx = actor->player->vely = 0;
+		}
+		actor->velx += vx;
+		actor->vely += vy;
+		actor->velz += vz;
+		if (setbob && actor->player != NULL)
+		{
+			actor->player->velx += vx;
+			actor->player->vely += vy;
+		}
+	}
+}
+
+PClassActor *P_GetSpawnableType(int spawnnum)
+{
+	if (spawnnum < 0)
+	{ // A named arg from a UDMF map
+		FName spawnname = FName(ENamedName(-spawnnum));
+		if (spawnname.IsValidName())
+		{
+			return PClass::FindActor(spawnname);
+		}
+	}
+	else
+	{ // A numbered arg from a Hexen or UDMF map
+		PClassActor **type = SpawnableThings.CheckKey(spawnnum);
+		if (type != NULL)
+		{
+			return *type;
+		}
+	}
+	return NULL;
+}
+
+struct MapinfoSpawnItem
+{
+	FName classname;	// DECORATE is read after MAPINFO so we do not have the actual classes available here yet.
+	// These are for error reporting. We must store the file information because it's no longer available when these items get resolved.
+	FString filename;
+	int linenum;
+};
+
+typedef TMap<int, MapinfoSpawnItem> SpawnMap;
+static SpawnMap SpawnablesFromMapinfo;
+static SpawnMap ConversationIDsFromMapinfo;
+
+static int STACK_ARGS SpawnableSort(const void *a, const void *b)
+{
+	return (*((FClassMap::Pair **)a))->Key - (*((FClassMap::Pair **)b))->Key;
+}
+
+static void DumpClassMap(FClassMap &themap)
+{
+	FClassMap::Iterator it(themap);
+	FClassMap::Pair *pair, **allpairs;
+	int i = 0;
+
+	// Sort into numerical order, since their arrangement in the map can
+	// be in an unspecified order.
+	allpairs = new FClassMap::Pair *[themap.CountUsed()];
+	while (it.NextPair(pair))
+	{
+		allpairs[i++] = pair;
+	}
+	qsort(allpairs, i, sizeof(*allpairs), SpawnableSort);
+	for (int j = 0; j < i; ++j)
+	{
+		pair = allpairs[j];
+		Printf ("%d %s\n", pair->Key, pair->Value->TypeName.GetChars());
+	}
+	delete[] allpairs;
+}
+
+CCMD(dumpspawnables)
+{
+	DumpClassMap(SpawnableThings);
+}
+
+CCMD (dumpconversationids)
+{
+	DumpClassMap(StrifeTypes);
+}
+
+
+static void ParseSpawnMap(FScanner &sc, SpawnMap & themap, const char *descript)
+{
+	TMap<int, bool> defined;
+	int error = 0;
+
+	MapinfoSpawnItem editem;
+
+	editem.filename = sc.ScriptName;
+
+	while (true)
+	{
+		if (sc.CheckString("}")) return;
+		else if (sc.CheckNumber())
+		{
+			int ednum = sc.Number;
+			sc.MustGetStringName("=");
+			sc.MustGetString();
+
+			bool *def = defined.CheckKey(ednum);
+			if (def != NULL)
+			{
+				sc.ScriptMessage("%s %d defined more than once", descript, ednum);
+				error++;
+			}
+			else if (ednum < 0)
+			{
+				sc.ScriptMessage("%s must be positive, got %d", descript, ednum);
+				error++;
+			}
+			defined[ednum] = true;
+			editem.classname = sc.String;
+
+			themap.Insert(ednum, editem);
+		}
+		else
+		{
+			sc.ScriptError("Number expected");
+		}
+	}
+	if (error > 0)
+	{
+		sc.ScriptError("%d errors encountered in %s definition", error, descript);
+	}
+}
+
+void FMapInfoParser::ParseSpawnNums()
+{
+	ParseOpenBrace();
+	ParseSpawnMap(sc, SpawnablesFromMapinfo, "Spawn number");
+}
+
+void FMapInfoParser::ParseConversationIDs()
+{
+	ParseOpenBrace();
+	ParseSpawnMap(sc, ConversationIDsFromMapinfo, "Conversation ID");
+}
+
+
+void InitClassMap(FClassMap &themap, SpawnMap &thedata)
+{
+	themap.Clear();
+	SpawnMap::Iterator it(thedata);
+	SpawnMap::Pair *pair;
+	int error = 0;
+
+	while (it.NextPair(pair))
+	{
+		PClassActor *cls = NULL;
+		if (pair->Value.classname != NAME_None)
+		{
+			cls = PClass::FindActor(pair->Value.classname);
+			if (cls == NULL)
+			{
+				Printf(TEXTCOLOR_RED "Script error, \"%s\" line %d:\nUnknown actor class %s\n",
+					pair->Value.filename.GetChars(), pair->Value.linenum, pair->Value.classname.GetChars());
+				error++;
+			}
+		}
+		themap.Insert(pair->Key, cls);
+	}
+	if (error > 0)
+	{
+		I_Error("%d unknown actor classes found", error);
+	}
+	thedata.Clear();	// we do not need this any longer
+}
+
+void InitSpawnablesFromMapinfo()
+{
+	InitClassMap(SpawnableThings, SpawnablesFromMapinfo);
+	InitClassMap(StrifeTypes, ConversationIDsFromMapinfo);
+}