// Emacs style mode select	 -*- C++ -*- 
//-----------------------------------------------------------------------------
//
// $Id:$
//
// Copyright (C) 1993-1996 by id Software, Inc.
//
// This source is available for distribution and/or modification
// only under the terms of the DOOM Source Code License as
// published by id Software. All rights reserved.
//
// The source is distributed in the hope that it will be useful,
// but WITHOUT ANY WARRANTY; without even the implied warranty of
// FITNESS FOR A PARTICULAR PURPOSE. See the DOOM Source Code License
// for more details.
//
// DESCRIPTION:
//		All the clipping: columns, horizontal spans, sky columns.
//
// This file contains some code from the Build Engine.
//
// "Build Engine & Tools" Copyright (c) 1993-1997 Ken Silverman
// Ken Silverman's official web site: "http://www.advsys.net/ken"
// See the included license file "BUILDLIC.TXT" for license info.
//
//-----------------------------------------------------------------------------

#include <stdlib.h>
#include <stddef.h>

#include "templates.h"
#include "i_system.h"

#include "doomdef.h"
#include "doomstat.h"
#include "doomdata.h"
#include "p_lnspec.h"

#include "r_local.h"
#include "r_sky.h"
#include "v_video.h"

#include "m_swap.h"
#include "w_wad.h"
#include "stats.h"
#include "a_sharedglobal.h"
#include "d_net.h"
#include "g_level.h"
#include "r_bsp.h"
#include "r_plane.h"
#include "r_segs.h"
#include "r_3dfloors.h"
#include "r_draw.h"
#include "v_palette.h"
#include "r_data/colormaps.h"

#define WALLYREPEAT 8


CVAR(Bool, r_np2, true, 0)
EXTERN_CVAR(Bool, r_fullbrightignoresectorcolor);

//CVAR (Int, ty, 8, 0)
//CVAR (Int, tx, 8, 0)

#define HEIGHTBITS 12
#define HEIGHTSHIFT (FRACBITS-HEIGHTBITS)

extern double globaluclip, globaldclip;

PortalDrawseg* CurrentPortal = NULL;
int CurrentPortalUniq = 0;
bool CurrentPortalInSkybox = false;

// OPTIMIZE: closed two sided lines as single sided

// killough 1/6/98: replaced globals with statics where appropriate

static bool		segtextured;	// True if any of the segs textures might be visible.
bool		markfloor;		// False if the back side is the same plane.
bool		markceiling;
FTexture *toptexture;
FTexture *bottomtexture;
FTexture *midtexture;
fixed_t rw_offset_top;
fixed_t rw_offset_mid;
fixed_t rw_offset_bottom;


int		wallshade;

short	walltop[MAXWIDTH];	// [RH] record max extents of wall
short	wallbottom[MAXWIDTH];
short	wallupper[MAXWIDTH];
short	walllower[MAXWIDTH];
float	swall[MAXWIDTH];
fixed_t	lwall[MAXWIDTH];
double	lwallscale;

//
// regular wall
//
extern double	rw_backcz1, rw_backcz2;
extern double	rw_backfz1, rw_backfz2;
extern double	rw_frontcz1, rw_frontcz2;
extern double	rw_frontfz1, rw_frontfz2;

int				rw_ceilstat, rw_floorstat;
bool			rw_mustmarkfloor, rw_mustmarkceiling;
bool			rw_prepped;
bool			rw_markportal;
bool			rw_havehigh;
bool			rw_havelow;

float			rw_light;		// [RH] Scale lights with viewsize adjustments
float			rw_lightstep;
float			rw_lightleft;

static double	rw_frontlowertop;

static int		rw_x;
static int		rw_stopx;
fixed_t			rw_offset;
static double	rw_scalestep;
static double	rw_midtexturemid;
static double	rw_toptexturemid;
static double	rw_bottomtexturemid;
static double	rw_midtexturescalex;
static double	rw_midtexturescaley;
static double	rw_toptexturescalex;
static double	rw_toptexturescaley;
static double	rw_bottomtexturescalex;
static double	rw_bottomtexturescaley;

FTexture		*rw_pic;

static fixed_t	*maskedtexturecol;

static void R_RenderDecal (side_t *wall, DBaseDecal *first, drawseg_t *clipper, int pass);
static void WallSpriteColumn (void (*drawfunc)(const BYTE *column, const FTexture::Span *spans));
void wallscan_np2(int x1, int x2, short *uwal, short *dwal, float *swal, fixed_t *lwal, double yrepeat, double top, double bot, bool mask);
static void wallscan_np2_ds(drawseg_t *ds, int x1, int x2, short *uwal, short *dwal, float *swal, fixed_t *lwal, double yrepeat);
static void call_wallscan(int x1, int x2, short *uwal, short *dwal, float *swal, fixed_t *lwal, double yrepeat, bool mask);

//=============================================================================
//
// CVAR r_fogboundary
//
// If true, makes fog look more "real" by shading the walls separating two
// sectors with different fog.
//=============================================================================

CVAR(Bool, r_fogboundary, true, 0)

inline bool IsFogBoundary (sector_t *front, sector_t *back)
{
	return r_fogboundary && fixedcolormap == NULL && front->ColorMap->Fade &&
		front->ColorMap->Fade != back->ColorMap->Fade &&
		(front->GetTexture(sector_t::ceiling) != skyflatnum || back->GetTexture(sector_t::ceiling) != skyflatnum);
}

//=============================================================================
//
// CVAR r_drawmirrors
//
// Set to false to disable rendering of mirrors
//=============================================================================

CVAR(Bool, r_drawmirrors, true, 0)

//
// R_RenderMaskedSegRange
//
float *MaskedSWall;
float MaskedScaleY;

static void BlastMaskedColumn (FTexture *tex, bool useRt)
{
	// calculate lighting
	if (fixedcolormap == NULL && fixedlightlev < 0)
	{
		R_SetColorMapLight(basecolormap, rw_light, wallshade);
	}

	dc_iscale = xs_Fix<16>::ToFix(MaskedSWall[dc_x] * MaskedScaleY);
 	if (sprflipvert)
		sprtopscreen = CenterY + dc_texturemid * spryscale;
	else
		sprtopscreen = CenterY - dc_texturemid * spryscale;
	
	// killough 1/25/98: here's where Medusa came in, because
	// it implicitly assumed that the column was all one patch.
	// Originally, Doom did not construct complete columns for
	// multipatched textures, so there were no header or trailer
	// bytes in the column referred to below, which explains
	// the Medusa effect. The fix is to construct true columns
	// when forming multipatched textures (see r_data.c).

	// draw the texture
	R_DrawMaskedColumn(tex, maskedtexturecol[dc_x], useRt);
	rw_light += rw_lightstep;
	spryscale += rw_scalestep;
}

// Clip a midtexture to the floor and ceiling of the sector in front of it.
void ClipMidtex(int x1, int x2)
{
	short most[MAXWIDTH];

	WallMost(most, curline->frontsector->ceilingplane, &WallC);
	for (int i = x1; i < x2; ++i)
	{
		if (wallupper[i] < most[i])
			wallupper[i] = most[i];
	}
	WallMost(most, curline->frontsector->floorplane, &WallC);
	for (int i = x1; i < x2; ++i)
	{
		if (walllower[i] > most[i])
			walllower[i] = most[i];
	}
}

void R_RenderFakeWallRange(drawseg_t *ds, int x1, int x2);

void R_RenderMaskedSegRange (drawseg_t *ds, int x1, int x2)
{
	FTexture	*tex;
	int			i;
	sector_t	tempsec;		// killough 4/13/98
	double		texheight, texheightscale;
	bool		notrelevant = false;
	double		rowoffset;
	bool		wrap = false;

	const sector_t *sec;

	sprflipvert = false;

	curline = ds->curline;

	// killough 4/11/98: draw translucent 2s normal textures
	// [RH] modified because we don't use user-definable translucency maps
	ESPSResult drawmode;

	drawmode = R_SetPatchStyle (LegacyRenderStyles[curline->linedef->flags & ML_ADDTRANS ? STYLE_Add : STYLE_Translucent],
		(float)MIN(curline->linedef->alpha, 1.),	0, 0);

	if ((drawmode == DontDraw && !ds->bFogBoundary && !ds->bFakeBoundary))
	{
		return;
	}

	NetUpdate ();

	frontsector = curline->frontsector;
	backsector = curline->backsector;

	tex = TexMan(curline->sidedef->GetTexture(side_t::mid), true);
	if (i_compatflags & COMPATF_MASKEDMIDTEX)
	{
		tex = tex->GetRawTexture();
	}

	// killough 4/13/98: get correct lightlevel for 2s normal textures
	sec = R_FakeFlat (frontsector, &tempsec, NULL, NULL, false);

	basecolormap = sec->ColorMap;	// [RH] Set basecolormap

	wallshade = ds->shade;
	rw_lightstep = ds->lightstep;
	rw_light = ds->light + (x1 - ds->x1) * rw_lightstep;

	if (fixedlightlev < 0)
	{
		if (!(fake3D & FAKE3D_CLIPTOP))
		{
			sclipTop = sec->ceilingplane.ZatPoint(ViewPos);
		}
		for (i = frontsector->e->XFloor.lightlist.Size() - 1; i >= 0; i--)
		{
			if (sclipTop <= frontsector->e->XFloor.lightlist[i].plane.Zat0())
			{
				lightlist_t *lit = &frontsector->e->XFloor.lightlist[i];
				basecolormap = lit->extra_colormap;
				wallshade = LIGHT2SHADE(curline->sidedef->GetLightLevel(foggy, *lit->p_lightlevel, lit->lightsource != NULL) + r_actualextralight);
				break;
			}
		}
	}

	mfloorclip = openings + ds->sprbottomclip - ds->x1;
	mceilingclip = openings + ds->sprtopclip - ds->x1;

	// [RH] Draw fog partition
	if (ds->bFogBoundary)
	{
		R_DrawFogBoundary (x1, x2, mceilingclip, mfloorclip);
		if (ds->maskedtexturecol == -1)
		{
			goto clearfog;
		}
	}
	if ((ds->bFakeBoundary && !(ds->bFakeBoundary & 4)) || drawmode == DontDraw)
	{
		goto clearfog;
	}

	MaskedSWall = (float *)(openings + ds->swall) - ds->x1;
	MaskedScaleY = ds->yscale;
	maskedtexturecol = (fixed_t *)(openings + ds->maskedtexturecol) - ds->x1;
	spryscale = ds->iscale + ds->iscalestep * (x1 - ds->x1);
	rw_scalestep = ds->iscalestep;

	if (fixedlightlev >= 0)
		R_SetColorMapLight((r_fullbrightignoresectorcolor) ? &FullNormalLight : basecolormap, 0, FIXEDLIGHT2SHADE(fixedlightlev));
	else if (fixedcolormap != NULL)
		R_SetColorMapLight(fixedcolormap, 0, 0);

	// find positioning
	texheight = tex->GetScaledHeightDouble();
	texheightscale = fabs(curline->sidedef->GetTextureYScale(side_t::mid));
	if (texheightscale != 1)
	{
		texheight = texheight / texheightscale;
	}
	if (curline->linedef->flags & ML_DONTPEGBOTTOM)
	{
		dc_texturemid = MAX(frontsector->GetPlaneTexZ(sector_t::floor), backsector->GetPlaneTexZ(sector_t::floor)) + texheight;
	}
	else
	{
		dc_texturemid = MIN(frontsector->GetPlaneTexZ(sector_t::ceiling), backsector->GetPlaneTexZ(sector_t::ceiling));
	}

	rowoffset = curline->sidedef->GetTextureYOffset(side_t::mid);

	wrap = (curline->linedef->flags & ML_WRAP_MIDTEX) || (curline->sidedef->Flags & WALLF_WRAP_MIDTEX);
	if (!wrap)
	{ // Texture does not wrap vertically.
		double textop;

		if (MaskedScaleY < 0)
		{
			MaskedScaleY = -MaskedScaleY;
			sprflipvert = true;
		}
		if (tex->bWorldPanning)
		{
			// rowoffset is added before the multiply so that the masked texture will
			// still be positioned in world units rather than texels.
			dc_texturemid += rowoffset - ViewPos.Z;
			textop = dc_texturemid;
			dc_texturemid *= MaskedScaleY;
		}
		else
		{
			// rowoffset is added outside the multiply so that it positions the texture
			// by texels instead of world units.
			textop = dc_texturemid + rowoffset / MaskedScaleY - ViewPos.Z;
			dc_texturemid = (dc_texturemid - ViewPos.Z) * MaskedScaleY + rowoffset;
		}
		if (sprflipvert)
		{
			MaskedScaleY = -MaskedScaleY;
			dc_texturemid -= tex->GetHeight() << FRACBITS;
		}

		// [RH] Don't bother drawing segs that are completely offscreen
		if (globaldclip * ds->sz1 < -textop && globaldclip * ds->sz2 < -textop)
		{ // Texture top is below the bottom of the screen
			goto clearfog;
		}

		if (globaluclip * ds->sz1 > texheight - textop && globaluclip * ds->sz2 > texheight - textop)
		{ // Texture bottom is above the top of the screen
			goto clearfog;
		}

		if ((fake3D & FAKE3D_CLIPBOTTOM) && textop < sclipBottom - ViewPos.Z)
		{
			notrelevant = true;
			goto clearfog;
		}
		if ((fake3D & FAKE3D_CLIPTOP) && textop - texheight > sclipTop - ViewPos.Z)
		{
			notrelevant = true;
			goto clearfog;
		}

		WallC.sz1 = ds->sz1;
		WallC.sz2 = ds->sz2;
		WallC.sx1 = ds->sx1;
		WallC.sx2 = ds->sx2;

		if (fake3D & FAKE3D_CLIPTOP)
		{
			OWallMost(wallupper, textop < sclipTop - ViewPos.Z ? textop : sclipTop - ViewPos.Z, &WallC);
		}
		else
		{
			OWallMost(wallupper, textop, &WallC);
		}
		if (fake3D & FAKE3D_CLIPBOTTOM)
		{
			OWallMost(walllower, textop - texheight > sclipBottom - ViewPos.Z ? textop - texheight : sclipBottom - ViewPos.Z, &WallC);
		}
		else
		{
			OWallMost(walllower, textop - texheight, &WallC);
		}

		for (i = x1; i < x2; i++)
		{
			if (wallupper[i] < mceilingclip[i])
				wallupper[i] = mceilingclip[i];
		}
		for (i = x1; i < x2; i++)
		{
			if (walllower[i] > mfloorclip[i])
				walllower[i] = mfloorclip[i];
		}

		if (CurrentSkybox)
		{ // Midtex clipping doesn't work properly with skyboxes, since you're normally below the floor
		  // or above the ceiling, so the appropriate end won't be clipped automatically when adding
		  // this drawseg.
			if ((curline->linedef->flags & ML_CLIP_MIDTEX) ||
				(curline->sidedef->Flags & WALLF_CLIP_MIDTEX))
			{
				ClipMidtex(x1, x2);
			}
		}

		mfloorclip = walllower;
		mceilingclip = wallupper;

		// draw the columns one at a time
		if (drawmode == DoDraw0)
		{
			for (dc_x = x1; dc_x < x2; ++dc_x)
			{
				BlastMaskedColumn (tex, false);
			}
		}
		else
		{
			// [RH] Draw up to four columns at once
			int stop = x2 & ~3;

			if (x1 >= x2)
				goto clearfog;

			dc_x = x1;

			while ((dc_x < stop) && (dc_x & 3))
			{
				BlastMaskedColumn (tex, false);
				dc_x++;
			}

			while (dc_x < stop)
			{
				rt_initcols(nullptr);
				BlastMaskedColumn (tex, true); dc_x++;
				BlastMaskedColumn (tex, true); dc_x++;
				BlastMaskedColumn (tex, true); dc_x++;
				BlastMaskedColumn (tex, true);
				rt_draw4cols (dc_x - 3);
				dc_x++;
			}

			while (dc_x < x2)
			{
				BlastMaskedColumn (tex, false);
				dc_x++;
			}
		}
	}
	else
	{ // Texture does wrap vertically.
		if (tex->bWorldPanning)
		{
			// rowoffset is added before the multiply so that the masked texture will
			// still be positioned in world units rather than texels.
			dc_texturemid = (dc_texturemid - ViewPos.Z + rowoffset) * MaskedScaleY;
		}
		else
		{
			// rowoffset is added outside the multiply so that it positions the texture
			// by texels instead of world units.
			dc_texturemid = (dc_texturemid - ViewPos.Z) * MaskedScaleY + rowoffset;
		}

		WallC.sz1 = ds->sz1;
		WallC.sz2 = ds->sz2;
		WallC.sx1 = ds->sx1;
		WallC.sx2 = ds->sx2;

		if (CurrentSkybox)
		{ // Midtex clipping doesn't work properly with skyboxes, since you're normally below the floor
		  // or above the ceiling, so the appropriate end won't be clipped automatically when adding
		  // this drawseg.
			if ((curline->linedef->flags & ML_CLIP_MIDTEX) ||
				(curline->sidedef->Flags & WALLF_CLIP_MIDTEX))
			{
				ClipMidtex(x1, x2);
			}
		}

		if (fake3D & FAKE3D_CLIPTOP)
		{
			OWallMost(wallupper, sclipTop - ViewPos.Z, &WallC);
			for (i = x1; i < x2; i++)
			{
				if (wallupper[i] < mceilingclip[i])
					wallupper[i] = mceilingclip[i];
			}
			mceilingclip = wallupper;
		}
		if (fake3D & FAKE3D_CLIPBOTTOM)
		{
			OWallMost(walllower, sclipBottom - ViewPos.Z, &WallC);
			for (i = x1; i < x2; i++)
			{
				if (walllower[i] > mfloorclip[i])
					walllower[i] = mfloorclip[i];
			}
			mfloorclip = walllower;
		}

		rw_offset = 0;
		rw_pic = tex;
		wallscan_np2_ds(ds, x1, x2, mceilingclip, mfloorclip, MaskedSWall, maskedtexturecol, ds->yscale);
	}

clearfog:
	R_FinishSetPatchStyle ();
	if (ds->bFakeBoundary & 3)
	{
		R_RenderFakeWallRange(ds, x1, x2);
	}
	if (!notrelevant)
	{
		if (fake3D & FAKE3D_REFRESHCLIP)
		{
			if (!wrap)
			{
				assert(ds->bkup >= 0);
				memcpy(openings + ds->sprtopclip, openings + ds->bkup, (ds->x2 - ds->x1) * 2);
			}
		}
		else
		{
			clearbufshort(openings + ds->sprtopclip - ds->x1 + x1, x2 - x1, viewheight);
		}
	}
	return;
}

// kg3D - render one fake wall
void R_RenderFakeWall(drawseg_t *ds, int x1, int x2, F3DFloor *rover)
{
	int i;
	double xscale;
	double yscale;

	fixed_t Alpha = Scale(rover->alpha, OPAQUE, 255);
	ESPSResult drawmode;
	drawmode = R_SetPatchStyle (LegacyRenderStyles[rover->flags & FF_ADDITIVETRANS ? STYLE_Add : STYLE_Translucent],
		Alpha, 0, 0);

	if(drawmode == DontDraw) {
		R_FinishSetPatchStyle();
		return;
	}

	rw_lightstep = ds->lightstep;
	rw_light = ds->light + (x1 - ds->x1) * rw_lightstep;

	mfloorclip = openings + ds->sprbottomclip - ds->x1;
	mceilingclip = openings + ds->sprtopclip - ds->x1;

	spryscale = ds->iscale + ds->iscalestep * (x1 - ds->x1);
	rw_scalestep = ds->iscalestep;
	MaskedSWall = (float *)(openings + ds->swall) - ds->x1;

	// find positioning
	side_t *scaledside;
	side_t::ETexpart scaledpart;
	if (rover->flags & FF_UPPERTEXTURE)
	{
		scaledside = curline->sidedef;
		scaledpart = side_t::top;
	}
	else if (rover->flags & FF_LOWERTEXTURE)
	{
		scaledside = curline->sidedef;
		scaledpart = side_t::bottom;
	}
	else
	{
		scaledside = rover->master->sidedef[0];
		scaledpart = side_t::mid;
	}
	xscale = rw_pic->Scale.X * scaledside->GetTextureXScale(scaledpart);
	yscale = rw_pic->Scale.Y * scaledside->GetTextureYScale(scaledpart);

	double rowoffset = curline->sidedef->GetTextureYOffset(side_t::mid) + rover->master->sidedef[0]->GetTextureYOffset(side_t::mid);
	double planez = rover->model->GetPlaneTexZ(sector_t::ceiling);
	rw_offset = FLOAT2FIXED(curline->sidedef->GetTextureXOffset(side_t::mid) + rover->master->sidedef[0]->GetTextureXOffset(side_t::mid));
	if (rowoffset < 0)
	{
		rowoffset += rw_pic->GetHeight();
	}
	dc_texturemid = (planez - ViewPos.Z) * yscale;
	if (rw_pic->bWorldPanning)
	{
		// rowoffset is added before the multiply so that the masked texture will
		// still be positioned in world units rather than texels.

		dc_texturemid = dc_texturemid + rowoffset * yscale;
		rw_offset = xs_RoundToInt(rw_offset * xscale);
	}
	else
	{
		// rowoffset is added outside the multiply so that it positions the texture
		// by texels instead of world units.
		dc_texturemid += rowoffset;
	}

	if (fixedlightlev >= 0)
		R_SetColorMapLight((r_fullbrightignoresectorcolor) ? &FullNormalLight : basecolormap, 0, FIXEDLIGHT2SHADE(fixedlightlev));
	else if (fixedcolormap != NULL)
		R_SetColorMapLight(fixedcolormap, 0, 0);

	WallC.sz1 = ds->sz1;
	WallC.sz2 = ds->sz2;
	WallC.sx1 = ds->sx1;
	WallC.sx2 = ds->sx2;
	WallC.tleft.X = ds->cx;
	WallC.tleft.Y = ds->cy;
	WallC.tright.X = ds->cx + ds->cdx;
	WallC.tright.Y = ds->cy + ds->cdy;
	WallT = ds->tmapvals;

	OWallMost(wallupper, sclipTop - ViewPos.Z, &WallC);
	OWallMost(walllower, sclipBottom - ViewPos.Z, &WallC);

	for (i = x1; i < x2; i++)
	{
		if (wallupper[i] < mceilingclip[i])
			wallupper[i] = mceilingclip[i];
	}
	for (i = x1; i < x2; i++)
	{
		if (walllower[i] > mfloorclip[i])
			walllower[i] = mfloorclip[i];
	}

	PrepLWall (lwall, curline->sidedef->TexelLength*xscale, ds->sx1, ds->sx2);
	wallscan_np2_ds(ds, x1, x2, wallupper, walllower, MaskedSWall, lwall, yscale);
	R_FinishSetPatchStyle();
}

// kg3D - walls of fake floors
void R_RenderFakeWallRange (drawseg_t *ds, int x1, int x2)
{
	FTexture *const DONT_DRAW = ((FTexture*)(intptr_t)-1);
	int i,j;
	F3DFloor *rover, *fover = NULL;
	int passed, last;
	double floorHeight;
	double ceilingHeight;

	sprflipvert = false;
	curline = ds->curline;

	frontsector = curline->frontsector;
	backsector = curline->backsector;

	if (backsector == NULL)
	{
		return;
	}
	if ((ds->bFakeBoundary & 3) == 2)
	{
		sector_t *sec = backsector;
		backsector = frontsector;
		frontsector = sec;
	}

	floorHeight = backsector->CenterFloor();
	ceilingHeight = backsector->CenterCeiling();

	// maybe fix clipheights
	if (!(fake3D & FAKE3D_CLIPBOTTOM)) sclipBottom = floorHeight;
	if (!(fake3D & FAKE3D_CLIPTOP))    sclipTop = ceilingHeight;

	// maybe not visible
	if (sclipBottom >= frontsector->CenterCeiling()) return;
	if (sclipTop <= frontsector->CenterFloor()) return;

	if (fake3D & FAKE3D_DOWN2UP)
	{ // bottom to viewz
		last = 0;
		for (i = backsector->e->XFloor.ffloors.Size() - 1; i >= 0; i--) 
		{
			rover = backsector->e->XFloor.ffloors[i];
			if (!(rover->flags & FF_EXISTS)) continue;

			// visible?
			passed = 0;
			if (!(rover->flags & FF_RENDERSIDES) || rover->top.plane->isSlope() || rover->bottom.plane->isSlope() ||
				rover->top.plane->Zat0() <= sclipBottom ||
				rover->bottom.plane->Zat0() >= ceilingHeight ||
				rover->top.plane->Zat0() <= floorHeight)
			{
				if (!i)
				{
					passed = 1;
				}
				else
				{
					continue;
				}
			}

			rw_pic = NULL;
			if (rover->bottom.plane->Zat0() >= sclipTop || passed) 
			{
				if (last)
				{
					break;
				}
				// maybe wall from inside rendering?
				fover = NULL;
				for (j = frontsector->e->XFloor.ffloors.Size() - 1; j >= 0; j--)
				{
					fover = frontsector->e->XFloor.ffloors[j];
					if (fover->model == rover->model)
					{ // never
						fover = NULL;
						break;
					}
					if (!(fover->flags & FF_EXISTS)) continue;
					if (!(fover->flags & FF_RENDERSIDES)) continue;
					// no sloped walls, it's bugged
					if (fover->top.plane->isSlope() || fover->bottom.plane->isSlope()) continue;

					// visible?
					if (fover->top.plane->Zat0() <= sclipBottom) continue; // no
					if (fover->bottom.plane->Zat0() >= sclipTop)
					{ // no, last possible
 						fover = NULL;
						break;
					}
					// it is, render inside?
					if (!(fover->flags & (FF_BOTHPLANES|FF_INVERTPLANES)))
					{ // no
						fover = NULL;
					}
					break;
				}
				// nothing
				if (!fover || j == -1)
				{
					break;
				}
				// correct texture
				if (fover->flags & rover->flags & FF_SWIMMABLE)
				{	// don't ever draw (but treat as something has been found)
					rw_pic = DONT_DRAW;
				}
				else if(fover->flags & FF_UPPERTEXTURE)
				{
					rw_pic = TexMan(curline->sidedef->GetTexture(side_t::top), true);
				}
				else if(fover->flags & FF_LOWERTEXTURE)
				{
					rw_pic = TexMan(curline->sidedef->GetTexture(side_t::bottom), true);
				}
				else
				{
					rw_pic = TexMan(fover->master->sidedef[0]->GetTexture(side_t::mid), true);
				}
			} 
			else if (frontsector->e->XFloor.ffloors.Size()) 
			{
				// maybe not visible?
				fover = NULL;
				for (j = frontsector->e->XFloor.ffloors.Size() - 1; j >= 0; j--)
				{
					fover = frontsector->e->XFloor.ffloors[j];
					if (fover->model == rover->model) // never
					{
						break;
					}
					if (!(fover->flags & FF_EXISTS)) continue;
					if (!(fover->flags & FF_RENDERSIDES)) continue;
					// no sloped walls, it's bugged
					if (fover->top.plane->isSlope() || fover->bottom.plane->isSlope()) continue;

					// visible?
					if (fover->top.plane->Zat0() <= sclipBottom) continue; // no
					if (fover->bottom.plane->Zat0() >= sclipTop)
					{ // visible, last possible
 						fover = NULL;
						break;
					}
					if ((fover->flags & FF_SOLID) == (rover->flags & FF_SOLID) &&
						!(!(fover->flags & FF_SOLID) && (fover->alpha == 255 || rover->alpha == 255))
					)
					{
						break;
					}
					if (fover->flags & rover->flags & FF_SWIMMABLE)
					{ // don't ever draw (but treat as something has been found)
						rw_pic = DONT_DRAW;
					}
					fover = NULL; // visible
					break;
				}
				if (fover && j != -1)
				{
					fover = NULL;
					last = 1;
					continue; // not visible
				}
			}
			if (!rw_pic) 
			{
				fover = NULL;
				if (rover->flags & FF_UPPERTEXTURE)
				{
					rw_pic = TexMan(curline->sidedef->GetTexture(side_t::top), true);
				}
				else if(rover->flags & FF_LOWERTEXTURE)
				{
					rw_pic = TexMan(curline->sidedef->GetTexture(side_t::bottom), true);
				}
				else
				{
					rw_pic = TexMan(rover->master->sidedef[0]->GetTexture(side_t::mid), true);
				}
			}
			// correct colors now
			basecolormap = frontsector->ColorMap;
			wallshade = ds->shade;
			if (fixedlightlev < 0)
			{
				if ((ds->bFakeBoundary & 3) == 2)
				{
					for (j = backsector->e->XFloor.lightlist.Size() - 1; j >= 0; j--)
					{
						if (sclipTop <= backsector->e->XFloor.lightlist[j].plane.Zat0())
						{
							lightlist_t *lit = &backsector->e->XFloor.lightlist[j];
							basecolormap = lit->extra_colormap;
							wallshade = LIGHT2SHADE(curline->sidedef->GetLightLevel(foggy, *lit->p_lightlevel, lit->lightsource != NULL) + r_actualextralight);
							break;
						}
					}
				}
				else
				{
					for (j = frontsector->e->XFloor.lightlist.Size() - 1; j >= 0; j--)
					{
						if (sclipTop <= frontsector->e->XFloor.lightlist[j].plane.Zat0())
						{
							lightlist_t *lit = &frontsector->e->XFloor.lightlist[j];
							basecolormap = lit->extra_colormap;
							wallshade = LIGHT2SHADE(curline->sidedef->GetLightLevel(foggy, *lit->p_lightlevel, lit->lightsource != NULL) + r_actualextralight);
							break;
						}
					}
				}
			}
			if (rw_pic != DONT_DRAW)
			{
				R_RenderFakeWall(ds, x1, x2, fover ? fover : rover);
			}
			else rw_pic = NULL;
			break;
		}
	}
	else
	{ // top to viewz
		for (i = 0; i < (int)backsector->e->XFloor.ffloors.Size(); i++)
		{
			rover = backsector->e->XFloor.ffloors[i];
			if (!(rover->flags & FF_EXISTS)) continue;

			// visible?
			passed = 0;
			if (!(rover->flags & FF_RENDERSIDES) ||
				rover->top.plane->isSlope() || rover->bottom.plane->isSlope() ||
				rover->bottom.plane->Zat0() >= sclipTop ||
				rover->top.plane->Zat0() <= floorHeight ||
				rover->bottom.plane->Zat0() >= ceilingHeight)
			{
				if ((unsigned)i == backsector->e->XFloor.ffloors.Size() - 1)
				{
					passed = 1;
				}
				else
				{
					continue;
				}
			}
			rw_pic = NULL;
			if (rover->top.plane->Zat0() <= sclipBottom || passed)
			{ // maybe wall from inside rendering?
				fover = NULL;
				for (j = 0; j < (int)frontsector->e->XFloor.ffloors.Size(); j++)
				{
					fover = frontsector->e->XFloor.ffloors[j];
					if (fover->model == rover->model)
					{ // never
						fover = NULL;
						break;
					}
					if (!(fover->flags & FF_EXISTS)) continue;
					if (!(fover->flags & FF_RENDERSIDES)) continue;
					// no sloped walls, it's bugged
					if (fover->top.plane->isSlope() || fover->bottom.plane->isSlope()) continue;

					// visible?
					if (fover->bottom.plane->Zat0() >= sclipTop) continue; // no
					if (fover->top.plane->Zat0() <= sclipBottom)
					{ // no, last possible
 						fover = NULL;
						break;
					}
					// it is, render inside?
					if (!(fover->flags & (FF_BOTHPLANES|FF_INVERTPLANES)))
					{ // no
						fover = NULL;
					}
					break;
				}
				// nothing
				if (!fover || (unsigned)j == frontsector->e->XFloor.ffloors.Size())
				{
					break;
				}
				// correct texture
				if (fover->flags & rover->flags & FF_SWIMMABLE)
				{
					rw_pic = DONT_DRAW;	// don't ever draw (but treat as something has been found)
				}
				else if (fover->flags & FF_UPPERTEXTURE)
				{
					rw_pic = TexMan(curline->sidedef->GetTexture(side_t::top), true);
				}
				else if (fover->flags & FF_LOWERTEXTURE)
				{
					rw_pic = TexMan(curline->sidedef->GetTexture(side_t::bottom), true);
				}
				else
				{
					rw_pic = TexMan(fover->master->sidedef[0]->GetTexture(side_t::mid), true);
				}
			}
			else if (frontsector->e->XFloor.ffloors.Size())
			{ // maybe not visible?
				fover = NULL;
				for (j = 0; j < (int)frontsector->e->XFloor.ffloors.Size(); j++)
				{
					fover = frontsector->e->XFloor.ffloors[j];
					if (fover->model == rover->model)
					{ // never
						break;
					}
					if (!(fover->flags & FF_EXISTS)) continue;
					if (!(fover->flags & FF_RENDERSIDES)) continue;
					// no sloped walls, its bugged
					if (fover->top.plane->isSlope() || fover->bottom.plane->isSlope()) continue;

					// visible?
					if (fover->bottom.plane->Zat0() >= sclipTop) continue; // no
					if (fover->top.plane->Zat0() <= sclipBottom)
					{ // visible, last possible
 						fover = NULL;
						break;
					}
					if ((fover->flags & FF_SOLID) == (rover->flags & FF_SOLID) &&
						!(!(rover->flags & FF_SOLID) && (fover->alpha == 255 || rover->alpha == 255))
					)
					{
						break;
					}
					if (fover->flags & rover->flags & FF_SWIMMABLE)
					{ // don't ever draw (but treat as something has been found)
						rw_pic = DONT_DRAW;
					}
					fover = NULL; // visible
					break;
				}
				if (fover && (unsigned)j != frontsector->e->XFloor.ffloors.Size())
				{ // not visible
					break;
				}
			}
			if (rw_pic == NULL)
			{
				fover = NULL;
				if (rover->flags & FF_UPPERTEXTURE)
				{
					rw_pic = TexMan(curline->sidedef->GetTexture(side_t::top), true);
				}
				else if (rover->flags & FF_LOWERTEXTURE)
				{
					rw_pic = TexMan(curline->sidedef->GetTexture(side_t::bottom), true);
				}
				else
				{
					rw_pic = TexMan(rover->master->sidedef[0]->GetTexture(side_t::mid), true);
				}
			}
			// correct colors now
			basecolormap = frontsector->ColorMap;
			wallshade = ds->shade;
			if (fixedlightlev < 0)
			{
				if ((ds->bFakeBoundary & 3) == 2)
				{
					for (j = backsector->e->XFloor.lightlist.Size() - 1; j >= 0; j--)
					{
						if (sclipTop <= backsector->e->XFloor.lightlist[j].plane.Zat0())
						{
							lightlist_t *lit = &backsector->e->XFloor.lightlist[j];
							basecolormap = lit->extra_colormap;
							wallshade = LIGHT2SHADE(curline->sidedef->GetLightLevel(foggy, *lit->p_lightlevel, lit->lightsource != NULL) + r_actualextralight);
							break;
						}
					}
				}
				else
				{
					for (j = frontsector->e->XFloor.lightlist.Size() - 1; j >= 0; j--)
					{
						if(sclipTop <= frontsector->e->XFloor.lightlist[j].plane.Zat0())
						{
							lightlist_t *lit = &frontsector->e->XFloor.lightlist[j];
							basecolormap = lit->extra_colormap;
							wallshade = LIGHT2SHADE(curline->sidedef->GetLightLevel(foggy, *lit->p_lightlevel, lit->lightsource != NULL) + r_actualextralight);
							break;
						}
					}
				}
			}

			if (rw_pic != DONT_DRAW)
			{
				R_RenderFakeWall(ds, x1, x2, fover ? fover : rover);
			}
			else
			{
				rw_pic = NULL;
			}
			break;
		}
	}
	return;
}

EXTERN_CVAR(Bool, r_mipmap)

struct WallscanSampler
{
	WallscanSampler() { }
	WallscanSampler(int y1, float swal, double yrepeat, fixed_t xoffset, double xmagnitude, FTexture *texture, const BYTE*(*getcol)(FTexture *texture, int x));

	uint32_t uv_pos;
	uint32_t uv_step;
	uint32_t uv_max;

	const BYTE *source;
	const BYTE *source2;
	uint32_t texturefracx;
	uint32_t height;
};

WallscanSampler::WallscanSampler(int y1, float swal, double yrepeat, fixed_t xoffset, double xmagnitude, FTexture *texture, const BYTE*(*getcol)(FTexture *texture, int x))
{
	xoffset += FLOAT2FIXED(xmagnitude * 0.5);

	if (!r_swtruecolor)
	{
		height = texture->GetHeight();

		int uv_fracbits = 32 - texture->HeightBits;
		if (uv_fracbits != 32)
		{
			uv_max = height << uv_fracbits;

			// Find start uv in [0-base_height[ range.
			// Not using xs_ToFixed because it rounds the result and we need something that always rounds down to stay within the range.
			double uv_stepd = swal * yrepeat;
			double v = (dc_texturemid + uv_stepd * (y1 - CenterY + 0.5)) / height;
			v = v - floor(v);
			v *= height;
			v *= (1 << uv_fracbits);

			uv_pos = (uint32_t)v;
			uv_step = xs_ToFixed(uv_fracbits, uv_stepd);
			if (uv_step == 0) // To prevent divide by zero elsewhere
				uv_step = 1;
		}
		else
		{ // Hack for one pixel tall textures
			uv_pos = 0;
			uv_step = 0;
			uv_max = 1;
		}

		source = getcol(texture, xoffset >> FRACBITS);
		source2 = nullptr;
		texturefracx = 0;
	}
	else
	{
		// Normalize to 0-1 range:
		double uv_stepd = swal * yrepeat;
		double v = (dc_texturemid + uv_stepd * (y1 - CenterY + 0.5)) / texture->GetHeight();
		v = v - floor(v);
		double v_step = uv_stepd / texture->GetHeight();

		if (isnan(v) || isnan(v_step)) // this should never happen, but it apparently does..
		{
			uv_stepd = 0.0;
			v = 0.0;
			v_step = 0.0;
		}

		// Convert to uint32:
		uv_pos = (uint32_t)(v * 0x100000000LL);
		uv_step = (uint32_t)(v_step * 0x100000000LL);
		uv_max = 0;

		// Texture mipmap and filter selection:
		if (getcol != R_GetColumn)
		{
			source = getcol(texture, xoffset >> FRACBITS);
			source2 = nullptr;
			height = texture->GetHeight();
			texturefracx = 0;
		}
		else
		{
			double ymagnitude = fabs(uv_stepd);
			double magnitude = MAX(ymagnitude, xmagnitude);
			double min_lod = -1000.0;
			double lod = MAX(log2(magnitude) + r_lod_bias, min_lod);
			bool magnifying = lod < 0.0f;

			int mipmap_offset = 0;
			int mip_width = texture->GetWidth();
			int mip_height = texture->GetHeight();
			if (r_mipmap && texture->Mipmapped() && mip_width > 1 && mip_height > 1)
			{
				uint32_t xpos = (uint32_t)((((uint64_t)xoffset) << FRACBITS) / mip_width);

				int level = (int)lod;
				while (level > 0 && mip_width > 1 && mip_height > 1)
				{
					mipmap_offset += mip_width * mip_height;
					level--;
					mip_width = MAX(mip_width >> 1, 1);
					mip_height = MAX(mip_height >> 1, 1);
				}
				xoffset = (xpos >> FRACBITS) * mip_width;
			}

			const uint32_t *pixels = texture->GetPixelsBgra() + mipmap_offset;

			bool filter_nearest = (magnifying && !r_magfilter) || (!magnifying && !r_minfilter);
			if (filter_nearest)
			{
				int tx = (xoffset >> FRACBITS) % mip_width;
				if (tx < 0)
					tx += mip_width;
				source = (BYTE*)(pixels + tx * mip_height);
				source2 = nullptr;
				height = mip_height;
				texturefracx = 0;
			}
			else
			{
				xoffset -= FRACUNIT / 2;
				int tx0 = (xoffset >> FRACBITS) % mip_width;
				if (tx0 < 0)
					tx0 += mip_width;
				int tx1 = (tx0 + 1) % mip_width;
				source = (BYTE*)(pixels + tx0 * mip_height);
				source2 = (BYTE*)(pixels + tx1 * mip_height);
				height = mip_height;
				texturefracx = (xoffset >> (FRACBITS - 4)) & 15;
			}
		}
	}
}

// Draw a column with support for non-power-of-two ranges
void wallscan_drawcol1(int x, int y1, int y2, WallscanSampler &sampler, DWORD(*draw1column)())
{
<<<<<<< HEAD
	if (r_swtruecolor)
=======
	if (sampler.uv_max == 0 || sampler.uv_step == 0) // power of two
>>>>>>> dbc54fbc
	{
		int count = y2 - y1;

		dc_source = sampler.source;
		dc_source2 = sampler.source2;
		dc_texturefracx = sampler.texturefracx;
		dc_dest = (ylookup[y1] + x) * 4 + dc_destorg;
		dc_count = count;
		dc_iscale = sampler.uv_step;
		dc_texturefrac = sampler.uv_pos;
		dc_textureheight = sampler.height;
		draw1column();

		uint64_t step64 = sampler.uv_step;
		uint64_t pos64 = sampler.uv_pos;
		sampler.uv_pos = (uint32_t)(pos64 + step64 * count);
	}
	else
	{
		if (sampler.uv_max == 0) // power of two
		{
			int count = y2 - y1;

			dc_source = sampler.source;
			dc_source2 = sampler.source2;
			dc_texturefracx = sampler.texturefracx;
			dc_dest = (ylookup[y1] + x) + dc_destorg;
			dc_count = count;
			dc_iscale = sampler.uv_step;
			dc_texturefrac = sampler.uv_pos;
			draw1column();

			uint64_t step64 = sampler.uv_step;
			uint64_t pos64 = sampler.uv_pos;
			sampler.uv_pos = (uint32_t)(pos64 + step64 * count);
		}
		else
		{
			uint32_t uv_pos = sampler.uv_pos;

			uint32_t left = y2 - y1;
			while (left > 0)
			{
				uint32_t available = sampler.uv_max - uv_pos;
				uint32_t next_uv_wrap = available / sampler.uv_step;
				if (available % sampler.uv_step != 0)
					next_uv_wrap++;
				uint32_t count = MIN(left, next_uv_wrap);

				dc_source = sampler.source;
				dc_source2 = sampler.source2;
				dc_texturefracx = sampler.texturefracx;
				dc_dest = (ylookup[y1] + x) + dc_destorg;
				dc_count = count;
				dc_iscale = sampler.uv_step;
				dc_texturefrac = uv_pos;
				draw1column();

				left -= count;
				uv_pos += sampler.uv_step * count;
				if (uv_pos >= sampler.uv_max)
					uv_pos -= sampler.uv_max;
			}

			sampler.uv_pos = uv_pos;
		}
	}
}

// Draw four columns with support for non-power-of-two ranges
void wallscan_drawcol4(int x, int y1, int y2, WallscanSampler *sampler, void(*draw4columns)())
{
<<<<<<< HEAD
	if (r_swtruecolor)
=======
	if (sampler[0].uv_max == 0 || sampler[0].uv_step == 0) // power of two, no wrap handling needed
>>>>>>> dbc54fbc
	{
		int count = y2 - y1;
		for (int i = 0; i < 4; i++)
		{
			bufplce[i] = sampler[i].source;
			bufplce2[i] = sampler[i].source2;
			buftexturefracx[i] = sampler[i].texturefracx;
			bufheight[i] = sampler[i].height;
			vplce[i] = sampler[i].uv_pos;
			vince[i] = sampler[i].uv_step;

			uint64_t step64 = sampler[i].uv_step;
			uint64_t pos64 = sampler[i].uv_pos;
			sampler[i].uv_pos = (uint32_t)(pos64 + step64 * count);
		}
		dc_dest = (ylookup[y1] + x) * 4 + dc_destorg;
		dc_count = count;
		draw4columns();
	}
	else
	{
		if (sampler[0].uv_max == 0) // power of two, no wrap handling needed
		{
			int count = y2 - y1;
			for (int i = 0; i < 4; i++)
			{
				bufplce[i] = sampler[i].source;
				bufplce2[i] = sampler[i].source2;
				buftexturefracx[i] = sampler[i].texturefracx;
				vplce[i] = sampler[i].uv_pos;
				vince[i] = sampler[i].uv_step;

				uint64_t step64 = sampler[i].uv_step;
				uint64_t pos64 = sampler[i].uv_pos;
				sampler[i].uv_pos = (uint32_t)(pos64 + step64 * count);
			}
			dc_dest = (ylookup[y1] + x) + dc_destorg;
			dc_count = count;
			draw4columns();
		}
		else
		{
			dc_dest = (ylookup[y1] + x) + dc_destorg;
			for (int i = 0; i < 4; i++)
			{
				bufplce[i] = sampler[i].source;
				bufplce2[i] = sampler[i].source2;
				buftexturefracx[i] = sampler[i].texturefracx;
			}

			uint32_t left = y2 - y1;
			while (left > 0)
			{
				// Find which column wraps first
				uint32_t count = left;
				for (int i = 0; i < 4; i++)
				{
					uint32_t available = sampler[i].uv_max - sampler[i].uv_pos;
					uint32_t next_uv_wrap = available / sampler[i].uv_step;
					if (available % sampler[i].uv_step != 0)
						next_uv_wrap++;
					count = MIN(next_uv_wrap, count);
				}

				// Draw until that column wraps
				for (int i = 0; i < 4; i++)
				{
					vplce[i] = sampler[i].uv_pos;
					vince[i] = sampler[i].uv_step;
				}
				dc_count = count;
				draw4columns();

				// Wrap the uv position
				for (int i = 0; i < 4; i++)
				{
					sampler[i].uv_pos += sampler[i].uv_step * count;
					if (sampler[i].uv_pos >= sampler[i].uv_max)
						sampler[i].uv_pos -= sampler[i].uv_max;
				}

				left -= count;
			}
		}
	}
}

typedef DWORD(*Draw1ColumnFuncPtr)();
typedef void(*Draw4ColumnsFuncPtr)();

void wallscan_any(
	int x1, int x2, short *uwal, short *dwal, float *swal, fixed_t *lwal, double yrepeat,
	const BYTE *(*getcol)(FTexture *tex, int x),
	void(setupwallscan(int bits, Draw1ColumnFuncPtr &draw1, Draw4ColumnsFuncPtr &draw2)))
{
	if (rw_pic->UseType == FTexture::TEX_Null)
		return;

	fixed_t xoffset = rw_offset;

	rw_pic->GetHeight(); // To ensure that rw_pic->HeightBits has been set
	int fracbits = 32 - rw_pic->HeightBits;
	if (fracbits == 32)
	{ // Hack for one pixel tall textures
		fracbits = 0;
		yrepeat = 0;
		dc_texturemid = 0;
	}

	DWORD(*draw1column)();
	void(*draw4columns)();
	setupwallscan(r_swtruecolor ? FRACBITS : fracbits, draw1column, draw4columns);

	bool fixed = (fixedcolormap != NULL || fixedlightlev >= 0);
	if (fixed)
	{
		palookupoffse[0] = dc_colormap;
		palookupoffse[1] = dc_colormap;
		palookupoffse[2] = dc_colormap;
		palookupoffse[3] = dc_colormap;
		palookuplight[0] = 0;
		palookuplight[1] = 0;
		palookuplight[2] = 0;
		palookuplight[3] = 0;
	}

	if (fixedcolormap)
		R_SetColorMapLight(fixedcolormap, 0, 0);
	else
		R_SetColorMapLight(basecolormap, 0, 0);

	float light = rw_light;

	// Calculate where 4 column alignment begins and ends:
	int aligned_x1 = clamp((x1 + 3) / 4 * 4, x1, x2);
	int aligned_x2 = clamp(x2 / 4 * 4, x1, x2);

	double xmagnitude = 1.0;

	// First unaligned columns:
	for (int x = x1; x < aligned_x1; x++, light += rw_lightstep)
	{
		int y1 = uwal[x];
		int y2 = dwal[x];
		if (y2 <= y1)
			continue;

		if (!fixed)
			R_SetColorMapLight(basecolormap, light, wallshade);

		if (x + 1 < x2) xmagnitude = fabs(FIXED2DBL(lwal[x + 1]) - FIXED2DBL(lwal[x]));

		WallscanSampler sampler(y1, swal[x], yrepeat, lwal[x] + xoffset, xmagnitude, rw_pic, getcol);
		wallscan_drawcol1(x, y1, y2, sampler, draw1column);
	}

	// The aligned columns
	for (int x = aligned_x1; x < aligned_x2; x += 4)
	{
		// Find y1, y2, light and uv values for four columns:
		int y1[4] = { uwal[x], uwal[x + 1], uwal[x + 2], uwal[x + 3] };
		int y2[4] = { dwal[x], dwal[x + 1], dwal[x + 2], dwal[x + 3] };

		float lights[4];
		for (int i = 0; i < 4; i++)
		{
			lights[i] = light;
			light += rw_lightstep;
		}

		WallscanSampler sampler[4];
		for (int i = 0; i < 4; i++)
		{
			if (x + i + 1 < x2) xmagnitude = fabs(FIXED2DBL(lwal[x + i + 1]) - FIXED2DBL(lwal[x + i]));
			sampler[i] = WallscanSampler(y1[i], swal[x + i], yrepeat, lwal[x + i] + xoffset, xmagnitude, rw_pic, getcol);
		}

		// Figure out where we vertically can start and stop drawing 4 columns in one go
		int middle_y1 = y1[0];
		int middle_y2 = y2[0];
		for (int i = 1; i < 4; i++)
		{
			middle_y1 = MAX(y1[i], middle_y1);
			middle_y2 = MIN(y2[i], middle_y2);
		}

		// If we got an empty column in our set we cannot draw 4 columns in one go:
		bool empty_column_in_set = false;
		int bilinear_count = 0;
		for (int i = 0; i < 4; i++)
		{
			if (y2[i] <= y1[i])
				empty_column_in_set = true;
			if (sampler[i].source2)
				bilinear_count++;
		}

		if (empty_column_in_set || middle_y2 <= middle_y1 || (bilinear_count > 0  && bilinear_count < 4))
		{
			for (int i = 0; i < 4; i++)
			{
				if (y2[i] <= y1[i])
					continue;

				if (!fixed)
					R_SetColorMapLight(basecolormap, lights[i], wallshade);
				wallscan_drawcol1(x + i, y1[i], y2[i], sampler[i], draw1column);
			}
			continue;
		}

		// Draw the first rows where not all 4 columns are active
		for (int i = 0; i < 4; i++)
		{
			if (!fixed)
				R_SetColorMapLight(basecolormap, lights[i], wallshade);

			if (y1[i] < middle_y1)
				wallscan_drawcol1(x + i, y1[i], middle_y1, sampler[i], draw1column);
		}

		// Draw the area where all 4 columns are active
		if (!fixed)
		{
			for (int i = 0; i < 4; i++)
			{
				if (r_swtruecolor)
				{
					palookupoffse[i] = basecolormap->Maps;
					palookuplight[i] = LIGHTSCALE(lights[i], wallshade);
				}
				else
				{
					palookupoffse[i] = basecolormap->Maps + (GETPALOOKUP(lights[i], wallshade) << COLORMAPSHIFT);
					palookuplight[i] = 0;
				}
			}
		}
		wallscan_drawcol4(x, middle_y1, middle_y2, sampler, draw4columns);

		// Draw the last rows where not all 4 columns are active
		for (int i = 0; i < 4; i++)
		{
			if (!fixed)
				R_SetColorMapLight(basecolormap, lights[i], wallshade);

			if (middle_y2 < y2[i])
				wallscan_drawcol1(x + i, middle_y2, y2[i], sampler[i], draw1column);
		}
	}

	// The last unaligned columns:
	for (int x = aligned_x2; x < x2; x++, light += rw_lightstep)
	{
		int y1 = uwal[x];
		int y2 = dwal[x];
		if (y2 <= y1)
			continue;

		if (!fixed)
			R_SetColorMapLight(basecolormap, light, wallshade);

		if (x + 1 < x2) xmagnitude = fabs(FIXED2DBL(lwal[x + 1]) - FIXED2DBL(lwal[x]));

		WallscanSampler sampler(y1, swal[x], yrepeat, lwal[x] + xoffset, xmagnitude, rw_pic, getcol);
		wallscan_drawcol1(x, y1, y2, sampler, draw1column);
	}

	NetUpdate ();
}

void wallscan(int x1, int x2, short *uwal, short *dwal, float *swal, fixed_t *lwal, double yrepeat, const BYTE *(*getcol)(FTexture *tex, int x))
{
	wallscan_any(x1, x2, uwal, dwal, swal, lwal, yrepeat, getcol, [](int bits, Draw1ColumnFuncPtr &line1, Draw4ColumnsFuncPtr &line4)
	{
		setupvline(bits);
		line1 = dovline1;
		line4 = dovline4;
	});
}

void maskwallscan(int x1, int x2, short *uwal, short *dwal, float *swal, fixed_t *lwal, double yrepeat, const BYTE *(*getcol)(FTexture *tex, int x))
{
	if (!rw_pic->bMasked) // Textures that aren't masked can use the faster wallscan.
	{
		wallscan(x1, x2, uwal, dwal, swal, lwal, yrepeat, getcol);
	}
	else
	{
		wallscan_any(x1, x2, uwal, dwal, swal, lwal, yrepeat, getcol, [](int bits, Draw1ColumnFuncPtr &line1, Draw4ColumnsFuncPtr &line4)
		{
			setupmvline(bits);
			line1 = domvline1;
			line4 = domvline4;
		});
	}
}

void transmaskwallscan(int x1, int x2, short *uwal, short *dwal, float *swal, fixed_t *lwal, double yrepeat, const BYTE *(*getcol)(FTexture *tex, int x))
{
	static fixed_t(*tmvline1)();
	static void(*tmvline4)();
	if (!R_GetTransMaskDrawers(&tmvline1, &tmvline4))
	{
		// The current translucency is unsupported, so draw with regular maskwallscan instead.
		maskwallscan(x1, x2, uwal, dwal, swal, lwal, yrepeat, getcol);
	}
	else
	{
		wallscan_any(x1, x2, uwal, dwal, swal, lwal, yrepeat, getcol, [](int bits, Draw1ColumnFuncPtr &line1, Draw4ColumnsFuncPtr &line4)
		{
			setuptmvline(bits);
			line1 = reinterpret_cast<DWORD(*)()>(tmvline1);
			line4 = tmvline4;
		});
	}
}

void wallscan_striped (int x1, int x2, short *uwal, short *dwal, float *swal, fixed_t *lwal, double yrepeat)
{
	FDynamicColormap *startcolormap = basecolormap;
	int startshade = wallshade;
	bool fogginess = foggy;

	short most1[MAXWIDTH], most2[MAXWIDTH], most3[MAXWIDTH];
	short *up, *down;

	up = uwal;
	down = most1;

	assert(WallC.sx1 <= x1);
	assert(WallC.sx2 >= x2);

	// kg3D - fake floors instead of zdoom light list
	for (unsigned int i = 0; i < frontsector->e->XFloor.lightlist.Size(); i++)
	{
		int j = WallMost (most3, frontsector->e->XFloor.lightlist[i].plane, &WallC);
		if (j != 3)
		{
			for (int j = x1; j < x2; ++j)
			{
				down[j] = clamp (most3[j], up[j], dwal[j]);
			}
			wallscan (x1, x2, up, down, swal, lwal, yrepeat);
			up = down;
			down = (down == most1) ? most2 : most1;
		}

		lightlist_t *lit = &frontsector->e->XFloor.lightlist[i];
		basecolormap = lit->extra_colormap;
		wallshade = LIGHT2SHADE(curline->sidedef->GetLightLevel(fogginess,
			*lit->p_lightlevel, lit->lightsource != NULL) + r_actualextralight);
 	}

	wallscan (x1, x2, up, dwal, swal, lwal, yrepeat);
	basecolormap = startcolormap;
	wallshade = startshade;
}

static void call_wallscan(int x1, int x2, short *uwal, short *dwal, float *swal, fixed_t *lwal, double yrepeat, bool mask)
{
	if (mask)
	{
		if (colfunc == basecolfunc)
		{
			maskwallscan(x1, x2, uwal, dwal, swal, lwal, yrepeat);
		}
		else
		{
			transmaskwallscan(x1, x2, uwal, dwal, swal, lwal, yrepeat);
		}
	}
	else
	{
		if (fixedcolormap != NULL || fixedlightlev >= 0 || !(frontsector->e && frontsector->e->XFloor.lightlist.Size()))
		{
			wallscan(x1, x2, uwal, dwal, swal, lwal, yrepeat);
		}
		else
		{
			wallscan_striped(x1, x2, uwal, dwal, swal, lwal, yrepeat);
		}
	}
}

//=============================================================================
//
// wallscan_np2
//
// This is a wrapper around wallscan that helps it tile textures whose heights
// are not powers of 2. It divides the wall into texture-sized strips and calls
// wallscan for each of those. Since only one repetition of the texture fits
// in each strip, wallscan will not tile.
//
//=============================================================================

void wallscan_np2(int x1, int x2, short *uwal, short *dwal, float *swal, fixed_t *lwal, double yrepeat, double top, double bot, bool mask)
{
	if (!r_np2)
	{
		call_wallscan(x1, x2, uwal, dwal, swal, lwal, yrepeat, mask);
	}
	else
	{
		short most1[MAXWIDTH], most2[MAXWIDTH], most3[MAXWIDTH];
		short *up, *down;
		double texheight = rw_pic->GetHeight();
		double partition;
		double scaledtexheight = texheight / yrepeat;

		if (yrepeat >= 0)
		{ // normal orientation: draw strips from top to bottom
			partition = top - fmod(top - dc_texturemid / yrepeat - ViewPos.Z, scaledtexheight);
			if (partition == top)
			{
				partition -= scaledtexheight;
			}
			up = uwal;
			down = most1;
			dc_texturemid = (partition - ViewPos.Z) * yrepeat + texheight;
			while (partition > bot)
			{
				int j = OWallMost(most3, partition - ViewPos.Z, &WallC);
				if (j != 3)
				{
					for (int j = x1; j < x2; ++j)
					{
						down[j] = clamp(most3[j], up[j], dwal[j]);
					}
					call_wallscan(x1, x2, up, down, swal, lwal, yrepeat, mask);
					up = down;
					down = (down == most1) ? most2 : most1;
				}
				partition -= scaledtexheight;
				dc_texturemid -= texheight;
 			}
			call_wallscan(x1, x2, up, dwal, swal, lwal, yrepeat, mask);
		}
		else
		{ // upside down: draw strips from bottom to top
			partition = bot - fmod(bot - dc_texturemid / yrepeat - ViewPos.Z, scaledtexheight);
			up = most1;
			down = dwal;
			dc_texturemid = (partition - ViewPos.Z) * yrepeat + texheight;
			while (partition < top)
			{
				int j = OWallMost(most3, partition - ViewPos.Z, &WallC);
				if (j != 12)
				{
					for (int j = x1; j < x2; ++j)
					{
						up[j] = clamp(most3[j], uwal[j], down[j]);
					}
					call_wallscan(x1, x2, up, down, swal, lwal, yrepeat, mask);
					down = up;
					up = (up == most1) ? most2 : most1;
				}
				partition -= scaledtexheight;
				dc_texturemid -= texheight;
 			}
			call_wallscan(x1, x2, uwal, down, swal, lwal, yrepeat, mask);
		}
	}
}

static void wallscan_np2_ds(drawseg_t *ds, int x1, int x2, short *uwal, short *dwal, float *swal, fixed_t *lwal, double yrepeat)
{
	if (rw_pic->GetHeight() != 1 << rw_pic->HeightBits)
	{
		double frontcz1 = ds->curline->frontsector->ceilingplane.ZatPoint(ds->curline->v1);
		double frontfz1 = ds->curline->frontsector->floorplane.ZatPoint(ds->curline->v1);
		double frontcz2 = ds->curline->frontsector->ceilingplane.ZatPoint(ds->curline->v2);
		double frontfz2 = ds->curline->frontsector->floorplane.ZatPoint(ds->curline->v2);
		double top = MAX(frontcz1, frontcz2);
		double bot = MIN(frontfz1, frontfz2);
		if (fake3D & FAKE3D_CLIPTOP)
		{
			top = MIN(top, sclipTop);
		}
		if (fake3D & FAKE3D_CLIPBOTTOM)
		{
			bot = MAX(bot, sclipBottom);
		}
		wallscan_np2(x1, x2, uwal, dwal, swal, lwal, yrepeat, top, bot, true);
	}
	else
	{
		call_wallscan(x1, x2, uwal, dwal, swal, lwal, yrepeat, true);
	}
}

//
// R_RenderSegLoop
// Draws zero, one, or two textures for walls.
// Can draw or mark the starting pixel of floor and ceiling textures.
// CALLED: CORE LOOPING ROUTINE.
//
// [RH] Rewrote this to use Build's wallscan, so it's quite far
// removed from the original Doom routine.
//

void R_RenderSegLoop ()
{
	int x1 = rw_x;
	int x2 = rw_stopx;
	int x;
	double xscale;
	double yscale;
	fixed_t xoffset = rw_offset;

	if (fixedlightlev >= 0)
		R_SetColorMapLight((r_fullbrightignoresectorcolor) ? &FullNormalLight : basecolormap, 0, FIXEDLIGHT2SHADE(fixedlightlev));
	else if (fixedcolormap != NULL)
		R_SetColorMapLight(fixedcolormap, 0, 0);

	// clip wall to the floor and ceiling
	for (x = x1; x < x2; ++x)
	{
		if (walltop[x] < ceilingclip[x])
		{
			walltop[x] = ceilingclip[x];
		}
		if (wallbottom[x] > floorclip[x])
		{
			wallbottom[x] = floorclip[x];
		}
	}

	// mark ceiling areas
	if (markceiling)
	{
		for (x = x1; x < x2; ++x)
		{
			short top = (fakeFloor && fake3D & 2) ? fakeFloor->ceilingclip[x] : ceilingclip[x];
			short bottom = MIN (walltop[x], floorclip[x]);
			if (top < bottom)
			{
				ceilingplane->top[x] = top;
				ceilingplane->bottom[x] = bottom;
			}
		}
	}

	// mark floor areas
	if (markfloor)
	{
		for (x = x1; x < x2; ++x)
		{
			short top = MAX (wallbottom[x], ceilingclip[x]);
			short bottom = (fakeFloor && fake3D & 1) ? fakeFloor->floorclip[x] : floorclip[x];
			if (top < bottom)
			{
				assert (bottom <= viewheight);
				floorplane->top[x] = top;
				floorplane->bottom[x] = bottom;
			}
		}
	}

	// kg3D - fake planes clipping
	if (fake3D & FAKE3D_REFRESHCLIP)
	{
		if (fake3D & FAKE3D_CLIPBOTFRONT)
		{
			memcpy (fakeFloor->floorclip+x1, wallbottom+x1, (x2-x1)*sizeof(short));
		}
		else
		{
			for (x = x1; x < x2; ++x)
			{
				walllower[x] = MIN (MAX (walllower[x], ceilingclip[x]), wallbottom[x]);
			}
			memcpy (fakeFloor->floorclip+x1, walllower+x1, (x2-x1)*sizeof(short));
		}
		if (fake3D & FAKE3D_CLIPTOPFRONT)
		{
			memcpy (fakeFloor->ceilingclip+x1, walltop+x1, (x2-x1)*sizeof(short));
		}
		else
		{
			for (x = x1; x < x2; ++x)
			{
				wallupper[x] = MAX (MIN (wallupper[x], floorclip[x]), walltop[x]);
			}
			memcpy (fakeFloor->ceilingclip+x1, wallupper+x1, (x2-x1)*sizeof(short));
		}
	}
	if(fake3D & 7) return;

	// draw the wall tiers
	if (midtexture)
	{ // one sided line
		if (midtexture->UseType != FTexture::TEX_Null && viewactive)
		{
			dc_texturemid = rw_midtexturemid;
			rw_pic = midtexture;
			xscale = rw_pic->Scale.X * rw_midtexturescalex;
			yscale = rw_pic->Scale.Y * rw_midtexturescaley;
			if (xscale != lwallscale)
			{
				PrepLWall (lwall, curline->sidedef->TexelLength*xscale, WallC.sx1, WallC.sx2);
				lwallscale = xscale;
			}
			if (midtexture->bWorldPanning)
			{
				rw_offset = xs_RoundToInt(rw_offset_mid * xscale);
			}
			else
			{
				rw_offset = rw_offset_mid;
			}
			if (xscale < 0)
			{
				rw_offset = -rw_offset;
			}
			if (rw_pic->GetHeight() != 1 << rw_pic->HeightBits)
			{
				wallscan_np2(x1, x2, walltop, wallbottom, swall, lwall, yscale, MAX(rw_frontcz1, rw_frontcz2), MIN(rw_frontfz1, rw_frontfz2), false);
			}
			else
			{
				call_wallscan(x1, x2, walltop, wallbottom, swall, lwall, yscale, false);
			}
		}
		clearbufshort (ceilingclip+x1, x2-x1, viewheight);
		clearbufshort (floorclip+x1, x2-x1, 0xffff);
	}
	else
	{ // two sided line
		if (toptexture != NULL && toptexture->UseType != FTexture::TEX_Null)
		{ // top wall
			for (x = x1; x < x2; ++x)
			{
				wallupper[x] = MAX (MIN (wallupper[x], floorclip[x]), walltop[x]);
			}
			if (viewactive)
			{
				dc_texturemid = rw_toptexturemid;
				rw_pic = toptexture;
				xscale = rw_pic->Scale.X * rw_toptexturescalex;
				yscale = rw_pic->Scale.Y * rw_toptexturescaley;
				if (xscale != lwallscale)
				{
					PrepLWall (lwall, curline->sidedef->TexelLength*xscale, WallC.sx1, WallC.sx2);
					lwallscale = xscale;
				}
				if (toptexture->bWorldPanning)
				{
					rw_offset = xs_RoundToInt(rw_offset_top * xscale);
				}
				else
				{
					rw_offset = rw_offset_top;
				}
				if (xscale < 0)
				{
					rw_offset = -rw_offset;
				}
				if (rw_pic->GetHeight() != 1 << rw_pic->HeightBits)
				{
					wallscan_np2(x1, x2, walltop, wallupper, swall, lwall, yscale, MAX(rw_frontcz1, rw_frontcz2), MIN(rw_backcz1, rw_backcz2), false);
				}
				else
				{
					call_wallscan(x1, x2, walltop, wallupper, swall, lwall, yscale, false);
				}
			}
			memcpy (ceilingclip+x1, wallupper+x1, (x2-x1)*sizeof(short));
		}
		else if (markceiling)
		{ // no top wall
			memcpy (ceilingclip+x1, walltop+x1, (x2-x1)*sizeof(short));
		}

		
		if (bottomtexture != NULL && bottomtexture->UseType != FTexture::TEX_Null)
		{ // bottom wall
			for (x = x1; x < x2; ++x)
			{
				walllower[x] = MIN (MAX (walllower[x], ceilingclip[x]), wallbottom[x]);
			}
			if (viewactive)
			{
				dc_texturemid = rw_bottomtexturemid;
				rw_pic = bottomtexture;
				xscale = rw_pic->Scale.X * rw_bottomtexturescalex;
				yscale = rw_pic->Scale.Y * rw_bottomtexturescaley;
				if (xscale != lwallscale)
				{
					PrepLWall (lwall, curline->sidedef->TexelLength*xscale, WallC.sx1, WallC.sx2);
					lwallscale = xscale;
				}
				if (bottomtexture->bWorldPanning)
				{
					rw_offset = xs_RoundToInt(rw_offset_bottom * xscale);
				}
				else
				{
					rw_offset = rw_offset_bottom;
				}
				if (xscale < 0)
				{
					rw_offset = -rw_offset;
				}
				if (rw_pic->GetHeight() != 1 << rw_pic->HeightBits)
				{
					wallscan_np2(x1, x2, walllower, wallbottom, swall, lwall, yscale, MAX(rw_backfz1, rw_backfz2), MIN(rw_frontfz1, rw_frontfz2), false);
				}
				else
				{
					call_wallscan(x1, x2, walllower, wallbottom, swall, lwall, yscale, false);
				}
			}
			memcpy (floorclip+x1, walllower+x1, (x2-x1)*sizeof(short));
		}
		else if (markfloor)
		{ // no bottom wall
			memcpy (floorclip+x1, wallbottom+x1, (x2-x1)*sizeof(short));
		}
	}
	rw_offset = xoffset;
}

void R_NewWall (bool needlights)
{
	double rowoffset;
	double yrepeat;

	rw_markportal = false;

	sidedef = curline->sidedef;
	linedef = curline->linedef;

	// mark the segment as visible for auto map
	if (!r_dontmaplines) linedef->flags |= ML_MAPPED;

	midtexture = toptexture = bottomtexture = 0;

	if (sidedef == linedef->sidedef[0] &&
		(linedef->special == Line_Mirror && r_drawmirrors)) // [ZZ] compatibility with r_drawmirrors cvar that existed way before portals
	{
		markfloor = markceiling = true; // act like a one-sided wall here (todo: check how does this work with transparency)
		rw_markportal = true;
	}
	else if (backsector == NULL)
	{
		// single sided line
		// a single sided line is terminal, so it must mark ends
		markfloor = markceiling = true;
		// [RH] Horizon lines do not need to be textured
		if (linedef->isVisualPortal())
		{
			rw_markportal = true;
		}
		else if (linedef->special != Line_Horizon)
		{
			midtexture = TexMan(sidedef->GetTexture(side_t::mid), true);
			rw_offset_mid = FLOAT2FIXED(sidedef->GetTextureXOffset(side_t::mid));
			rowoffset = sidedef->GetTextureYOffset(side_t::mid);
			rw_midtexturescalex = sidedef->GetTextureXScale(side_t::mid);
			rw_midtexturescaley = sidedef->GetTextureYScale(side_t::mid);
			yrepeat = midtexture->Scale.Y * rw_midtexturescaley;
			if (yrepeat >= 0)
			{ // normal orientation
				if (linedef->flags & ML_DONTPEGBOTTOM)
				{ // bottom of texture at bottom
					rw_midtexturemid = (frontsector->GetPlaneTexZ(sector_t::floor) - ViewPos.Z) * yrepeat + midtexture->GetHeight();
				}
				else
				{ // top of texture at top
					rw_midtexturemid = (frontsector->GetPlaneTexZ(sector_t::ceiling) - ViewPos.Z) * yrepeat;
					if (rowoffset < 0 && midtexture != NULL)
					{
						rowoffset += midtexture->GetHeight();
					}
				}
			}
			else
			{ // upside down
				rowoffset = -rowoffset;
				if (linedef->flags & ML_DONTPEGBOTTOM)
				{ // top of texture at bottom
					rw_midtexturemid = (frontsector->GetPlaneTexZ(sector_t::floor) - ViewPos.Z) * yrepeat;
				}
				else
				{ // bottom of texture at top
					rw_midtexturemid = (frontsector->GetPlaneTexZ(sector_t::ceiling) - ViewPos.Z) * yrepeat + midtexture->GetHeight();
				}
			}
			if (midtexture->bWorldPanning)
			{
				rw_midtexturemid += rowoffset * yrepeat;
			}
			else
			{
				// rowoffset is added outside the multiply so that it positions the texture
				// by texels instead of world units.
				rw_midtexturemid += rowoffset;
			}
		}
	}
	else
	{ // two-sided line
		// hack to allow height changes in outdoor areas

		rw_frontlowertop = frontsector->GetPlaneTexZ(sector_t::ceiling);

		if (frontsector->GetTexture(sector_t::ceiling) == skyflatnum &&
			backsector->GetTexture(sector_t::ceiling) == skyflatnum)
		{
			if (rw_havehigh)
			{ // front ceiling is above back ceiling
				memcpy (&walltop[WallC.sx1], &wallupper[WallC.sx1], (WallC.sx2 - WallC.sx1)*sizeof(walltop[0]));
				rw_havehigh = false;
			}
			else if (rw_havelow && frontsector->ceilingplane != backsector->ceilingplane)
			{ // back ceiling is above front ceiling
				// The check for rw_havelow is not Doom-compliant, but it avoids HoM that
				// would otherwise occur because there is space made available for this
				// wall but nothing to draw for it.
				// Recalculate walltop so that the wall is clipped by the back sector's
				// ceiling instead of the front sector's ceiling.
				WallMost (walltop, backsector->ceilingplane, &WallC);
			}
			// Putting sky ceilings on the front and back of a line alters the way unpegged
			// positioning works.
			rw_frontlowertop = backsector->GetPlaneTexZ(sector_t::ceiling);
		}

		if (linedef->isVisualPortal())
		{
			markceiling = markfloor = true;
		}
		else if ((rw_backcz1 <= rw_frontfz1 && rw_backcz2 <= rw_frontfz2) ||
				 (rw_backfz1 >= rw_frontcz1 && rw_backfz2 >= rw_frontcz2))
		{
			// closed door
			markceiling = markfloor = true;
		}
		else
		{
			markfloor = rw_mustmarkfloor
				|| backsector->floorplane != frontsector->floorplane
				|| backsector->lightlevel != frontsector->lightlevel
				|| backsector->GetTexture(sector_t::floor) != frontsector->GetTexture(sector_t::floor)
				|| backsector->GetPlaneLight(sector_t::floor) != frontsector->GetPlaneLight(sector_t::floor)

				// killough 3/7/98: Add checks for (x,y) offsets
				|| backsector->planes[sector_t::floor].xform != frontsector->planes[sector_t::floor].xform
				|| backsector->GetAlpha(sector_t::floor) != frontsector->GetAlpha(sector_t::floor)

				// killough 4/15/98: prevent 2s normals
				// from bleeding through deep water
				|| frontsector->heightsec

				|| backsector->GetVisFlags(sector_t::floor) != frontsector->GetVisFlags(sector_t::floor)

				// [RH] Add checks for colormaps
				|| backsector->ColorMap != frontsector->ColorMap


				// kg3D - add fake lights
				|| (frontsector->e && frontsector->e->XFloor.lightlist.Size())
				|| (backsector->e && backsector->e->XFloor.lightlist.Size())

				|| (sidedef->GetTexture(side_t::mid).isValid() &&
					((linedef->flags & (ML_CLIP_MIDTEX|ML_WRAP_MIDTEX)) ||
					 (sidedef->Flags & (WALLF_CLIP_MIDTEX|WALLF_WRAP_MIDTEX))))
				;

			markceiling = (frontsector->GetTexture(sector_t::ceiling) != skyflatnum ||
				backsector->GetTexture(sector_t::ceiling) != skyflatnum) &&
				(rw_mustmarkceiling
				|| backsector->ceilingplane != frontsector->ceilingplane
				|| backsector->lightlevel != frontsector->lightlevel
				|| backsector->GetTexture(sector_t::ceiling) != frontsector->GetTexture(sector_t::ceiling)

				// killough 3/7/98: Add checks for (x,y) offsets
				|| backsector->planes[sector_t::ceiling].xform != frontsector->planes[sector_t::ceiling].xform
				|| backsector->GetAlpha(sector_t::ceiling) != frontsector->GetAlpha(sector_t::ceiling)

				// killough 4/15/98: prevent 2s normals
				// from bleeding through fake ceilings
				|| (frontsector->heightsec && frontsector->GetTexture(sector_t::ceiling) != skyflatnum)

				|| backsector->GetPlaneLight(sector_t::ceiling) != frontsector->GetPlaneLight(sector_t::ceiling)
				|| backsector->GetFlags(sector_t::ceiling) != frontsector->GetFlags(sector_t::ceiling)

				// [RH] Add check for colormaps
				|| backsector->ColorMap != frontsector->ColorMap

				// kg3D - add fake lights
				|| (frontsector->e && frontsector->e->XFloor.lightlist.Size())
				|| (backsector->e && backsector->e->XFloor.lightlist.Size())

				|| (sidedef->GetTexture(side_t::mid).isValid() &&
					((linedef->flags & (ML_CLIP_MIDTEX|ML_WRAP_MIDTEX)) ||
					(sidedef->Flags & (WALLF_CLIP_MIDTEX|WALLF_WRAP_MIDTEX))))
				);
		}

		if (rw_havehigh)
		{ // top texture
			toptexture = TexMan(sidedef->GetTexture(side_t::top), true);

			rw_offset_top = FLOAT2FIXED(sidedef->GetTextureXOffset(side_t::top));
			rowoffset = sidedef->GetTextureYOffset(side_t::top);
			rw_toptexturescalex =sidedef->GetTextureXScale(side_t::top);
			rw_toptexturescaley =sidedef->GetTextureYScale(side_t::top);
			yrepeat = toptexture->Scale.Y * rw_toptexturescaley;
			if (yrepeat >= 0)
			{ // normal orientation
				if (linedef->flags & ML_DONTPEGTOP)
				{ // top of texture at top
					rw_toptexturemid = (frontsector->GetPlaneTexZ(sector_t::ceiling) - ViewPos.Z) * yrepeat;
					if (rowoffset < 0 && toptexture != NULL)
					{
						rowoffset += toptexture->GetHeight();
					}
				}
				else
				{ // bottom of texture at bottom
					rw_toptexturemid = (backsector->GetPlaneTexZ(sector_t::ceiling) - ViewPos.Z) * yrepeat + toptexture->GetHeight();
				}
			}
			else
			{ // upside down
				rowoffset = -rowoffset;
				if (linedef->flags & ML_DONTPEGTOP)
				{ // bottom of texture at top
					rw_toptexturemid = (frontsector->GetPlaneTexZ(sector_t::ceiling) - ViewPos.Z) * yrepeat + toptexture->GetHeight();
				}
				else
				{ // top of texture at bottom
					rw_toptexturemid = (backsector->GetPlaneTexZ(sector_t::ceiling) - ViewPos.Z) * yrepeat;
				}
			}
			if (toptexture->bWorldPanning)
			{
				rw_toptexturemid += rowoffset * yrepeat;
			}
			else
			{
				rw_toptexturemid += rowoffset;
			}
		}
		if (rw_havelow)
		{ // bottom texture
			bottomtexture = TexMan(sidedef->GetTexture(side_t::bottom), true);

			rw_offset_bottom = FLOAT2FIXED(sidedef->GetTextureXOffset(side_t::bottom));
			rowoffset = sidedef->GetTextureYOffset(side_t::bottom);
			rw_bottomtexturescalex = sidedef->GetTextureXScale(side_t::bottom);
			rw_bottomtexturescaley = sidedef->GetTextureYScale(side_t::bottom);
			yrepeat = bottomtexture->Scale.Y * rw_bottomtexturescaley;
			if (yrepeat >= 0)
			{ // normal orientation
				if (linedef->flags & ML_DONTPEGBOTTOM)
				{ // bottom of texture at bottom
					rw_bottomtexturemid = (rw_frontlowertop - ViewPos.Z) * yrepeat;
				}
				else
				{ // top of texture at top
					rw_bottomtexturemid = (backsector->GetPlaneTexZ(sector_t::floor) - ViewPos.Z) * yrepeat;
					if (rowoffset < 0 && bottomtexture != NULL)
					{
						rowoffset += bottomtexture->GetHeight();
					}
				}
			}
			else
			{ // upside down
				rowoffset = -rowoffset;
				if (linedef->flags & ML_DONTPEGBOTTOM)
				{ // top of texture at bottom
					rw_bottomtexturemid = (rw_frontlowertop - ViewPos.Z) * yrepeat;
				}
				else
				{ // bottom of texture at top
					rw_bottomtexturemid = (backsector->GetPlaneTexZ(sector_t::floor) - ViewPos.Z) * yrepeat + bottomtexture->GetHeight();
				}
			}
			if (bottomtexture->bWorldPanning)
			{
				rw_bottomtexturemid += rowoffset * yrepeat;
			}
			else
			{
				rw_bottomtexturemid += rowoffset;
			}
		}
		rw_markportal = linedef->isVisualPortal();
	}

	// if a floor / ceiling plane is on the wrong side of the view plane,
	// it is definitely invisible and doesn't need to be marked.

	// killough 3/7/98: add deep water check
	if (frontsector->GetHeightSec() == NULL)
	{
		int planeside;

		planeside = frontsector->floorplane.PointOnSide(ViewPos);
		if (frontsector->floorplane.fC() < 0)	// 3D floors have the floor backwards
			planeside = -planeside;
		if (planeside <= 0)		// above view plane
			markfloor = false;

		if (frontsector->GetTexture(sector_t::ceiling) != skyflatnum)
		{
			planeside = frontsector->ceilingplane.PointOnSide(ViewPos);
			if (frontsector->ceilingplane.fC() > 0)	// 3D floors have the ceiling backwards
				planeside = -planeside;
			if (planeside <= 0)		// below view plane
				markceiling = false;
		}
	}

	FTexture *midtex = TexMan(sidedef->GetTexture(side_t::mid), true);

	segtextured = midtex != NULL || toptexture != NULL || bottomtexture != NULL;

	// calculate light table
	if (needlights && (segtextured || (backsector && IsFogBoundary(frontsector, backsector))))
	{
		lwallscale =
			midtex ? (midtex->Scale.X * sidedef->GetTextureXScale(side_t::mid)) :
			toptexture ? (toptexture->Scale.X * sidedef->GetTextureXScale(side_t::top)) :
			bottomtexture ? (bottomtexture->Scale.X * sidedef->GetTextureXScale(side_t::bottom)) :
			1.;

		PrepWall (swall, lwall, sidedef->TexelLength * lwallscale, WallC.sx1, WallC.sx2);

		if (fixedcolormap == NULL && fixedlightlev < 0)
		{
			wallshade = LIGHT2SHADE(curline->sidedef->GetLightLevel(foggy, frontsector->lightlevel)
				+ r_actualextralight);
			GlobVis = r_WallVisibility;
			rw_lightleft = float (GlobVis / WallC.sz1);
			rw_lightstep = float((GlobVis / WallC.sz2 - rw_lightleft) / (WallC.sx2 - WallC.sx1));
		}
		else
		{
			rw_lightleft = 1;
			rw_lightstep = 0;
		}
	}
}


//
// R_CheckDrawSegs
//

void R_CheckDrawSegs ()
{
	if (ds_p == &drawsegs[MaxDrawSegs])
	{ // [RH] Grab some more drawsegs
		size_t newdrawsegs = MaxDrawSegs ? MaxDrawSegs*2 : 32;
		ptrdiff_t firstofs = firstdrawseg - drawsegs;
		drawsegs = (drawseg_t *)M_Realloc (drawsegs, newdrawsegs * sizeof(drawseg_t));
		firstdrawseg = drawsegs + firstofs;
		ds_p = drawsegs + MaxDrawSegs;
		MaxDrawSegs = newdrawsegs;
		DPrintf (DMSG_NOTIFY, "MaxDrawSegs increased to %zu\n", MaxDrawSegs);
	}
}

//
// R_CheckOpenings
//

ptrdiff_t R_NewOpening (ptrdiff_t len)
{
	ptrdiff_t res = lastopening;
	len = (len + 1) & ~1;	// only return DWORD aligned addresses because some code stores fixed_t's and floats in openings... 
	lastopening += len;
	if ((size_t)lastopening > maxopenings)
	{
		do
			maxopenings = maxopenings ? maxopenings*2 : 16384;
		while ((size_t)lastopening > maxopenings);
		openings = (short *)M_Realloc (openings, maxopenings * sizeof(*openings));
		DPrintf (DMSG_NOTIFY, "MaxOpenings increased to %zu\n", maxopenings);
	}
	return res;
}


//
// R_StoreWallRange
// A wall segment will be drawn between start and stop pixels (inclusive).
//

void R_StoreWallRange (int start, int stop)
{
	int i;
	bool maskedtexture = false;

#ifdef RANGECHECK
	if (start >= viewwidth || start >= stop)
		I_FatalError ("Bad R_StoreWallRange: %i to %i", start , stop);
#endif

	// don't overflow and crash
	R_CheckDrawSegs ();
	
	if (!rw_prepped)
	{
		rw_prepped = true;
		R_NewWall (true);
	}

	rw_offset = FLOAT2FIXED(sidedef->GetTextureXOffset(side_t::mid));
	rw_light = rw_lightleft + rw_lightstep * (start - WallC.sx1);

	ds_p->CurrentPortalUniq = CurrentPortalUniq;
	ds_p->sx1 = WallC.sx1;
	ds_p->sx2 = WallC.sx2;
	ds_p->sz1 = WallC.sz1;
	ds_p->sz2 = WallC.sz2;
	ds_p->cx = WallC.tleft.X;;
	ds_p->cy = WallC.tleft.Y;
	ds_p->cdx = WallC.tright.X - WallC.tleft.X;
	ds_p->cdy = WallC.tright.Y - WallC.tleft.Y;
	ds_p->tmapvals = WallT;
	ds_p->siz1 = 1 / WallC.sz1;
	ds_p->siz2 = 1 / WallC.sz2;
	ds_p->x1 = rw_x = start;
	ds_p->x2 = stop;
	ds_p->curline = curline;
	rw_stopx = stop;
	ds_p->bFogBoundary = false;
	ds_p->bFakeBoundary = false;
	if(fake3D & 7) ds_p->fake = 1;
	else ds_p->fake = 0;

	// killough 1/6/98, 2/1/98: remove limit on openings
	ds_p->sprtopclip = ds_p->sprbottomclip = ds_p->maskedtexturecol = ds_p->bkup = ds_p->swall = -1;

	if (rw_markportal)
	{
		ds_p->silhouette = SIL_BOTH;
	}
	else if (backsector == NULL)
	{
		ds_p->sprtopclip = R_NewOpening (stop - start);
		ds_p->sprbottomclip = R_NewOpening (stop - start);
		clearbufshort (openings + ds_p->sprtopclip, stop-start, viewheight);
		memset (openings + ds_p->sprbottomclip, -1, (stop-start)*sizeof(short));
		ds_p->silhouette = SIL_BOTH;
	}
	else
	{
		// two sided line
		ds_p->silhouette = 0;

		if (rw_frontfz1 > rw_backfz1 || rw_frontfz2 > rw_backfz2 ||
			backsector->floorplane.PointOnSide(ViewPos) < 0)
		{
			ds_p->silhouette = SIL_BOTTOM;
		}

		if (rw_frontcz1 < rw_backcz1 || rw_frontcz2 < rw_backcz2 ||
			backsector->ceilingplane.PointOnSide(ViewPos) < 0)
		{
			ds_p->silhouette |= SIL_TOP;
		}

		// killough 1/17/98: this test is required if the fix
		// for the automap bug (r_bsp.c) is used, or else some
		// sprites will be displayed behind closed doors. That
		// fix prevents lines behind closed doors with dropoffs
		// from being displayed on the automap.
		//
		// killough 4/7/98: make doorclosed external variable

		{
			extern int doorclosed;	// killough 1/17/98, 2/8/98, 4/7/98
			if (doorclosed || (rw_backcz1 <= rw_frontfz1 && rw_backcz2 <= rw_frontfz2))
			{
				ds_p->sprbottomclip = R_NewOpening (stop - start);
				memset (openings + ds_p->sprbottomclip, -1, (stop-start)*sizeof(short));
				ds_p->silhouette |= SIL_BOTTOM;
			}
			if (doorclosed || (rw_backfz1 >= rw_frontcz1 && rw_backfz2 >= rw_frontcz2))
			{						// killough 1/17/98, 2/8/98
				ds_p->sprtopclip = R_NewOpening (stop - start);
				clearbufshort (openings + ds_p->sprtopclip, stop - start, viewheight);
				ds_p->silhouette |= SIL_TOP;
			}
		}

		if(!ds_p->fake && r_3dfloors && backsector->e && backsector->e->XFloor.ffloors.Size()) {
			for(i = 0; i < (int)backsector->e->XFloor.ffloors.Size(); i++) {
				F3DFloor *rover = backsector->e->XFloor.ffloors[i];
				if(rover->flags & FF_RENDERSIDES && (!(rover->flags & FF_INVERTSIDES) || rover->flags & FF_ALLSIDES)) {
					ds_p->bFakeBoundary |= 1;
					break;
				}
			}
		}
		if(!ds_p->fake && r_3dfloors && frontsector->e && frontsector->e->XFloor.ffloors.Size()) {
			for(i = 0; i < (int)frontsector->e->XFloor.ffloors.Size(); i++) {
				F3DFloor *rover = frontsector->e->XFloor.ffloors[i];
				if(rover->flags & FF_RENDERSIDES && (rover->flags & FF_ALLSIDES || rover->flags & FF_INVERTSIDES)) {
					ds_p->bFakeBoundary |= 2;
					break;
				}
			}
		}
		// kg3D - no for fakes
		if(!ds_p->fake)
		// allocate space for masked texture tables, if needed
		// [RH] Don't just allocate the space; fill it in too.
		if ((TexMan(sidedef->GetTexture(side_t::mid), true)->UseType != FTexture::TEX_Null || ds_p->bFakeBoundary || IsFogBoundary (frontsector, backsector)) &&
			(rw_ceilstat != 12 || !sidedef->GetTexture(side_t::top).isValid()) &&
			(rw_floorstat != 3 || !sidedef->GetTexture(side_t::bottom).isValid()) &&
			(WallC.sz1 >= TOO_CLOSE_Z && WallC.sz2 >= TOO_CLOSE_Z))
		{
			float *swal;
			fixed_t *lwal;
			int i;

			maskedtexture = true;

			// kg3D - backup for mid and fake walls
			ds_p->bkup = R_NewOpening(stop - start);
			memcpy(openings + ds_p->bkup, &ceilingclip[start], sizeof(short)*(stop - start));

			ds_p->bFogBoundary = IsFogBoundary (frontsector, backsector);
			if (sidedef->GetTexture(side_t::mid).isValid() || ds_p->bFakeBoundary)
			{
				if(sidedef->GetTexture(side_t::mid).isValid())
					ds_p->bFakeBoundary |= 4; // it is also mid texture

				// note: This should never have used the openings array to store its data!
				ds_p->maskedtexturecol = R_NewOpening ((stop - start) * 2);
				ds_p->swall = R_NewOpening ((stop - start) * 2);

				lwal = (fixed_t *)(openings + ds_p->maskedtexturecol);
				swal = (float *)(openings + ds_p->swall);
				FTexture *pic = TexMan(sidedef->GetTexture(side_t::mid), true);
				double yscale = pic->Scale.Y * sidedef->GetTextureYScale(side_t::mid);
				fixed_t xoffset = FLOAT2FIXED(sidedef->GetTextureXOffset(side_t::mid));

				if (pic->bWorldPanning)
				{
					xoffset = xs_RoundToInt(xoffset * lwallscale);
				}

				for (i = start; i < stop; i++)
				{
					*lwal++ = lwall[i] + xoffset;
					*swal++ = swall[i];
				}

				double istart = *((float *)(openings + ds_p->swall)) * yscale;
				double iend = *(swal - 1) * yscale;
#if 0
				///This was for avoiding overflow when using fixed point. It might not be needed anymore.
				const double mini = 3 / 65536.0;
				if (istart < mini && istart >= 0) istart = mini;
				if (istart > -mini && istart < 0) istart = -mini;
				if (iend < mini && iend >= 0) iend = mini;
				if (iend > -mini && iend < 0) iend = -mini;
#endif
				istart = 1 / istart;
				iend = 1 / iend;
				ds_p->yscale = (float)yscale;
				ds_p->iscale = (float)istart;
				if (stop - start > 0)
				{
					ds_p->iscalestep = float((iend - istart) / (stop - start));
				}
				else
				{
					ds_p->iscalestep = 0;
				}
			}
			ds_p->light = rw_light;
			ds_p->lightstep = rw_lightstep;

			// Masked midtextures should get the light level from the sector they reference,
			// not from the current subsector, which is what the current wallshade value
			// comes from. We make an exeption for polyobjects, however, since their "home"
			// sector should be whichever one they move into.
			if (curline->sidedef->Flags & WALLF_POLYOBJ)
			{
				ds_p->shade = wallshade;
			}
			else
			{
				ds_p->shade = LIGHT2SHADE(curline->sidedef->GetLightLevel(foggy, curline->frontsector->lightlevel)
					+ r_actualextralight);
			}

			if (ds_p->bFogBoundary || ds_p->maskedtexturecol != -1)
			{
				size_t drawsegnum = ds_p - drawsegs;
				InterestingDrawsegs.Push (drawsegnum);
			}
		}
	}
	
	// render it
	if (markceiling)
	{
		if (ceilingplane)
		{	// killough 4/11/98: add NULL ptr checks
			ceilingplane = R_CheckPlane (ceilingplane, start, stop);
		}
		else
		{
			markceiling = false;
		}
	}
	
	if (markfloor)
	{
		if (floorplane)
		{	// killough 4/11/98: add NULL ptr checks
			floorplane = R_CheckPlane (floorplane, start, stop);
		}
		else
		{
			markfloor = false;
		}
	}

	R_RenderSegLoop ();

	if(fake3D & 7) {
		ds_p++;
		return;
	}

	// save sprite clipping info
	if ( ((ds_p->silhouette & SIL_TOP) || maskedtexture) && ds_p->sprtopclip == -1)
	{
		ds_p->sprtopclip = R_NewOpening (stop - start);
		memcpy (openings + ds_p->sprtopclip, &ceilingclip[start], sizeof(short)*(stop-start));
	}

	if ( ((ds_p->silhouette & SIL_BOTTOM) || maskedtexture) && ds_p->sprbottomclip == -1)
	{
		ds_p->sprbottomclip = R_NewOpening (stop - start);
		memcpy (openings + ds_p->sprbottomclip, &floorclip[start], sizeof(short)*(stop-start));
	}

	if (maskedtexture && curline->sidedef->GetTexture(side_t::mid).isValid())
	{
		ds_p->silhouette |= SIL_TOP | SIL_BOTTOM;
	}

	// [RH] Draw any decals bound to the seg
	// [ZZ] Only if not an active mirror
	if (!rw_markportal)
	{
		for (DBaseDecal *decal = curline->sidedef->AttachedDecals; decal != NULL; decal = decal->WallNext)
		{
			R_RenderDecal (curline->sidedef, decal, ds_p, 0);
		}
	}

	if (rw_markportal)
	{
		PortalDrawseg pds;
		pds.src = curline->linedef;
		pds.dst = curline->linedef->special == Line_Mirror? curline->linedef : curline->linedef->getPortalDestination();
		pds.x1 = ds_p->x1;
		pds.x2 = ds_p->x2;
		pds.len = pds.x2 - pds.x1;
		pds.ceilingclip.Resize(pds.len);
		memcpy(&pds.ceilingclip[0], openings + ds_p->sprtopclip, pds.len*sizeof(*openings));
		pds.floorclip.Resize(pds.len);
		memcpy(&pds.floorclip[0], openings + ds_p->sprbottomclip, pds.len*sizeof(*openings));

		for (int i = 0; i < pds.x2-pds.x1; i++)
		{
			if (pds.ceilingclip[i] < 0)
				pds.ceilingclip[i] = 0;
			if (pds.ceilingclip[i] >= viewheight)
				pds.ceilingclip[i] = viewheight-1;
			if (pds.floorclip[i] < 0)
				pds.floorclip[i] = 0;
			if (pds.floorclip[i] >= viewheight)
				pds.floorclip[i] = viewheight-1;
		}

		pds.mirror = curline->linedef->special == Line_Mirror;
		WallPortals.Push(pds);
	}

	ds_p++;
}

int OWallMost (short *mostbuf, double z, const FWallCoords *wallc)
{
	int bad, ix1, ix2;
	double y, iy1, iy2;
	double s1, s2, s3, s4;

	z = -z;
	s1 = globaluclip * wallc->sz1; s2 = globaluclip * wallc->sz2;
	s3 = globaldclip * wallc->sz1; s4 = globaldclip * wallc->sz2;
	bad = (z<s1)+((z<s2)<<1)+((z>s3)<<2)+((z>s4)<<3);

	if ((bad&3) == 3)
	{ // entire line is above the screen
		memset (&mostbuf[wallc->sx1], 0, (wallc->sx2 - wallc->sx1)*sizeof(mostbuf[0]));
		return bad;
	}

	if ((bad&12) == 12)
	{ // entire line is below the screen
		clearbufshort (&mostbuf[wallc->sx1], wallc->sx2 - wallc->sx1, viewheight);
		return bad;
	}
	ix1 = wallc->sx1; iy1 = wallc->sz1;
	ix2 = wallc->sx2; iy2 = wallc->sz2;
	if (bad & 3)
	{ // the line intersects the top of the screen
		double t = (z-s1) / (s2-s1);
		double inty = wallc->sz1 + t * (wallc->sz2 - wallc->sz1);
		int xcross = xs_RoundToInt(wallc->sx1 + (t * wallc->sz2 * (wallc->sx2 - wallc->sx1)) / inty);

		if ((bad & 3) == 2)
		{ // the right side is above the screen
			if (wallc->sx1 <= xcross) { iy2 = inty; ix2 = xcross; }
			if (wallc->sx2 > xcross) memset (&mostbuf[xcross], 0, (wallc->sx2-xcross)*sizeof(mostbuf[0]));
		}
		else
		{ // the left side is above the screen
			if (xcross <= wallc->sx2) { iy1 = inty; ix1 = xcross; }
			if (xcross > wallc->sx1) memset (&mostbuf[wallc->sx1], 0, (xcross-wallc->sx1)*sizeof(mostbuf[0]));
		}
	}

	if (bad & 12)
	{ // the line intersects the bottom of the screen
		double t = (z-s3) / (s4-s3);
		double inty = wallc->sz1 + t * (wallc->sz2 - wallc->sz1);
		int xcross = xs_RoundToInt(wallc->sx1 + (t * wallc->sz2 * (wallc->sx2 - wallc->sx1)) / inty);

		if ((bad & 12) == 8)
		{ // the right side is below the screen
			if (wallc->sx1 <= xcross) { iy2 = inty; ix2 = xcross; }
			if (wallc->sx2 > xcross) clearbufshort (&mostbuf[xcross], wallc->sx2 - xcross, viewheight);
		}
		else
		{ // the left side is below the screen
			if (xcross <= wallc->sx2) { iy1 = inty; ix1 = xcross; }
			if (xcross > wallc->sx1) clearbufshort (&mostbuf[wallc->sx1], xcross - wallc->sx1, viewheight);
		}
	}

	y = z * InvZtoScale / iy1;
	if (ix2 == ix1)
	{
		mostbuf[ix1] = (short)xs_RoundToInt(y + CenterY);
	}
	else
	{
		fixed_t yinc = FLOAT2FIXED(((z * InvZtoScale / iy2) - y) / (ix2 - ix1));
		qinterpolatedown16short (&mostbuf[ix1], ix2-ix1, FLOAT2FIXED(y + CenterY) + FRACUNIT/2, yinc);
	}
	return bad;
}

int WallMost (short *mostbuf, const secplane_t &plane, const FWallCoords *wallc)
{
	if (!plane.isSlope())
	{
		return OWallMost(mostbuf, plane.Zat0() - ViewPos.Z, wallc);
	}

	double x, y, den, z1, z2, oz1, oz2;
	double s1, s2, s3, s4;
	int bad, ix1, ix2;
	double iy1, iy2;

	// Get Z coordinates at both ends of the line
	if (MirrorFlags & RF_XFLIP)
	{
		x = curline->v2->fX();
		y = curline->v2->fY();
		if (wallc->sx1 == 0 && 0 != (den = wallc->tleft.X - wallc->tright.X + wallc->tleft.Y - wallc->tright.Y))
		{
			double frac = (wallc->tleft.Y + wallc->tleft.X) / den;
			x -= frac * (x - curline->v1->fX());
			y -= frac * (y - curline->v1->fY());
		}
		z1 = ViewPos.Z - plane.ZatPoint(x, y);

		if (wallc->sx2 > wallc->sx1 + 1)
		{
			x = curline->v1->fX();
			y = curline->v1->fY();
			if (wallc->sx2 == viewwidth && 0 != (den = wallc->tleft.X - wallc->tright.X - wallc->tleft.Y + wallc->tright.Y))
			{
				double frac = (wallc->tright.Y - wallc->tright.X) / den;
				x += frac * (curline->v2->fX() - x);
				y += frac * (curline->v2->fY() - y);
			}
			z2 = ViewPos.Z - plane.ZatPoint(x, y);
		}
		else
		{
			z2 = z1;
		}
	}
	else
	{
		x = curline->v1->fX();
		y = curline->v1->fY();
		if (wallc->sx1 == 0 && 0 != (den = wallc->tleft.X - wallc->tright.X + wallc->tleft.Y - wallc->tright.Y))
		{
			double frac = (wallc->tleft.Y + wallc->tleft.X) / den;
			x += frac * (curline->v2->fX() - x);
			y += frac * (curline->v2->fY() - y);
		}
		z1 = ViewPos.Z - plane.ZatPoint(x, y);

		if (wallc->sx2 > wallc->sx1 + 1)
		{
			x = curline->v2->fX();
			y = curline->v2->fY();
			if (wallc->sx2 == viewwidth && 0 != (den = wallc->tleft.X - wallc->tright.X - wallc->tleft.Y + wallc->tright.Y))
			{
				double frac = (wallc->tright.Y - wallc->tright.X) / den;
				x -= frac * (x - curline->v1->fX());
				y -= frac * (y - curline->v1->fY());
			}
			z2 = ViewPos.Z - plane.ZatPoint(x, y);
		}
		else
		{
			z2 = z1;
		}
	}

	s1 = globaluclip * wallc->sz1; s2 = globaluclip * wallc->sz2;
	s3 = globaldclip * wallc->sz1; s4 = globaldclip * wallc->sz2;
	bad = (z1<s1)+((z2<s2)<<1)+((z1>s3)<<2)+((z2>s4)<<3);

	ix1 = wallc->sx1; ix2 = wallc->sx2;
	iy1 = wallc->sz1; iy2 = wallc->sz2;
	oz1 = z1; oz2 = z2;

	if ((bad&3) == 3)
	{ // The entire line is above the screen
		memset (&mostbuf[ix1], 0, (ix2-ix1)*sizeof(mostbuf[0]));
		return bad;
	}

	if ((bad&12) == 12)
	{ // The entire line is below the screen
		clearbufshort (&mostbuf[ix1], ix2-ix1, viewheight);
		return bad;

	}

	if (bad&3)
	{ // The line intersects the top of the screen
			//inty = intz / (globaluclip>>16)
		double t = (oz1-s1) / (s2-s1+oz1-oz2);
		double inty = wallc->sz1 + t * (wallc->sz2-wallc->sz1);
		double intz = oz1 + t * (oz2-oz1);
		int xcross = wallc->sx1 + xs_RoundToInt((t * wallc->sz2 * (wallc->sx2-wallc->sx1)) / inty);

		//t = divscale30((x1<<4)-xcross*yb1[w],xcross*(yb2[w]-yb1[w])-((x2-x1)<<4));
		//inty = yb1[w] + mulscale30(yb2[w]-yb1[w],t);
		//intz = z1 + mulscale30(z2-z1,t);

		if ((bad&3) == 2)
		{ // The right side of the line is above the screen
			if (wallc->sx1 <= xcross) { z2 = intz; iy2 = inty; ix2 = xcross; }
			memset (&mostbuf[xcross], 0, (wallc->sx2-xcross)*sizeof(mostbuf[0]));
		}
		else
		{ // The left side of the line is above the screen
			if (xcross <= wallc->sx2) { z1 = intz; iy1 = inty; ix1 = xcross; }
			memset (&mostbuf[wallc->sx1], 0, (xcross-wallc->sx1)*sizeof(mostbuf[0]));
		}
	}

	if (bad&12)
	{ // The line intersects the bottom of the screen
			//inty = intz / (globaldclip>>16)
		double t = (oz1-s3) / (s4-s3+oz1-oz2);
		double inty = wallc->sz1 + t * (wallc->sz2-wallc->sz1);
		double intz = oz1 + t * (oz2-oz1);
		int xcross = wallc->sx1 + xs_RoundToInt((t * wallc->sz2 * (wallc->sx2-wallc->sx1)) / inty);

		//t = divscale30((x1<<4)-xcross*yb1[w],xcross*(yb2[w]-yb1[w])-((x2-x1)<<4));
		//inty = yb1[w] + mulscale30(yb2[w]-yb1[w],t);
		//intz = z1 + mulscale30(z2-z1,t);

		if ((bad&12) == 8)
		{ // The right side of the line is below the screen
			if (wallc->sx1 <= xcross) { z2 = intz; iy2 = inty; ix2 = xcross; }
			if (wallc->sx2 > xcross) clearbufshort (&mostbuf[xcross], wallc->sx2-xcross, viewheight);
		}
		else
		{ // The left side of the line is below the screen
			if (xcross <= wallc->sx2) { z1 = intz; iy1 = inty; ix1 = xcross; }
			if (xcross > wallc->sx1) clearbufshort (&mostbuf[wallc->sx1], xcross-wallc->sx1, viewheight);
		}
	}

	y = z1 * InvZtoScale / iy1;
	if (ix2 == ix1)
	{
		mostbuf[ix1] = (short)xs_RoundToInt(y + CenterY);
	}
	else
	{
		fixed_t yinc = FLOAT2FIXED(((z2 * InvZtoScale / iy2) - y) / (ix2-ix1));
		qinterpolatedown16short (&mostbuf[ix1], ix2-ix1, FLOAT2FIXED(y + CenterY) + FRACUNIT/2, yinc);
	}

	return bad;
}

static void PrepWallRoundFix(fixed_t *lwall, fixed_t walxrepeat, int x1, int x2)
{
	// fix for rounding errors
	walxrepeat = abs(walxrepeat);
	fixed_t fix = (MirrorFlags & RF_XFLIP) ? walxrepeat-1 : 0;
	int x;

	if (x1 > 0)
	{
		for (x = x1; x < x2; x++)
		{
			if ((unsigned)lwall[x] >= (unsigned)walxrepeat)
			{
				lwall[x] = fix;
			}
			else
			{
				break;
			}
		}
	}
	fix = walxrepeat - 1 - fix;
	for (x = x2-1; x >= x1; x--)
	{
		if ((unsigned)lwall[x] >= (unsigned)walxrepeat)
		{
			lwall[x] = fix;
		}
		else
		{
			break;
		}
	}
}

void PrepWall (float *swall, fixed_t *lwall, double walxrepeat, int x1, int x2)
{ // swall = scale, lwall = texturecolumn
	double top, bot, i;
	double xrepeat = fabs(walxrepeat * 65536);
	double depth_scale = WallT.InvZstep * WallTMapScale2;
	double depth_org = -WallT.UoverZstep * WallTMapScale2;

	i = x1 - centerx;
	top = WallT.UoverZorg + WallT.UoverZstep * i;
	bot = WallT.InvZorg + WallT.InvZstep * i;

	for (int x = x1; x < x2; x++)
	{
		double frac = top / bot;
		if (walxrepeat < 0)
		{
			lwall[x] = xs_RoundToInt(xrepeat - frac * xrepeat);
		}
		else
		{
			lwall[x] = xs_RoundToInt(frac * xrepeat);
		}
		swall[x] = float(frac * depth_scale + depth_org);
		top += WallT.UoverZstep;
		bot += WallT.InvZstep;
	}
	PrepWallRoundFix(lwall, FLOAT2FIXED(walxrepeat), x1, x2);
}

void PrepLWall (fixed_t *lwall, double walxrepeat, int x1, int x2)
{ // lwall = texturecolumn
	double top, bot, i;
	double xrepeat = fabs(walxrepeat * 65536);
	double topstep, botstep;

	i = x1 - centerx;
	top = WallT.UoverZorg + WallT.UoverZstep * i;
	bot = WallT.InvZorg + WallT.InvZstep * i;

	top *= xrepeat;
	topstep = WallT.UoverZstep * xrepeat;
	botstep = WallT.InvZstep;

	for (int x = x1; x < x2; x++)
	{
		if (walxrepeat < 0)
		{
			lwall[x] = xs_RoundToInt(xrepeat - top / bot);
		}
		else
		{
			lwall[x] = xs_RoundToInt(top / bot);
		}
		top += topstep;
		bot += botstep;
	}
	PrepWallRoundFix(lwall, FLOAT2FIXED(walxrepeat), x1, x2);
}

// pass = 0: when seg is first drawn
//		= 1: drawing masked textures (including sprites)
// Currently, only pass = 0 is done or used

static void R_RenderDecal (side_t *wall, DBaseDecal *decal, drawseg_t *clipper, int pass)
{
	DVector2 decal_left, decal_right, decal_pos;
	int x1, x2;
	double yscale;
	BYTE flipx;
	double zpos;
	int needrepeat = 0;
	sector_t *front, *back;
	bool calclighting;
	bool rereadcolormap;
	FDynamicColormap *usecolormap;

	if (decal->RenderFlags & RF_INVISIBLE || !viewactive || !decal->PicNum.isValid())
		return;

	// Determine actor z
	zpos = decal->Z;
	front = curline->frontsector;
	back = (curline->backsector != NULL) ? curline->backsector : curline->frontsector;
	switch (decal->RenderFlags & RF_RELMASK)
	{
	default:
		zpos = decal->Z;
		break;
	case RF_RELUPPER:
		if (curline->linedef->flags & ML_DONTPEGTOP)
		{
			zpos = decal->Z + front->GetPlaneTexZ(sector_t::ceiling);
		}
		else
		{
			zpos = decal->Z + back->GetPlaneTexZ(sector_t::ceiling);
		}
		break;
	case RF_RELLOWER:
		if (curline->linedef->flags & ML_DONTPEGBOTTOM)
		{
			zpos = decal->Z + front->GetPlaneTexZ(sector_t::ceiling);
		}
		else
		{
			zpos = decal->Z + back->GetPlaneTexZ(sector_t::floor);
		}
		break;
	case RF_RELMID:
		if (curline->linedef->flags & ML_DONTPEGBOTTOM)
		{
			zpos = decal->Z + front->GetPlaneTexZ(sector_t::floor);
		}
		else
		{
			zpos = decal->Z + front->GetPlaneTexZ(sector_t::ceiling);
		}
	}

	WallSpriteTile = TexMan(decal->PicNum, true);
	flipx = (BYTE)(decal->RenderFlags & RF_XFLIP);

	if (WallSpriteTile == NULL || WallSpriteTile->UseType == FTexture::TEX_Null)
	{
		return;
	}

	// Determine left and right edges of sprite. Since this sprite is bound
	// to a wall, we use the wall's angle instead of the decal's. This is
	// pretty much the same as what R_AddLine() does.

	FWallCoords savecoord = WallC;

	double edge_right = WallSpriteTile->GetWidth();
	double edge_left = WallSpriteTile->LeftOffset;
	edge_right = (edge_right - edge_left) * decal->ScaleX;
	edge_left *= decal->ScaleX;

	double dcx, dcy;
	decal->GetXY(wall, dcx, dcy);
	decal_pos = { dcx, dcy };

	DVector2 angvec = (curline->v2->fPos() - curline->v1->fPos()).Unit();

	decal_left = decal_pos - edge_left * angvec - ViewPos;
	decal_right = decal_pos + edge_right * angvec - ViewPos;

	if (WallC.Init(decal_left, decal_right, TOO_CLOSE_Z))
		goto done;

	x1 = WallC.sx1;
	x2 = WallC.sx2;

	if (x1 >= clipper->x2 || x2 <= clipper->x1)
		goto done;

	WallT.InitFromWallCoords(&WallC);

	// Get the top and bottom clipping arrays
	switch (decal->RenderFlags & RF_CLIPMASK)
	{
	case RF_CLIPFULL:
		if (curline->backsector == NULL)
		{
			if (pass != 0)
			{
				goto done;
			}
			mceilingclip = walltop;
			mfloorclip = wallbottom;
		}
		else if (pass == 0)
		{
			mceilingclip = walltop;
			mfloorclip = ceilingclip;
			needrepeat = 1;
		}
		else
		{
			mceilingclip = openings + clipper->sprtopclip - clipper->x1;
			mfloorclip = openings + clipper->sprbottomclip - clipper->x1;
		}
		break;

	case RF_CLIPUPPER:
		if (pass != 0)
		{
			goto done;
		}
		mceilingclip = walltop;
		mfloorclip = ceilingclip;
		break;

	case RF_CLIPMID:
		if (curline->backsector != NULL && pass != 2)
		{
			goto done;
		}
		mceilingclip = openings + clipper->sprtopclip - clipper->x1;
		mfloorclip = openings + clipper->sprbottomclip - clipper->x1;
		break;

	case RF_CLIPLOWER:
		if (pass != 0)
		{
			goto done;
		}
		mceilingclip = floorclip;
		mfloorclip = wallbottom;
		break;
	}

	yscale = decal->ScaleY;
	dc_texturemid = WallSpriteTile->TopOffset + (zpos - ViewPos.Z) / yscale;

	// Clip sprite to drawseg
	x1 = MAX<int>(clipper->x1, x1);
	x2 = MIN<int>(clipper->x2, x2);
	if (x1 >= x2)
	{
		goto done;
	}

	PrepWall (swall, lwall, WallSpriteTile->GetWidth(), x1, x2);

	if (flipx)
	{
		int i;
		int right = (WallSpriteTile->GetWidth() << FRACBITS) - 1;

		for (i = x1; i < x2; i++)
		{
			lwall[i] = right - lwall[i];
		}
	}

	// Prepare lighting
	calclighting = false;
	usecolormap = basecolormap;
	rereadcolormap = true;

	// Decals that are added to the scene must fade to black.
	if (decal->RenderStyle == LegacyRenderStyles[STYLE_Add] && usecolormap->Fade != 0)
	{
		usecolormap = GetSpecialLights(usecolormap->Color, 0, usecolormap->Desaturate);
		rereadcolormap = false;
	}

	rw_light = rw_lightleft + (x1 - savecoord.sx1) * rw_lightstep;
	if (fixedlightlev >= 0)
		R_SetColorMapLight((r_fullbrightignoresectorcolor) ? &FullNormalLight : usecolormap, 0, FIXEDLIGHT2SHADE(fixedlightlev));
	else if (fixedcolormap != NULL)
		R_SetColorMapLight(fixedcolormap, 0, 0);
	else if (!foggy && (decal->RenderFlags & RF_FULLBRIGHT))
		R_SetColorMapLight((r_fullbrightignoresectorcolor) ? &FullNormalLight : usecolormap, 0, 0);
	else
		calclighting = true;

	// Draw it
	if (decal->RenderFlags & RF_YFLIP)
	{
		sprflipvert = true;
		yscale = -yscale;
		dc_texturemid -= WallSpriteTile->GetHeight();
	}
	else
	{
		sprflipvert = false;
	}

	MaskedScaleY = float(1 / yscale);
	do
	{
		dc_x = x1;
		ESPSResult mode;

		mode = R_SetPatchStyle (decal->RenderStyle, (float)decal->Alpha, decal->Translation, decal->AlphaColor);

		// R_SetPatchStyle can modify basecolormap.
		if (rereadcolormap)
		{
			usecolormap = basecolormap;
		}

		if (mode == DontDraw)
		{
			needrepeat = 0;
		}
		else
		{
			int stop4;

			if (mode == DoDraw0)
			{ // 1 column at a time
				stop4 = dc_x;
			}
			else	 // DoDraw1
			{ // up to 4 columns at a time
				stop4 = x2 & ~3;
			}

			while ((dc_x < stop4) && (dc_x & 3))
			{
				if (calclighting)
				{ // calculate lighting
					R_SetColorMapLight(usecolormap, rw_light, wallshade);
				}
				R_WallSpriteColumn (false);
				dc_x++;
			}

			while (dc_x < stop4)
			{
				if (calclighting)
				{ // calculate lighting
					R_SetColorMapLight(usecolormap, rw_light, wallshade);
				}
				rt_initcols(nullptr);
				for (int zz = 4; zz; --zz)
				{
					R_WallSpriteColumn (true);
					dc_x++;
				}
				rt_draw4cols (dc_x - 4);
			}

			while (dc_x < x2)
			{
				if (calclighting)
				{ // calculate lighting
					R_SetColorMapLight(usecolormap, rw_light, wallshade);
				}
				R_WallSpriteColumn (false);
				dc_x++;
			}
		}

		// If this sprite is RF_CLIPFULL on a two-sided line, needrepeat will
		// be set 1 if we need to draw on the lower wall. In all other cases,
		// needrepeat will be 0, and the while will fail.
		mceilingclip = floorclip;
		mfloorclip = wallbottom;
		R_FinishSetPatchStyle ();
	} while (needrepeat--);

	colfunc = basecolfunc;
	hcolfunc_post1 = rt_map1col;
	hcolfunc_post4 = rt_map4cols;

	R_FinishSetPatchStyle ();
done:
	WallC = savecoord;
}<|MERGE_RESOLUTION|>--- conflicted
+++ resolved
@@ -1205,11 +1205,7 @@
 // Draw a column with support for non-power-of-two ranges
 void wallscan_drawcol1(int x, int y1, int y2, WallscanSampler &sampler, DWORD(*draw1column)())
 {
-<<<<<<< HEAD
 	if (r_swtruecolor)
-=======
-	if (sampler.uv_max == 0 || sampler.uv_step == 0) // power of two
->>>>>>> dbc54fbc
 	{
 		int count = y2 - y1;
 
@@ -1229,7 +1225,7 @@
 	}
 	else
 	{
-		if (sampler.uv_max == 0) // power of two
+		if (sampler.uv_max == 0 || sampler.uv_step == 0) // power of two
 		{
 			int count = y2 - y1;
 
@@ -1282,11 +1278,7 @@
 // Draw four columns with support for non-power-of-two ranges
 void wallscan_drawcol4(int x, int y1, int y2, WallscanSampler *sampler, void(*draw4columns)())
 {
-<<<<<<< HEAD
 	if (r_swtruecolor)
-=======
-	if (sampler[0].uv_max == 0 || sampler[0].uv_step == 0) // power of two, no wrap handling needed
->>>>>>> dbc54fbc
 	{
 		int count = y2 - y1;
 		for (int i = 0; i < 4; i++)
@@ -1308,7 +1300,7 @@
 	}
 	else
 	{
-		if (sampler[0].uv_max == 0) // power of two, no wrap handling needed
+		if (sampler[0].uv_max == 0 || sampler[0].uv_step == 0) // power of two, no wrap handling needed
 		{
 			int count = y2 - y1;
 			for (int i = 0; i < 4; i++)
