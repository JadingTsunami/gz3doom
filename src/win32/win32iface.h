/*
** win32iface.h
**
**---------------------------------------------------------------------------
** Copyright 1998-2008 Randy Heit
** All rights reserved.
**
** Redistribution and use in source and binary forms, with or without
** modification, are permitted provided that the following conditions
** are met:
**
** 1. Redistributions of source code must retain the above copyright
**    notice, this list of conditions and the following disclaimer.
** 2. Redistributions in binary form must reproduce the above copyright
**    notice, this list of conditions and the following disclaimer in the
**    documentation and/or other materials provided with the distribution.
** 3. The name of the author may not be used to endorse or promote products
**    derived from this software without specific prior written permission.
**
** THIS SOFTWARE IS PROVIDED BY THE AUTHOR ``AS IS'' AND ANY EXPRESS OR
** IMPLIED WARRANTIES, INCLUDING, BUT NOT LIMITED TO, THE IMPLIED WARRANTIES
** OF MERCHANTABILITY AND FITNESS FOR A PARTICULAR PURPOSE ARE DISCLAIMED.
** IN NO EVENT SHALL THE AUTHOR BE LIABLE FOR ANY DIRECT, INDIRECT,
** INCIDENTAL, SPECIAL, EXEMPLARY, OR CONSEQUENTIAL DAMAGES (INCLUDING, BUT
** NOT LIMITED TO, PROCUREMENT OF SUBSTITUTE GOODS OR SERVICES; LOSS OF USE,
** DATA, OR PROFITS; OR BUSINESS INTERRUPTION) HOWEVER CAUSED AND ON ANY
** THEORY OF LIABILITY, WHETHER IN CONTRACT, STRICT LIABILITY, OR TORT
** (INCLUDING NEGLIGENCE OR OTHERWISE) ARISING IN ANY WAY OUT OF THE USE OF
** THIS SOFTWARE, EVEN IF ADVISED OF THE POSSIBILITY OF SUCH DAMAGE.
**---------------------------------------------------------------------------
**
*/

#ifndef __WIN32IFACE_H
#define __WIN32IFACE_H

#include "hardware.h"


EXTERN_CVAR (Bool, vid_vsync)

class D3DTex;
class D3DPal;
struct FSoftwareRenderer;

class Win32Video : public IVideo
{
 public:
	Win32Video (int parm);
	~Win32Video ();

	bool InitD3D9();
	void InitDDraw();

	EDisplayType GetDisplayType () { return DISPLAY_Both; }
	void SetWindowedScale (float scale);

	DFrameBuffer *CreateFrameBuffer (int width, int height, bool bgra, bool fs, DFrameBuffer *old);

	void StartModeIterator (int bits, bool fs);
	bool NextMode (int *width, int *height, bool *letterbox);

	bool GoFullscreen (bool yes);
	void BlankForGDI ();

	void DumpAdapters ();
	void AddMode(int x, int y, int bits, int baseHeight, int doubling);

 private:
	struct ModeInfo
	{
		ModeInfo (int inX, int inY, int inBits, int inRealY, int inDoubling)
			: next (NULL),
			  width (inX),
			  height (inY),
			  bits (inBits),
			  realheight (inRealY),
			  doubling (inDoubling)
		{}

		ModeInfo *next;
		int width, height, bits;
		int realheight;
		int doubling;
	} *m_Modes;

	ModeInfo *m_IteratorMode;
	int m_IteratorBits;
	bool m_IteratorFS;
	bool m_IsFullscreen;
	unsigned int m_Adapter;

	void FreeModes ();

	void AddD3DModes (unsigned adapter);
	void AddLowResModes ();
	void AddLetterboxModes ();
	void ScaleModes (int doubling);

	friend class DDrawFB;
	friend class D3DFB;
};

class BaseWinFB : public DFrameBuffer
{
	DECLARE_ABSTRACT_CLASS(BaseWinFB, DFrameBuffer)
public:
	BaseWinFB (int width, int height, bool bgra) : DFrameBuffer (width, height, bgra), Windowed (true) {}

	bool IsFullscreen () { return !Windowed; }
	virtual void Blank () = 0;
	virtual bool PaintToWindow () = 0;
	virtual long/*HRESULT*/ GetHR () = 0;	// HRESULT is a long in Windows but this header should not be polluted with windows.h just for this single definition
	virtual void ScaleCoordsFromWindow(int16_t &x, int16_t &y);

protected:
	virtual bool CreateResources () = 0;
	virtual void ReleaseResources () = 0;
    virtual int GetTrueHeight() { return GetHeight(); }

	bool Windowed;

	friend class Win32Video;

	BaseWinFB() {}
};

<<<<<<< HEAD
=======
class DDrawFB : public BaseWinFB
{
	DECLARE_CLASS(DDrawFB, BaseWinFB)
public:
	DDrawFB (int width, int height, bool fullscreen);
	~DDrawFB ();

	bool IsValid ();
	bool Lock (bool buffer);
	void Unlock ();
	void ForceBuffering (bool force);
	void Update ();
	PalEntry *GetPalette ();
	void GetFlashedPalette (PalEntry pal[256]);
	void UpdatePalette ();
	bool SetGamma (float gamma);
	bool SetFlash (PalEntry rgb, int amount);
	void GetFlash (PalEntry &rgb, int &amount);
	int GetPageCount ();
	int QueryNewPalette ();
	void PaletteChanged ();
	void SetVSync (bool vsync);
	void NewRefreshRate();
	HRESULT GetHR ();
	bool Is8BitMode();
    virtual int GetTrueHeight() { return TrueHeight; }

	void Blank ();
	bool PaintToWindow ();

private:
	enum LockSurfRes { NoGood, Good, GoodWasLost };
	
	bool CreateResources ();
	void ReleaseResources ();
	bool CreateSurfacesAttached ();
	bool CreateSurfacesComplex ();
	bool CreateBlitterSource ();
	LockSurfRes LockSurf (LPRECT lockrect, LPDIRECTDRAWSURFACE surf);
	void RebuildColorTable ();
	void MaybeCreatePalette ();
	bool AddBackBuf (LPDIRECTDRAWSURFACE *surface, int num);
	HRESULT AttemptRestore ();

	HRESULT LastHR;
	BYTE GammaTable[3][256];
	PalEntry SourcePalette[256];
	PALETTEENTRY PalEntries[256];
	DWORD FlipFlags;

	LPDIRECTDRAWPALETTE Palette;
	LPDIRECTDRAWSURFACE PrimarySurf;
	LPDIRECTDRAWSURFACE BackSurf;
	LPDIRECTDRAWSURFACE BackSurf2;
	LPDIRECTDRAWSURFACE BlitSurf;
	LPDIRECTDRAWSURFACE LockingSurf;
	LPDIRECTDRAWCLIPPER Clipper;
	HPALETTE GDIPalette;
	DWORD ClipSize;
	PalEntry Flash;
	int FlashAmount;
	int BufferCount;
	int BufferPitch;
	int TrueHeight;
	int PixelDoubling;
	float Gamma;

	bool NeedGammaUpdate;
	bool NeedPalUpdate;
	bool NeedResRecreate;
	bool PaletteChangeExpected;
	bool MustBuffer;		// The screen is not 8-bit, or there is no backbuffer
	bool BufferingNow;		// Most recent Lock was buffered
	bool WasBuffering;		// Second most recent Lock was buffered
	bool Write8bit;
	bool UpdatePending;		// On final unlock, call Update()
	bool UseBlitter;		// Use blitter to copy from sys mem to video mem
	bool UsePfx;

	DDrawFB() {}
};

class D3DFB : public BaseWinFB
{
	DECLARE_CLASS(D3DFB, BaseWinFB)
public:
	D3DFB (UINT adapter, int width, int height, bool bgra, bool fullscreen);
	~D3DFB ();

	bool IsValid ();
	bool Lock (bool buffered);
	void Unlock ();
	void Update ();
	void Flip ();
	PalEntry *GetPalette ();
	void GetFlashedPalette (PalEntry palette[256]);
	void UpdatePalette ();
	bool SetGamma (float gamma);
	bool SetFlash (PalEntry rgb, int amount);
	void GetFlash (PalEntry &rgb, int &amount);
	int GetPageCount ();
	bool IsFullscreen ();
	void PaletteChanged ();
	int QueryNewPalette ();
	void Blank ();
	bool PaintToWindow ();
	void SetVSync (bool vsync);
	void NewRefreshRate();
	void GetScreenshotBuffer(const BYTE *&buffer, int &pitch, ESSType &color_type);
	void ReleaseScreenshotBuffer();
	void SetBlendingRect (int x1, int y1, int x2, int y2);
	bool Begin2D (bool copy3d);
	void DrawBlendingRect ();
	FNativeTexture *CreateTexture (FTexture *gametex, bool wrapping);
	FNativePalette *CreatePalette (FRemapTable *remap);
	void DrawTextureParms (FTexture *img, DrawParms &parms);
	void Clear (int left, int top, int right, int bottom, int palcolor, uint32 color);
	void Dim (PalEntry color, float amount, int x1, int y1, int w, int h);
	void FlatFill (int left, int top, int right, int bottom, FTexture *src, bool local_origin);
	void DrawLine(int x0, int y0, int x1, int y1, int palColor, uint32 realcolor);
	void DrawPixel(int x, int y, int palcolor, uint32 rgbcolor);
	void FillSimplePoly(FTexture *tex, FVector2 *points, int npoints,
		double originx, double originy, double scalex, double scaley,
		DAngle rotation, FDynamicColormap *colormap, PalEntry flatcolor, int lightlevel, int bottomclip) override;
	bool WipeStartScreen(int type);
	void WipeEndScreen();
	bool WipeDo(int ticks);
	void WipeCleanup();
	HRESULT GetHR ();
	bool Is8BitMode() { return false; }
    virtual int GetTrueHeight() { return TrueHeight; }

private:
	friend class D3DTex;
	friend class D3DPal;

	struct PackedTexture;
	struct Atlas;

	struct FBVERTEX
	{
		FLOAT x, y, z, rhw;
		D3DCOLOR color0, color1;
		FLOAT tu, tv;
	};
#define D3DFVF_FBVERTEX (D3DFVF_XYZRHW | D3DFVF_DIFFUSE | D3DFVF_SPECULAR | D3DFVF_TEX1)

	struct BufferedTris
	{
		union
		{
			struct
			{
				BYTE Flags;
				BYTE ShaderNum:4;
				BYTE BlendOp:4;
				BYTE SrcBlend, DestBlend;
			};
			DWORD Group1;
		};
		BYTE Desat;
		D3DPal *Palette;
		IDirect3DTexture9 *Texture;
		int NumVerts;		// Number of _unique_ vertices used by this set.
		int NumTris;		// Number of triangles used by this set.
	};

	enum
	{
		PSCONST_Desaturation = 1,
		PSCONST_PaletteMod = 2,
		PSCONST_Weights = 6,
		PSCONST_Gamma = 7,
	};
	enum
	{
		SHADER_NormalColor,
		SHADER_NormalColorPal,
		SHADER_NormalColorInv,
		SHADER_NormalColorPalInv,

		SHADER_RedToAlpha,
		SHADER_RedToAlphaInv,

		SHADER_VertexColor,

		SHADER_SpecialColormap,
		SHADER_SpecialColormapPal,

		SHADER_InGameColormap,
		SHADER_InGameColormapDesat,
		SHADER_InGameColormapInv,
		SHADER_InGameColormapInvDesat,
		SHADER_InGameColormapPal,
		SHADER_InGameColormapPalDesat,
		SHADER_InGameColormapPalInv,
		SHADER_InGameColormapPalInvDesat,

		SHADER_BurnWipe,
		SHADER_GammaCorrection,

		NUM_SHADERS
	};
	static const char *const ShaderNames[NUM_SHADERS];

	void SetInitialState();
	bool CreateResources();
	void ReleaseResources();
	bool LoadShaders();
	void CreateBlockSurfaces();
	bool CreateFBTexture();
	bool CreatePaletteTexture();
	bool CreateGammaTexture();
	bool CreateVertexes();
	void DoOffByOneCheck();
	void UploadPalette();
	void UpdateGammaTexture(float igamma);
	void FillPresentParameters (D3DPRESENT_PARAMETERS *pp, bool fullscreen, bool vsync);
	void CalcFullscreenCoords (FBVERTEX verts[4], bool viewarea_only, bool can_double, D3DCOLOR color0, D3DCOLOR color1) const;
	bool Reset();
	IDirect3DTexture9 *GetCurrentScreen(D3DPOOL pool=D3DPOOL_SYSTEMMEM);
	void ReleaseDefaultPoolItems();
	void KillNativePals();
	void KillNativeTexs();
	PackedTexture *AllocPackedTexture(int width, int height, bool wrapping, D3DFORMAT format);
	void DrawPackedTextures(int packnum);
	void DrawLetterbox();
	void Draw3DPart(bool copy3d);
	bool SetStyle(D3DTex *tex, DrawParms &parms, D3DCOLOR &color0, D3DCOLOR &color1, BufferedTris &quad);
	static D3DBLEND GetStyleAlpha(int type);
	static void SetColorOverlay(DWORD color, float alpha, D3DCOLOR &color0, D3DCOLOR &color1);
	void DoWindowedGamma();
	void AddColorOnlyQuad(int left, int top, int width, int height, D3DCOLOR color);
	void AddColorOnlyRect(int left, int top, int width, int height, D3DCOLOR color);
	void CheckQuadBatch(int numtris=2, int numverts=4);
	void BeginQuadBatch();
	void EndQuadBatch();
	void BeginLineBatch();
	void EndLineBatch();
	void EndBatch();
	void CopyNextFrontBuffer();

	D3DCAPS9 DeviceCaps;

	// State
	void EnableAlphaTest(BOOL enabled);
	void SetAlphaBlend(D3DBLENDOP op, D3DBLEND srcblend=D3DBLEND(0), D3DBLEND destblend=D3DBLEND(0));
	void SetConstant(int cnum, float r, float g, float b, float a);
	void SetPixelShader(IDirect3DPixelShader9 *shader);
	void SetTexture(int tnum, IDirect3DTexture9 *texture);
	void SetPaletteTexture(IDirect3DTexture9 *texture, int count, D3DCOLOR border_color);
	void SetPalTexBilinearConstants(Atlas *texture);

	BOOL AlphaTestEnabled;
	BOOL AlphaBlendEnabled;
	D3DBLENDOP AlphaBlendOp;
	D3DBLEND AlphaSrcBlend;
	D3DBLEND AlphaDestBlend;
	float Constant[3][4];
	D3DCOLOR CurBorderColor;
	IDirect3DPixelShader9 *CurPixelShader;
	IDirect3DTexture9 *Texture[5];

	PalEntry SourcePalette[256];
	D3DCOLOR BorderColor;
	D3DCOLOR FlashColor0, FlashColor1;
	PalEntry FlashColor;
	int FlashAmount;
	int TrueHeight;
	int PixelDoubling;
	int SkipAt;
	int LBOffsetI;
	int RenderTextureToggle;
	int CurrRenderTexture;
	float LBOffset;
	float Gamma;
	bool UpdatePending;
	bool NeedPalUpdate;
	bool NeedGammaUpdate;
	int FBWidth, FBHeight;
	D3DFORMAT FBFormat;
	bool VSync;
	RECT BlendingRect;
	int In2D;
	bool InScene;
	bool SM14;
	bool GatheringWipeScreen;
	bool AALines;
	BYTE BlockNum;
	D3DPal *Palettes;
	D3DTex *Textures;
	Atlas *Atlases;
	HRESULT LastHR;

	UINT Adapter;
	IDirect3DDevice9 *D3DDevice;
	IDirect3DTexture9 *FBTexture;
	IDirect3DTexture9 *TempRenderTexture, *RenderTexture[2];
	IDirect3DTexture9 *PaletteTexture;
	IDirect3DTexture9 *GammaTexture;
	IDirect3DTexture9 *ScreenshotTexture;
	IDirect3DSurface9 *ScreenshotSurface;
	IDirect3DSurface9 *FrontCopySurface;

	IDirect3DVertexBuffer9 *VertexBuffer;
	FBVERTEX *VertexData;
	IDirect3DIndexBuffer9 *IndexBuffer;
	uint16_t *IndexData;
	BufferedTris *QuadExtra;
	int VertexPos;
	int IndexPos;
	int QuadBatchPos;
	enum { BATCH_None, BATCH_Quads, BATCH_Lines } BatchType;

	IDirect3DPixelShader9 *Shaders[NUM_SHADERS];
	IDirect3DPixelShader9 *GammaShader;

	IDirect3DSurface9 *BlockSurface[2];
	IDirect3DSurface9 *OldRenderTarget;
	IDirect3DTexture9 *InitialWipeScreen, *FinalWipeScreen;

	D3DFB() {}

	class Wiper
	{
	public:
		virtual ~Wiper();
		virtual bool Run(int ticks, D3DFB *fb) = 0;

		void DrawScreen(D3DFB *fb, IDirect3DTexture9 *tex,
			D3DBLENDOP blendop=D3DBLENDOP(0), D3DCOLOR color0=0, D3DCOLOR color1=0xFFFFFFF);
	};

	class Wiper_Melt;			friend class Wiper_Melt;
	class Wiper_Burn;			friend class Wiper_Burn;
	class Wiper_Crossfade;		friend class Wiper_Crossfade;

	Wiper *ScreenWipe;
};

// Flags for a buffered quad
enum
{
	BQF_GamePalette		= 1,
	BQF_CustomPalette	= 7,
		BQF_Paletted	= 7,
	BQF_Bilinear		= 8,
	BQF_WrapUV			= 16,
	BQF_InvertSource	= 32,
	BQF_DisableAlphaTest= 64,
	BQF_Desaturated		= 128,
};

// Shaders for a buffered quad
enum
{
	BQS_PalTex,
	BQS_Plain,
	BQS_RedToAlpha,
	BQS_ColorOnly,
	BQS_SpecialColormap,
	BQS_InGameColormap,
};

#if 0
#define STARTLOG		do { if (!dbg) dbg = fopen ("e:/vid.log", "w"); } while(0)
#define STOPLOG			do { if (dbg) { fclose (dbg); dbg=NULL; } } while(0)
#define LOG(x)			do { if (dbg) { fprintf (dbg, x); fflush (dbg); } } while(0)
#define LOG1(x,y)		do { if (dbg) { fprintf (dbg, x, y); fflush (dbg); } } while(0)
#define LOG2(x,y,z)		do { if (dbg) { fprintf (dbg, x, y, z); fflush (dbg); } } while(0)
#define LOG3(x,y,z,zz)	do { if (dbg) { fprintf (dbg, x, y, z, zz); fflush (dbg); } } while(0)
#define LOG4(x,y,z,a,b)	do { if (dbg) { fprintf (dbg, x, y, z, a, b); fflush (dbg); } } while(0)
#define LOG5(x,y,z,a,b,c) do { if (dbg) { fprintf (dbg, x, y, z, a, b, c); fflush (dbg); } } while(0)
extern FILE *dbg;
#define VID_FILE_DEBUG	1
#elif _DEBUG && 0
#define STARTLOG
#define STOPLOG
#define LOG(x)			{ OutputDebugString(x); }
#define LOG1(x,y)		{ char poo[1024]; mysnprintf(poo, countof(poo), x, y); OutputDebugString(poo); }
#define LOG2(x,y,z)		{ char poo[1024]; mysnprintf(poo, countof(poo), x, y, z); OutputDebugString(poo); }
#define LOG3(x,y,z,zz)	{ char poo[1024]; mysnprintf(poo, countof(poo), x, y, z, zz); OutputDebugString(poo); }
#define LOG4(x,y,z,a,b)	{ char poo[1024]; mysnprintf(poo, countof(poo), x, y, z, a, b); OutputDebugString(poo); }
#define LOG5(x,y,z,a,b,c) { char poo[1024]; mysnprintf(poo, countof(poo), x, y, z, a, b, c); OutputDebugString(poo); }
#else
#define STARTLOG
#define STOPLOG
#define LOG(x)
#define LOG1(x,y)
#define LOG2(x,y,z)
#define LOG3(x,y,z,zz)
#define LOG4(x,y,z,a,b)
#define LOG5(x,y,z,a,b,c)
#endif
>>>>>>> 536e8fad

#endif // __WIN32IFACE_H<|MERGE_RESOLUTION|>--- conflicted
+++ resolved
@@ -105,7 +105,7 @@
 {
 	DECLARE_ABSTRACT_CLASS(BaseWinFB, DFrameBuffer)
 public:
-	BaseWinFB (int width, int height, bool bgra) : DFrameBuffer (width, height, bgra), Windowed (true) {}
+	BaseWinFB(int width, int height, bool bgra) : DFrameBuffer(width, height, bgra), Windowed(true) {}
 
 	bool IsFullscreen () { return !Windowed; }
 	virtual void Blank () = 0;
@@ -125,402 +125,5 @@
 	BaseWinFB() {}
 };
 
-<<<<<<< HEAD
-=======
-class DDrawFB : public BaseWinFB
-{
-	DECLARE_CLASS(DDrawFB, BaseWinFB)
-public:
-	DDrawFB (int width, int height, bool fullscreen);
-	~DDrawFB ();
-
-	bool IsValid ();
-	bool Lock (bool buffer);
-	void Unlock ();
-	void ForceBuffering (bool force);
-	void Update ();
-	PalEntry *GetPalette ();
-	void GetFlashedPalette (PalEntry pal[256]);
-	void UpdatePalette ();
-	bool SetGamma (float gamma);
-	bool SetFlash (PalEntry rgb, int amount);
-	void GetFlash (PalEntry &rgb, int &amount);
-	int GetPageCount ();
-	int QueryNewPalette ();
-	void PaletteChanged ();
-	void SetVSync (bool vsync);
-	void NewRefreshRate();
-	HRESULT GetHR ();
-	bool Is8BitMode();
-    virtual int GetTrueHeight() { return TrueHeight; }
-
-	void Blank ();
-	bool PaintToWindow ();
-
-private:
-	enum LockSurfRes { NoGood, Good, GoodWasLost };
-	
-	bool CreateResources ();
-	void ReleaseResources ();
-	bool CreateSurfacesAttached ();
-	bool CreateSurfacesComplex ();
-	bool CreateBlitterSource ();
-	LockSurfRes LockSurf (LPRECT lockrect, LPDIRECTDRAWSURFACE surf);
-	void RebuildColorTable ();
-	void MaybeCreatePalette ();
-	bool AddBackBuf (LPDIRECTDRAWSURFACE *surface, int num);
-	HRESULT AttemptRestore ();
-
-	HRESULT LastHR;
-	BYTE GammaTable[3][256];
-	PalEntry SourcePalette[256];
-	PALETTEENTRY PalEntries[256];
-	DWORD FlipFlags;
-
-	LPDIRECTDRAWPALETTE Palette;
-	LPDIRECTDRAWSURFACE PrimarySurf;
-	LPDIRECTDRAWSURFACE BackSurf;
-	LPDIRECTDRAWSURFACE BackSurf2;
-	LPDIRECTDRAWSURFACE BlitSurf;
-	LPDIRECTDRAWSURFACE LockingSurf;
-	LPDIRECTDRAWCLIPPER Clipper;
-	HPALETTE GDIPalette;
-	DWORD ClipSize;
-	PalEntry Flash;
-	int FlashAmount;
-	int BufferCount;
-	int BufferPitch;
-	int TrueHeight;
-	int PixelDoubling;
-	float Gamma;
-
-	bool NeedGammaUpdate;
-	bool NeedPalUpdate;
-	bool NeedResRecreate;
-	bool PaletteChangeExpected;
-	bool MustBuffer;		// The screen is not 8-bit, or there is no backbuffer
-	bool BufferingNow;		// Most recent Lock was buffered
-	bool WasBuffering;		// Second most recent Lock was buffered
-	bool Write8bit;
-	bool UpdatePending;		// On final unlock, call Update()
-	bool UseBlitter;		// Use blitter to copy from sys mem to video mem
-	bool UsePfx;
-
-	DDrawFB() {}
-};
-
-class D3DFB : public BaseWinFB
-{
-	DECLARE_CLASS(D3DFB, BaseWinFB)
-public:
-	D3DFB (UINT adapter, int width, int height, bool bgra, bool fullscreen);
-	~D3DFB ();
-
-	bool IsValid ();
-	bool Lock (bool buffered);
-	void Unlock ();
-	void Update ();
-	void Flip ();
-	PalEntry *GetPalette ();
-	void GetFlashedPalette (PalEntry palette[256]);
-	void UpdatePalette ();
-	bool SetGamma (float gamma);
-	bool SetFlash (PalEntry rgb, int amount);
-	void GetFlash (PalEntry &rgb, int &amount);
-	int GetPageCount ();
-	bool IsFullscreen ();
-	void PaletteChanged ();
-	int QueryNewPalette ();
-	void Blank ();
-	bool PaintToWindow ();
-	void SetVSync (bool vsync);
-	void NewRefreshRate();
-	void GetScreenshotBuffer(const BYTE *&buffer, int &pitch, ESSType &color_type);
-	void ReleaseScreenshotBuffer();
-	void SetBlendingRect (int x1, int y1, int x2, int y2);
-	bool Begin2D (bool copy3d);
-	void DrawBlendingRect ();
-	FNativeTexture *CreateTexture (FTexture *gametex, bool wrapping);
-	FNativePalette *CreatePalette (FRemapTable *remap);
-	void DrawTextureParms (FTexture *img, DrawParms &parms);
-	void Clear (int left, int top, int right, int bottom, int palcolor, uint32 color);
-	void Dim (PalEntry color, float amount, int x1, int y1, int w, int h);
-	void FlatFill (int left, int top, int right, int bottom, FTexture *src, bool local_origin);
-	void DrawLine(int x0, int y0, int x1, int y1, int palColor, uint32 realcolor);
-	void DrawPixel(int x, int y, int palcolor, uint32 rgbcolor);
-	void FillSimplePoly(FTexture *tex, FVector2 *points, int npoints,
-		double originx, double originy, double scalex, double scaley,
-		DAngle rotation, FDynamicColormap *colormap, PalEntry flatcolor, int lightlevel, int bottomclip) override;
-	bool WipeStartScreen(int type);
-	void WipeEndScreen();
-	bool WipeDo(int ticks);
-	void WipeCleanup();
-	HRESULT GetHR ();
-	bool Is8BitMode() { return false; }
-    virtual int GetTrueHeight() { return TrueHeight; }
-
-private:
-	friend class D3DTex;
-	friend class D3DPal;
-
-	struct PackedTexture;
-	struct Atlas;
-
-	struct FBVERTEX
-	{
-		FLOAT x, y, z, rhw;
-		D3DCOLOR color0, color1;
-		FLOAT tu, tv;
-	};
-#define D3DFVF_FBVERTEX (D3DFVF_XYZRHW | D3DFVF_DIFFUSE | D3DFVF_SPECULAR | D3DFVF_TEX1)
-
-	struct BufferedTris
-	{
-		union
-		{
-			struct
-			{
-				BYTE Flags;
-				BYTE ShaderNum:4;
-				BYTE BlendOp:4;
-				BYTE SrcBlend, DestBlend;
-			};
-			DWORD Group1;
-		};
-		BYTE Desat;
-		D3DPal *Palette;
-		IDirect3DTexture9 *Texture;
-		int NumVerts;		// Number of _unique_ vertices used by this set.
-		int NumTris;		// Number of triangles used by this set.
-	};
-
-	enum
-	{
-		PSCONST_Desaturation = 1,
-		PSCONST_PaletteMod = 2,
-		PSCONST_Weights = 6,
-		PSCONST_Gamma = 7,
-	};
-	enum
-	{
-		SHADER_NormalColor,
-		SHADER_NormalColorPal,
-		SHADER_NormalColorInv,
-		SHADER_NormalColorPalInv,
-
-		SHADER_RedToAlpha,
-		SHADER_RedToAlphaInv,
-
-		SHADER_VertexColor,
-
-		SHADER_SpecialColormap,
-		SHADER_SpecialColormapPal,
-
-		SHADER_InGameColormap,
-		SHADER_InGameColormapDesat,
-		SHADER_InGameColormapInv,
-		SHADER_InGameColormapInvDesat,
-		SHADER_InGameColormapPal,
-		SHADER_InGameColormapPalDesat,
-		SHADER_InGameColormapPalInv,
-		SHADER_InGameColormapPalInvDesat,
-
-		SHADER_BurnWipe,
-		SHADER_GammaCorrection,
-
-		NUM_SHADERS
-	};
-	static const char *const ShaderNames[NUM_SHADERS];
-
-	void SetInitialState();
-	bool CreateResources();
-	void ReleaseResources();
-	bool LoadShaders();
-	void CreateBlockSurfaces();
-	bool CreateFBTexture();
-	bool CreatePaletteTexture();
-	bool CreateGammaTexture();
-	bool CreateVertexes();
-	void DoOffByOneCheck();
-	void UploadPalette();
-	void UpdateGammaTexture(float igamma);
-	void FillPresentParameters (D3DPRESENT_PARAMETERS *pp, bool fullscreen, bool vsync);
-	void CalcFullscreenCoords (FBVERTEX verts[4], bool viewarea_only, bool can_double, D3DCOLOR color0, D3DCOLOR color1) const;
-	bool Reset();
-	IDirect3DTexture9 *GetCurrentScreen(D3DPOOL pool=D3DPOOL_SYSTEMMEM);
-	void ReleaseDefaultPoolItems();
-	void KillNativePals();
-	void KillNativeTexs();
-	PackedTexture *AllocPackedTexture(int width, int height, bool wrapping, D3DFORMAT format);
-	void DrawPackedTextures(int packnum);
-	void DrawLetterbox();
-	void Draw3DPart(bool copy3d);
-	bool SetStyle(D3DTex *tex, DrawParms &parms, D3DCOLOR &color0, D3DCOLOR &color1, BufferedTris &quad);
-	static D3DBLEND GetStyleAlpha(int type);
-	static void SetColorOverlay(DWORD color, float alpha, D3DCOLOR &color0, D3DCOLOR &color1);
-	void DoWindowedGamma();
-	void AddColorOnlyQuad(int left, int top, int width, int height, D3DCOLOR color);
-	void AddColorOnlyRect(int left, int top, int width, int height, D3DCOLOR color);
-	void CheckQuadBatch(int numtris=2, int numverts=4);
-	void BeginQuadBatch();
-	void EndQuadBatch();
-	void BeginLineBatch();
-	void EndLineBatch();
-	void EndBatch();
-	void CopyNextFrontBuffer();
-
-	D3DCAPS9 DeviceCaps;
-
-	// State
-	void EnableAlphaTest(BOOL enabled);
-	void SetAlphaBlend(D3DBLENDOP op, D3DBLEND srcblend=D3DBLEND(0), D3DBLEND destblend=D3DBLEND(0));
-	void SetConstant(int cnum, float r, float g, float b, float a);
-	void SetPixelShader(IDirect3DPixelShader9 *shader);
-	void SetTexture(int tnum, IDirect3DTexture9 *texture);
-	void SetPaletteTexture(IDirect3DTexture9 *texture, int count, D3DCOLOR border_color);
-	void SetPalTexBilinearConstants(Atlas *texture);
-
-	BOOL AlphaTestEnabled;
-	BOOL AlphaBlendEnabled;
-	D3DBLENDOP AlphaBlendOp;
-	D3DBLEND AlphaSrcBlend;
-	D3DBLEND AlphaDestBlend;
-	float Constant[3][4];
-	D3DCOLOR CurBorderColor;
-	IDirect3DPixelShader9 *CurPixelShader;
-	IDirect3DTexture9 *Texture[5];
-
-	PalEntry SourcePalette[256];
-	D3DCOLOR BorderColor;
-	D3DCOLOR FlashColor0, FlashColor1;
-	PalEntry FlashColor;
-	int FlashAmount;
-	int TrueHeight;
-	int PixelDoubling;
-	int SkipAt;
-	int LBOffsetI;
-	int RenderTextureToggle;
-	int CurrRenderTexture;
-	float LBOffset;
-	float Gamma;
-	bool UpdatePending;
-	bool NeedPalUpdate;
-	bool NeedGammaUpdate;
-	int FBWidth, FBHeight;
-	D3DFORMAT FBFormat;
-	bool VSync;
-	RECT BlendingRect;
-	int In2D;
-	bool InScene;
-	bool SM14;
-	bool GatheringWipeScreen;
-	bool AALines;
-	BYTE BlockNum;
-	D3DPal *Palettes;
-	D3DTex *Textures;
-	Atlas *Atlases;
-	HRESULT LastHR;
-
-	UINT Adapter;
-	IDirect3DDevice9 *D3DDevice;
-	IDirect3DTexture9 *FBTexture;
-	IDirect3DTexture9 *TempRenderTexture, *RenderTexture[2];
-	IDirect3DTexture9 *PaletteTexture;
-	IDirect3DTexture9 *GammaTexture;
-	IDirect3DTexture9 *ScreenshotTexture;
-	IDirect3DSurface9 *ScreenshotSurface;
-	IDirect3DSurface9 *FrontCopySurface;
-
-	IDirect3DVertexBuffer9 *VertexBuffer;
-	FBVERTEX *VertexData;
-	IDirect3DIndexBuffer9 *IndexBuffer;
-	uint16_t *IndexData;
-	BufferedTris *QuadExtra;
-	int VertexPos;
-	int IndexPos;
-	int QuadBatchPos;
-	enum { BATCH_None, BATCH_Quads, BATCH_Lines } BatchType;
-
-	IDirect3DPixelShader9 *Shaders[NUM_SHADERS];
-	IDirect3DPixelShader9 *GammaShader;
-
-	IDirect3DSurface9 *BlockSurface[2];
-	IDirect3DSurface9 *OldRenderTarget;
-	IDirect3DTexture9 *InitialWipeScreen, *FinalWipeScreen;
-
-	D3DFB() {}
-
-	class Wiper
-	{
-	public:
-		virtual ~Wiper();
-		virtual bool Run(int ticks, D3DFB *fb) = 0;
-
-		void DrawScreen(D3DFB *fb, IDirect3DTexture9 *tex,
-			D3DBLENDOP blendop=D3DBLENDOP(0), D3DCOLOR color0=0, D3DCOLOR color1=0xFFFFFFF);
-	};
-
-	class Wiper_Melt;			friend class Wiper_Melt;
-	class Wiper_Burn;			friend class Wiper_Burn;
-	class Wiper_Crossfade;		friend class Wiper_Crossfade;
-
-	Wiper *ScreenWipe;
-};
-
-// Flags for a buffered quad
-enum
-{
-	BQF_GamePalette		= 1,
-	BQF_CustomPalette	= 7,
-		BQF_Paletted	= 7,
-	BQF_Bilinear		= 8,
-	BQF_WrapUV			= 16,
-	BQF_InvertSource	= 32,
-	BQF_DisableAlphaTest= 64,
-	BQF_Desaturated		= 128,
-};
-
-// Shaders for a buffered quad
-enum
-{
-	BQS_PalTex,
-	BQS_Plain,
-	BQS_RedToAlpha,
-	BQS_ColorOnly,
-	BQS_SpecialColormap,
-	BQS_InGameColormap,
-};
-
-#if 0
-#define STARTLOG		do { if (!dbg) dbg = fopen ("e:/vid.log", "w"); } while(0)
-#define STOPLOG			do { if (dbg) { fclose (dbg); dbg=NULL; } } while(0)
-#define LOG(x)			do { if (dbg) { fprintf (dbg, x); fflush (dbg); } } while(0)
-#define LOG1(x,y)		do { if (dbg) { fprintf (dbg, x, y); fflush (dbg); } } while(0)
-#define LOG2(x,y,z)		do { if (dbg) { fprintf (dbg, x, y, z); fflush (dbg); } } while(0)
-#define LOG3(x,y,z,zz)	do { if (dbg) { fprintf (dbg, x, y, z, zz); fflush (dbg); } } while(0)
-#define LOG4(x,y,z,a,b)	do { if (dbg) { fprintf (dbg, x, y, z, a, b); fflush (dbg); } } while(0)
-#define LOG5(x,y,z,a,b,c) do { if (dbg) { fprintf (dbg, x, y, z, a, b, c); fflush (dbg); } } while(0)
-extern FILE *dbg;
-#define VID_FILE_DEBUG	1
-#elif _DEBUG && 0
-#define STARTLOG
-#define STOPLOG
-#define LOG(x)			{ OutputDebugString(x); }
-#define LOG1(x,y)		{ char poo[1024]; mysnprintf(poo, countof(poo), x, y); OutputDebugString(poo); }
-#define LOG2(x,y,z)		{ char poo[1024]; mysnprintf(poo, countof(poo), x, y, z); OutputDebugString(poo); }
-#define LOG3(x,y,z,zz)	{ char poo[1024]; mysnprintf(poo, countof(poo), x, y, z, zz); OutputDebugString(poo); }
-#define LOG4(x,y,z,a,b)	{ char poo[1024]; mysnprintf(poo, countof(poo), x, y, z, a, b); OutputDebugString(poo); }
-#define LOG5(x,y,z,a,b,c) { char poo[1024]; mysnprintf(poo, countof(poo), x, y, z, a, b, c); OutputDebugString(poo); }
-#else
-#define STARTLOG
-#define STOPLOG
-#define LOG(x)
-#define LOG1(x,y)
-#define LOG2(x,y,z)
-#define LOG3(x,y,z,zz)
-#define LOG4(x,y,z,a,b)
-#define LOG5(x,y,z,a,b,c)
-#endif
->>>>>>> 536e8fad
 
 #endif // __WIN32IFACE_H