--- conflicted
+++ resolved
@@ -1,2052 +1,2052 @@
-// Emacs style mode select	 -*- C++ -*- 
-//-----------------------------------------------------------------------------
-//
-// $Id:$
-//
-// Copyright (C) 1993-1996 by id Software, Inc.
-//
-// This source is available for distribution and/or modification
-// only under the terms of the DOOM Source Code License as
-// published by id Software. All rights reserved.
-//
-// The source is distributed in the hope that it will be useful,
-// but WITHOUT ANY WARRANTY; without even the implied warranty of
-// FITNESS FOR A PARTICULAR PURPOSE. See the DOOM Source Code License
-// for more details.
-//
-// $Log:$
-//
-// DESCRIPTION:
-//		DOOM main program (D_DoomMain) and game loop (D_DoomLoop),
-//		plus functions to determine game mode (shareware, registered),
-//		parse command line parameters, configure game parameters (turbo),
-//		and call the startup functions.
-//
-//-----------------------------------------------------------------------------
-
-// HEADER FILES ------------------------------------------------------------
-
-#ifdef _WIN32
-#include <direct.h>
-#define mkdir(a,b) _mkdir (a)
-#else
-#include <sys/stat.h>
-#endif
-
-#ifdef HAVE_FPU_CONTROL
-#include <fpu_control.h>
-#endif
-#include <float.h>
-
-#if defined(__unix__) || defined(__APPLE__)
-#include <unistd.h>
-#endif
-
-#include <time.h>
-#include <math.h>
-#include <assert.h>
-#include <sys/stat.h>
-
-#include "doomerrors.h"
-
-#include "d_gui.h"
-#include "m_random.h"
-#include "doomdef.h"
-#include "doomstat.h"
-#include "gstrings.h"
-#include "w_wad.h"
-#include "s_sound.h"
-#include "v_video.h"
-#include "intermission/intermission.h"
-#include "f_wipe.h"
-#include "m_argv.h"
-#include "m_misc.h"
-#include "menu/menu.h"
-#include "c_console.h"
-#include "c_dispatch.h"
-#include "i_system.h"
-#include "i_sound.h"
-#include "i_video.h"
-#include "g_game.h"
-#include "hu_stuff.h"
-#include "wi_stuff.h"
-#include "st_stuff.h"
-#include "am_map.h"
-#include "p_setup.h"
-#include "r_utility.h"
-#include "r_sky.h"
-#include "d_main.h"
-#include "d_dehacked.h"
-#include "cmdlib.h"
-#include "s_sound.h"
-#include "m_swap.h"
-#include "v_text.h"
-#include "gi.h"
-#include "b_bot.h"		//Added by MC:
-#include "stats.h"
-#include "gameconfigfile.h"
-#include "sbar.h"
-#include "decallib.h"
-#include "version.h"
-#include "v_text.h"
-#include "st_start.h"
-#include "templates.h"
-#include "teaminfo.h"
-#include "hardware.h"
-#include "sbarinfo.h"
-#include "d_net.h"
-#include "g_level.h"
-#include "d_event.h"
-#include "d_netinf.h"
-#include "v_palette.h"
-#include "m_cheat.h"
-#include "compatibility.h"
-#include "m_joy.h"
-#include "sc_man.h"
-#include "po_man.h"
-#include "resourcefiles/resourcefile.h"
-#include "r_renderer.h"
-#include "p_local.h"
-
-EXTERN_CVAR(Bool, hud_althud)
-void DrawHUD();
-
-// MACROS ------------------------------------------------------------------
-
-// TYPES -------------------------------------------------------------------
-
-// EXTERNAL FUNCTION PROTOTYPES --------------------------------------------
-
-extern void ReadStatistics();
-extern void M_RestoreMode ();
-extern void M_SetDefaultMode ();
-extern void R_ExecuteSetViewSize ();
-extern void G_NewInit ();
-extern void SetupPlayerClasses ();
-extern void HUD_InitHud();
-const FIWADInfo *D_FindIWAD(TArray<FString> &wadfiles, const char *iwad, const char *basewad);
-
-// PUBLIC FUNCTION PROTOTYPES ----------------------------------------------
-
-void D_CheckNetGame ();
-void D_ProcessEvents ();
-void G_BuildTiccmd (ticcmd_t* cmd);
-void D_DoAdvanceDemo ();
-void D_AddWildFile (TArray<FString> &wadfiles, const char *pattern);
-void D_LoadWadSettings ();
-
-// PRIVATE FUNCTION PROTOTYPES ---------------------------------------------
-
-void D_DoomLoop ();
-static const char *BaseFileSearch (const char *file, const char *ext, bool lookfirstinprogdir=false);
-
-// EXTERNAL DATA DECLARATIONS ----------------------------------------------
-
-EXTERN_CVAR (Float, turbo)
-EXTERN_CVAR (Bool, freelook)
-EXTERN_CVAR (Float, m_pitch)
-EXTERN_CVAR (Float, m_yaw)
-EXTERN_CVAR (Bool, invertmouse)
-EXTERN_CVAR (Bool, lookstrafe)
-EXTERN_CVAR (Int, screenblocks)
-EXTERN_CVAR (Bool, sv_cheats)
-EXTERN_CVAR (Bool, sv_unlimited_pickup)
-
-extern int testingmode;
-extern bool setmodeneeded;
-extern int NewWidth, NewHeight, NewBits, DisplayBits;
-EXTERN_CVAR (Bool, st_scale)
-extern bool gameisdead;
-extern bool demorecording;
-extern bool M_DemoNoPlay;	// [RH] if true, then skip any demos in the loop
-extern bool insave;
-
-
-// PUBLIC DATA DEFINITIONS -------------------------------------------------
-
-CUSTOM_CVAR (Int, fraglimit, 0, CVAR_SERVERINFO)
-{
-	// Check for the fraglimit being hit because the fraglimit is being
-	// lowered below somebody's current frag count.
-	if (deathmatch && self > 0)
-	{
-		for (int i = 0; i < MAXPLAYERS; ++i)
-		{
-			if (playeringame[i] && self <= D_GetFragCount(&players[i]))
-			{
-				Printf ("%s\n", GStrings("TXT_FRAGLIMIT"));
-				G_ExitLevel (0, false);
-				break;
-			}
-		}
-	}
-}
-
-CVAR (Float, timelimit, 0.f, CVAR_SERVERINFO);
-CVAR (Int, wipetype, 1, CVAR_ARCHIVE);
-CVAR (Int, snd_drawoutput, 0, 0);
-CUSTOM_CVAR (String, vid_cursor, "None", CVAR_ARCHIVE | CVAR_NOINITCALL)
-{
-	bool res = false;
-
-	if (!stricmp(self, "None" ) && gameinfo.CursorPic.IsNotEmpty())
-	{
-		res = I_SetCursor(TexMan[gameinfo.CursorPic]);
-	}
-	else
-	{
-		res = I_SetCursor(TexMan[self]);
-	}
-	if (!res)
-	{
-		I_SetCursor(TexMan["cursor"]);
-	}
-}
-
-bool DrawFSHUD;				// [RH] Draw fullscreen HUD?
-TArray<FString> allwads;
-bool devparm;				// started game with -devparm
-const char *D_DrawIcon;	// [RH] Patch name of icon to draw on next refresh
-int NoWipe;				// [RH] Allow wipe? (Needs to be set each time)
-bool singletics = false;	// debug flag to cancel adaptiveness
-FString startmap;
-bool autostart;
-FString StoredWarp;
-bool advancedemo;
-FILE *debugfile;
-FILE *hashfile;
-event_t events[MAXEVENTS];
-int eventhead;
-int eventtail;
-gamestate_t wipegamestate = GS_DEMOSCREEN;	// can be -1 to force a wipe
-bool PageBlank;
-FTexture *Page;
-FTexture *Advisory;
-bool nospriterename;
-FStartupInfo DoomStartupInfo;
-FString lastIWAD;
-int restart = 0;
-
-cycle_t FrameCycles;
-
-
-// PRIVATE DATA DEFINITIONS ------------------------------------------------
-
-static int demosequence;
-static int pagetic;
-
-// CODE --------------------------------------------------------------------
-
-//==========================================================================
-//
-// D_ProcessEvents
-//
-// Send all the events of the given timestamp down the responder chain.
-// Events are asynchronous inputs generally generated by the game user.
-// Events can be discarded if no responder claims them
-//
-//==========================================================================
-
-void D_ProcessEvents (void)
-{
-	event_t *ev;
-		
-	// [RH] If testing mode, do not accept input until test is over
-	if (testingmode)
-	{
-		if (testingmode == 1)
-		{
-			M_SetDefaultMode ();
-		}
-		else if (testingmode <= I_GetTime(false))
-		{
-			M_RestoreMode ();
-		}
-		return;
-	}
-
-	for (; eventtail != eventhead ; eventtail = (eventtail+1)&(MAXEVENTS-1))
-	{
-		ev = &events[eventtail];
-		if (ev->type == EV_None)
-			continue;
-		if (ev->type == EV_DeviceChange)
-			UpdateJoystickMenu(I_UpdateDeviceList());
-		if (C_Responder (ev))
-			continue;				// console ate the event
-		if (M_Responder (ev))
-			continue;				// menu ate the event
-		G_Responder (ev);
-	}
-}
-
-//==========================================================================
-//
-// D_PostEvent
-//
-// Called by the I/O functions when input is detected.
-//
-//==========================================================================
-
-void D_PostEvent (const event_t *ev)
-{
-	// Do not post duplicate consecutive EV_DeviceChange events.
-	if (ev->type == EV_DeviceChange && events[eventhead].type == EV_DeviceChange)
-	{
-		return;
-	}
-	events[eventhead] = *ev;
-	if (ev->type == EV_Mouse && !paused && menuactive == MENU_Off && ConsoleState != c_down && ConsoleState != c_falling
-		)
-	{
-		if (Button_Mlook.bDown || freelook)
-		{
-			int look = int(ev->y * m_pitch * mouse_sensitivity * 16.0);
-			if (invertmouse)
-				look = -look;
-			G_AddViewPitch (look);
-			events[eventhead].y = 0;
-		}
-		if (!Button_Strafe.bDown && !lookstrafe)
-		{
-			G_AddViewAngle (int(ev->x * m_yaw * mouse_sensitivity * 8.0));
-			events[eventhead].x = 0;
-		}
-		if ((events[eventhead].x | events[eventhead].y) == 0)
-		{
-			return;
-		}
-	}
-	eventhead = (eventhead+1)&(MAXEVENTS-1);
-}
-
-//==========================================================================
-//
-// D_RemoveNextCharEvent
-//
-// Removes the next EV_GUI_Char event in the input queue. Used by the menu,
-// since it (generally) consumes EV_GUI_KeyDown events and not EV_GUI_Char
-// events, and it needs to ensure that there is no left over input when it's
-// done. If there are multiple EV_GUI_KeyDowns before the EV_GUI_Char, then
-// there are dead chars involved, so those should be removed, too. We do
-// this by changing the message type to EV_None rather than by actually
-// removing the event from the queue.
-// 
-//==========================================================================
-
-void D_RemoveNextCharEvent()
-{
-	assert(events[eventtail].type == EV_GUI_Event && events[eventtail].subtype == EV_GUI_KeyDown);
-	for (int evnum = eventtail; evnum != eventhead; evnum = (evnum+1) & (MAXEVENTS-1))
-	{
-		event_t *ev = &events[evnum];
-		if (ev->type != EV_GUI_Event)
-			break;
-		if (ev->subtype == EV_GUI_KeyDown || ev->subtype == EV_GUI_Char)
-		{
-			ev->type = EV_None;
-			if (ev->subtype == EV_GUI_Char)
-				break;
-		}
-		else
-		{
-			break;
-		}
-	}
-}
-
-//==========================================================================
-//
-// CVAR dmflags
-//
-//==========================================================================
-
-CUSTOM_CVAR (Int, dmflags, 0, CVAR_SERVERINFO)
-{
-	// In case DF_NO_FREELOOK was changed, reinitialize the sky
-	// map. (If no freelook, then no need to stretch the sky.)
-	if (sky1texture.isValid())
-		R_InitSkyMap ();
-
-	if (self & DF_NO_FREELOOK)
-	{
-		Net_WriteByte (DEM_CENTERVIEW);
-	}
-	// If nofov is set, force everybody to the arbitrator's FOV.
-	if ((self & DF_NO_FOV) && consoleplayer == Net_Arbitrator)
-	{
-		BYTE fov;
-
-		Net_WriteByte (DEM_FOV);
-
-		// If the game is started with DF_NO_FOV set, the arbitrator's
-		// DesiredFOV will not be set when this callback is run, so
-		// be sure not to transmit a 0 FOV.
-		fov = (BYTE)players[consoleplayer].DesiredFOV;
-		if (fov == 0)
-		{
-			fov = 90;
-		}
-		Net_WriteByte (fov);
-	}
-}
-
-CVAR (Flag, sv_nohealth,		dmflags, DF_NO_HEALTH);
-CVAR (Flag, sv_noitems,			dmflags, DF_NO_ITEMS);
-CVAR (Flag, sv_weaponstay,		dmflags, DF_WEAPONS_STAY);
-CVAR (Flag, sv_falldamage,		dmflags, DF_FORCE_FALLINGHX);
-CVAR (Flag, sv_oldfalldamage,	dmflags, DF_FORCE_FALLINGZD);
-CVAR (Flag, sv_samelevel,		dmflags, DF_SAME_LEVEL);
-CVAR (Flag, sv_spawnfarthest,	dmflags, DF_SPAWN_FARTHEST);
-CVAR (Flag, sv_forcerespawn,	dmflags, DF_FORCE_RESPAWN);
-CVAR (Flag, sv_noarmor,			dmflags, DF_NO_ARMOR);
-CVAR (Flag, sv_noexit,			dmflags, DF_NO_EXIT);
-CVAR (Flag, sv_infiniteammo,	dmflags, DF_INFINITE_AMMO);
-CVAR (Flag, sv_nomonsters,		dmflags, DF_NO_MONSTERS);
-CVAR (Flag, sv_monsterrespawn,	dmflags, DF_MONSTERS_RESPAWN);
-CVAR (Flag, sv_itemrespawn,		dmflags, DF_ITEMS_RESPAWN);
-CVAR (Flag, sv_fastmonsters,	dmflags, DF_FAST_MONSTERS);
-CVAR (Flag, sv_nojump,			dmflags, DF_NO_JUMP);
-CVAR (Flag, sv_allowjump,		dmflags, DF_YES_JUMP);
-CVAR (Flag, sv_nofreelook,		dmflags, DF_NO_FREELOOK);
-CVAR (Flag, sv_allowfreelook,	dmflags, DF_YES_FREELOOK);
-CVAR (Flag, sv_nofov,			dmflags, DF_NO_FOV);
-CVAR (Flag, sv_noweaponspawn,	dmflags, DF_NO_COOP_WEAPON_SPAWN);
-CVAR (Flag, sv_nocrouch,		dmflags, DF_NO_CROUCH);
-CVAR (Flag, sv_allowcrouch,		dmflags, DF_YES_CROUCH);
-CVAR (Flag, sv_cooploseinventory,	dmflags, DF_COOP_LOSE_INVENTORY);
-CVAR (Flag, sv_cooplosekeys,	dmflags, DF_COOP_LOSE_KEYS);
-CVAR (Flag, sv_cooploseweapons,	dmflags, DF_COOP_LOSE_WEAPONS);
-CVAR (Flag, sv_cooplosearmor,	dmflags, DF_COOP_LOSE_ARMOR);
-CVAR (Flag, sv_cooplosepowerups,	dmflags, DF_COOP_LOSE_POWERUPS);
-CVAR (Flag, sv_cooploseammo,	dmflags, DF_COOP_LOSE_AMMO);
-CVAR (Flag, sv_coophalveammo,	dmflags, DF_COOP_HALVE_AMMO);
-
-// Some (hopefully cleaner) interface to these settings.
-CVAR (Mask, sv_crouch,			dmflags, DF_NO_CROUCH|DF_YES_CROUCH);
-CVAR (Mask, sv_jump,			dmflags, DF_NO_JUMP|DF_YES_JUMP);
-CVAR (Mask, sv_fallingdamage,	dmflags, DF_FORCE_FALLINGHX|DF_FORCE_FALLINGZD);
-CVAR (Mask, sv_freelook,		dmflags, DF_NO_FREELOOK|DF_YES_FREELOOK);
-
-//==========================================================================
-//
-// CVAR dmflags2
-//
-// [RH] From Skull Tag. Some of these were already done as separate cvars
-// (such as bfgaiming), but I collected them here like Skull Tag does.
-//
-//==========================================================================
-
-CUSTOM_CVAR (Int, dmflags2, 0, CVAR_SERVERINFO)
-{
-	// Stop the automap if we aren't allowed to use it.
-	if ((self & DF2_NO_AUTOMAP) && automapactive)
-		AM_Stop ();
-
-	for (int i = 0; i < MAXPLAYERS; i++)
-	{
-		player_t *p = &players[i];
-
-		if (!playeringame[i])
-			continue;
-
-		// Revert our view to our own eyes if spying someone else.
-		if (self & DF2_DISALLOW_SPYING)
-		{
-			// The player isn't looking through its own eyes, so make it.
-			if (p->camera != p->mo)
-			{
-				p->camera = p->mo;
-
-				S_UpdateSounds (p->camera);
-				StatusBar->AttachToPlayer (p);
-
-				if (demoplayback || multiplayer)
-					StatusBar->ShowPlayerName ();
-			}
-		}
-
-		// Come out of chasecam mode if we're not allowed to use chasecam.
-		if (!(dmflags2 & DF2_CHASECAM) && CheckCheatmode(false))
-		{
-			// Take us out of chasecam mode only.
-			if (p->cheats & CF_CHASECAM)
-				cht_DoCheat (p, CHT_CHASECAM);
-		}
-	}
-}
-
-CVAR (Flag, sv_weapondrop,			dmflags2, DF2_YES_WEAPONDROP);
-CVAR (Flag, sv_noteamswitch,		dmflags2, DF2_NO_TEAM_SWITCH);
-CVAR (Flag, sv_doubleammo,			dmflags2, DF2_YES_DOUBLEAMMO);
-CVAR (Flag, sv_degeneration,		dmflags2, DF2_YES_DEGENERATION);
-CVAR (Flag, sv_nobfgaim,			dmflags2, DF2_NO_FREEAIMBFG);
-CVAR (Flag, sv_barrelrespawn,		dmflags2, DF2_BARRELS_RESPAWN);
-CVAR (Flag, sv_keepfrags,			dmflags2, DF2_YES_KEEPFRAGS);
-CVAR (Flag, sv_norespawn,			dmflags2, DF2_NO_RESPAWN);
-CVAR (Flag, sv_losefrag,			dmflags2, DF2_YES_LOSEFRAG);
-CVAR (Flag, sv_respawnprotect,		dmflags2, DF2_YES_RESPAWN_INVUL);
-CVAR (Flag, sv_samespawnspot,		dmflags2, DF2_SAME_SPAWN_SPOT);
-CVAR (Flag, sv_infiniteinventory,	dmflags2, DF2_INFINITE_INVENTORY);
-CVAR (Flag, sv_killallmonsters,		dmflags2, DF2_KILL_MONSTERS);
-CVAR (Flag, sv_noautomap,			dmflags2, DF2_NO_AUTOMAP);
-CVAR (Flag, sv_noautomapallies,		dmflags2, DF2_NO_AUTOMAP_ALLIES);
-CVAR (Flag, sv_disallowspying,		dmflags2, DF2_DISALLOW_SPYING);
-CVAR (Flag, sv_chasecam,			dmflags2, DF2_CHASECAM);
-CVAR (Flag, sv_disallowsuicide,		dmflags2, DF2_NOSUICIDE);
-CVAR (Flag, sv_noautoaim,			dmflags2, DF2_NOAUTOAIM);
-CVAR (Flag, sv_dontcheckammo,		dmflags2, DF2_DONTCHECKAMMO);
-CVAR (Flag, sv_killbossmonst,		dmflags2, DF2_KILLBOSSMONST);
-CVAR (Flag, sv_nocountendmonst,		dmflags2, DF2_NOCOUNTENDMONST);
-CVAR (Flag, sv_respawnsuper,		dmflags2, DF2_RESPAWN_SUPER);
-
-//==========================================================================
-//
-// CVAR compatflags
-//
-//==========================================================================
-
-int i_compatflags, i_compatflags2;	// internal compatflags composed from the compatflags CVAR and MAPINFO settings
-int ii_compatflags, ii_compatflags2, ib_compatflags;
-
-EXTERN_CVAR(Int, compatmode)
-
-static int GetCompatibility(int mask)
-{
-	if (level.info == NULL) return mask;
-	else return (mask & ~level.info->compatmask) | (level.info->compatflags & level.info->compatmask);
-}
-
-static int GetCompatibility2(int mask)
-{
-	return (level.info == NULL) ? mask
-		: (mask & ~level.info->compatmask2) | (level.info->compatflags2 & level.info->compatmask2);
-}
-
-CUSTOM_CVAR (Int, compatflags, 0, CVAR_ARCHIVE|CVAR_SERVERINFO)
-{
-	int old = i_compatflags;
-	i_compatflags = GetCompatibility(self) | ii_compatflags;
-	if ((old ^ i_compatflags) & COMPATF_POLYOBJ)
-	{
-		FPolyObj::ClearAllSubsectorLinks();
-	}
-}
-
-CUSTOM_CVAR (Int, compatflags2, 0, CVAR_ARCHIVE|CVAR_SERVERINFO)
-{
-	i_compatflags2 = GetCompatibility2(self) | ii_compatflags2;
-}
-
-CUSTOM_CVAR(Int, compatmode, 0, CVAR_ARCHIVE|CVAR_NOINITCALL)
-{
-	int v, w = 0;
-
-	switch (self)
-	{
-	default:
-	case 0:
-		v = 0;
-		break;
-
-	case 1:	// Doom2.exe compatible with a few relaxed settings
-		v = COMPATF_SHORTTEX|COMPATF_STAIRINDEX|COMPATF_USEBLOCKING|COMPATF_NODOORLIGHT|COMPATF_SPRITESORT|
-			COMPATF_TRACE|COMPATF_MISSILECLIP|COMPATF_SOUNDTARGET|COMPATF_DEHHEALTH|COMPATF_CROSSDROPOFF|
-			COMPATF_LIGHT;
-		w= COMPATF2_FLOORMOVE;
-		break;
-
-	case 2:	// same as 1 but stricter (NO_PASSMOBJ and INVISIBILITY are also set)
-		v = COMPATF_SHORTTEX|COMPATF_STAIRINDEX|COMPATF_USEBLOCKING|COMPATF_NODOORLIGHT|COMPATF_SPRITESORT|
-			COMPATF_TRACE|COMPATF_MISSILECLIP|COMPATF_SOUNDTARGET|COMPATF_NO_PASSMOBJ|COMPATF_LIMITPAIN|
-			COMPATF_DEHHEALTH|COMPATF_INVISIBILITY|COMPATF_CROSSDROPOFF|COMPATF_CORPSEGIBS|COMPATF_HITSCAN|
-			COMPATF_WALLRUN|COMPATF_NOTOSSDROPS|COMPATF_LIGHT|COMPATF_MASKEDMIDTEX;
-		w = COMPATF2_BADANGLES|COMPATF2_FLOORMOVE;
-		break;
-
-	case 3: // Boom compat mode
-		v = COMPATF_TRACE|COMPATF_SOUNDTARGET|COMPATF_BOOMSCROLL|COMPATF_MISSILECLIP;
-		break;
-
-	case 4: // Old ZDoom compat mode
-		v = COMPATF_SOUNDTARGET|COMPATF_LIGHT;
-		break;
-
-	case 5: // MBF compat mode
-		v = COMPATF_TRACE|COMPATF_SOUNDTARGET|COMPATF_BOOMSCROLL|COMPATF_MISSILECLIP|COMPATF_MUSHROOM|
-			COMPATF_MBFMONSTERMOVE|COMPATF_NOBLOCKFRIENDS;
-		break;
-
-	case 6:	// Boom with some added settings to reenable some 'broken' behavior
-		v = COMPATF_TRACE|COMPATF_SOUNDTARGET|COMPATF_BOOMSCROLL|COMPATF_MISSILECLIP|COMPATF_NO_PASSMOBJ|
-			COMPATF_INVISIBILITY|COMPATF_CORPSEGIBS|COMPATF_HITSCAN|COMPATF_WALLRUN|COMPATF_NOTOSSDROPS;
-		break;
-
-	}
-	compatflags = v;
-	compatflags2 = w;
-}
-
-CVAR (Flag, compat_shortTex,			compatflags,  COMPATF_SHORTTEX);
-CVAR (Flag, compat_stairs,				compatflags,  COMPATF_STAIRINDEX);
-CVAR (Flag, compat_limitpain,			compatflags,  COMPATF_LIMITPAIN);
-CVAR (Flag, compat_silentpickup,		compatflags,  COMPATF_SILENTPICKUP);
-CVAR (Flag, compat_nopassover,			compatflags,  COMPATF_NO_PASSMOBJ);
-CVAR (Flag, compat_soundslots,			compatflags,  COMPATF_MAGICSILENCE);
-CVAR (Flag, compat_wallrun,				compatflags,  COMPATF_WALLRUN);
-CVAR (Flag, compat_notossdrops,			compatflags,  COMPATF_NOTOSSDROPS);
-CVAR (Flag, compat_useblocking,			compatflags,  COMPATF_USEBLOCKING);
-CVAR (Flag, compat_nodoorlight,			compatflags,  COMPATF_NODOORLIGHT);
-CVAR (Flag, compat_ravenscroll,			compatflags,  COMPATF_RAVENSCROLL);
-CVAR (Flag, compat_soundtarget,			compatflags,  COMPATF_SOUNDTARGET);
-CVAR (Flag, compat_dehhealth,			compatflags,  COMPATF_DEHHEALTH);
-CVAR (Flag, compat_trace,				compatflags,  COMPATF_TRACE);
-CVAR (Flag, compat_dropoff,				compatflags,  COMPATF_DROPOFF);
-CVAR (Flag, compat_boomscroll,			compatflags,  COMPATF_BOOMSCROLL);
-CVAR (Flag, compat_invisibility,		compatflags,  COMPATF_INVISIBILITY);
-CVAR (Flag, compat_silentinstantfloors,	compatflags,  COMPATF_SILENT_INSTANT_FLOORS);
-CVAR (Flag, compat_sectorsounds,		compatflags,  COMPATF_SECTORSOUNDS);
-CVAR (Flag, compat_missileclip,			compatflags,  COMPATF_MISSILECLIP);
-CVAR (Flag, compat_crossdropoff,		compatflags,  COMPATF_CROSSDROPOFF);
-CVAR (Flag, compat_anybossdeath,		compatflags,  COMPATF_ANYBOSSDEATH);
-CVAR (Flag, compat_minotaur,			compatflags,  COMPATF_MINOTAUR);
-CVAR (Flag, compat_mushroom,			compatflags,  COMPATF_MUSHROOM);
-CVAR (Flag, compat_mbfmonstermove,		compatflags,  COMPATF_MBFMONSTERMOVE);
-CVAR (Flag, compat_corpsegibs,			compatflags,  COMPATF_CORPSEGIBS);
-CVAR (Flag, compat_noblockfriends,		compatflags,  COMPATF_NOBLOCKFRIENDS);
-CVAR (Flag, compat_spritesort,			compatflags,  COMPATF_SPRITESORT);
-CVAR (Flag, compat_hitscan,				compatflags,  COMPATF_HITSCAN);
-CVAR (Flag, compat_light,				compatflags,  COMPATF_LIGHT);
-CVAR (Flag, compat_polyobj,				compatflags,  COMPATF_POLYOBJ);
-CVAR (Flag, compat_maskedmidtex,		compatflags,  COMPATF_MASKEDMIDTEX);
-CVAR (Flag, compat_badangles,			compatflags2, COMPATF2_BADANGLES);
-CVAR (Flag, compat_floormove,			compatflags2, COMPATF2_FLOORMOVE);
-CVAR (Flag, compat_soundcutoff,			compatflags2, COMPATF2_SOUNDCUTOFF);
-
-//==========================================================================
-//
-// D_Display
-//
-// Draw current display, possibly wiping it from the previous
-//
-//==========================================================================
-
-void D_Display ()
-{
-	bool wipe;
-	bool hw2d;
-
-	if (nodrawers || screen == NULL)
-		return; 				// for comparative timing / profiling
-	
-	cycle_t cycles;
-	
-	cycles.Reset();
-	cycles.Clock();
-
-	if (players[consoleplayer].camera == NULL)
-	{
-		players[consoleplayer].camera = players[consoleplayer].mo;
-	}
-
-	if (viewactive)
-	{
-		R_SetFOV (players[consoleplayer].camera && players[consoleplayer].camera->player ?
-			players[consoleplayer].camera->player->FOV : 90.f);
-	}
-
-	// [RH] change the screen mode if needed
-	if (setmodeneeded)
-	{
-		// Change screen mode.
-		if (Video->SetResolution (NewWidth, NewHeight, NewBits))
-		{
-			// Recalculate various view parameters.
-			setsizeneeded = true;
-			// Let the status bar know the screen size changed
-			if (StatusBar != NULL)
-			{
-				StatusBar->ScreenSizeChanged ();
-			}
-			// Refresh the console.
-			C_NewModeAdjust ();
-			// Reload crosshair if transitioned to a different size
-			ST_LoadCrosshair (true);
-			AM_NewResolution ();
-			// Reset the mouse cursor in case the bit depth changed
-			vid_cursor.Callback();
-		}
-	}
-
-	RenderTarget = screen;
-
-	// change the view size if needed
-	if (setsizeneeded && StatusBar != NULL)
-	{
-		R_ExecuteSetViewSize ();
-	}
-	setmodeneeded = false;
-
-	if (screen->Lock (false))
-	{
-		ST_SetNeedRefresh();
-		V_SetBorderNeedRefresh();
-	}
-
-	// [RH] Allow temporarily disabling wipes
-	if (NoWipe)
-	{
-		V_SetBorderNeedRefresh();
-		NoWipe--;
-		wipe = false;
-		wipegamestate = gamestate;
-	}
-	else if (gamestate != wipegamestate && gamestate != GS_FULLCONSOLE && gamestate != GS_TITLELEVEL)
-	{ // save the current screen if about to wipe
-		V_SetBorderNeedRefresh();
-		switch (wipegamestate)
-		{
-		default:
-			wipe = screen->WipeStartScreen (wipetype);
-			break;
-
-		case GS_FORCEWIPEFADE:
-			wipe = screen->WipeStartScreen (wipe_Fade);
-			break;
-
-		case GS_FORCEWIPEBURN:
-			wipe = screen->WipeStartScreen (wipe_Burn);
-			break;
-
-		case GS_FORCEWIPEMELT:
-			wipe = screen->WipeStartScreen (wipe_Melt);
-			break;
-		}
-		wipegamestate = gamestate;
-	}
-	else
-	{
-		wipe = false;
-	}
-
-	hw2d = false;
-
-
-	{
-		unsigned int nowtime = I_FPSTime();
-		TexMan.UpdateAnimations(nowtime);
-		R_UpdateSky(nowtime);
-		switch (gamestate)
-		{
-		case GS_FULLCONSOLE:
-			screen->SetBlendingRect(0,0,0,0);
-			hw2d = screen->Begin2D(false);
-			C_DrawConsole (false);
-			M_Drawer ();
-			screen->Update ();
-			return;
-
-		case GS_LEVEL:
-		case GS_TITLELEVEL:
-			if (!gametic)
-				break;
-
-			if (StatusBar != NULL)
-			{
-				float blend[4] = { 0, 0, 0, 0 };
-				StatusBar->BlendView (blend);
-			}
-			screen->SetBlendingRect(viewwindowx, viewwindowy,
-				viewwindowx + viewwidth, viewwindowy + viewheight);
-
-			Renderer->RenderView(&players[consoleplayer]);
-
-			if ((hw2d = screen->Begin2D(viewactive)))
-			{
-				// Redraw everything every frame when using 2D accel
-				ST_SetNeedRefresh();
-				V_SetBorderNeedRefresh();
-			}
-			Renderer->DrawRemainingPlayerSprites();
-			screen->DrawBlendingRect();
-			if (automapactive)
-			{
-				int saved_ST_Y = ST_Y;
-				if (hud_althud && viewheight == SCREENHEIGHT)
-				{
-					ST_Y = viewheight;
-				}
-				AM_Drawer ();
-				ST_Y = saved_ST_Y;
-			}
-			if (!automapactive || viewactive)
-			{
-				V_RefreshViewBorder ();
-			}
-
-			if (hud_althud && viewheight == SCREENHEIGHT && screenblocks > 10)
-			{
-				StatusBar->DrawBottomStuff (HUD_AltHud);
-				if (DrawFSHUD || automapactive) DrawHUD();
-				StatusBar->Draw (HUD_AltHud);
-				StatusBar->DrawTopStuff (HUD_AltHud);
-			}
-			else 
-			if (viewheight == SCREENHEIGHT && viewactive && screenblocks > 10)
-			{
-				EHudState state = DrawFSHUD ? HUD_Fullscreen : HUD_None;
-				StatusBar->DrawBottomStuff (state);
-				StatusBar->Draw (state);
-				StatusBar->DrawTopStuff (state);
-			}
-			else
-			{
-				StatusBar->DrawBottomStuff (HUD_StatusBar);
-				StatusBar->Draw (HUD_StatusBar);
-				StatusBar->DrawTopStuff (HUD_StatusBar);
-			}
-			CT_Drawer ();
-			break;
-
-		case GS_INTERMISSION:
-			screen->SetBlendingRect(0,0,0,0);
-			hw2d = screen->Begin2D(false);
-			WI_Drawer ();
-			CT_Drawer ();
-			break;
-
-		case GS_FINALE:
-			screen->SetBlendingRect(0,0,0,0);
-			hw2d = screen->Begin2D(false);
-			F_Drawer ();
-			CT_Drawer ();
-			break;
-
-		case GS_DEMOSCREEN:
-			screen->SetBlendingRect(0,0,0,0);
-			hw2d = screen->Begin2D(false);
-			D_PageDrawer ();
-			CT_Drawer ();
-			break;
-
-		default:
-			break;
-		}
-	}
-	// draw pause pic
-	if ((paused || pauseext) && menuactive == MENU_Off)
-	{
-		FTexture *tex;
-		int x;
-		FString pstring = "By ";
-
-		tex = TexMan(gameinfo.PauseSign);
-		x = (SCREENWIDTH - tex->GetScaledWidth() * CleanXfac)/2 +
-			tex->GetScaledLeftOffset() * CleanXfac;
-		screen->DrawTexture (tex, x, 4, DTA_CleanNoMove, true, TAG_DONE);
-		if (paused && multiplayer)
-		{
-			pstring += players[paused - 1].userinfo.GetName();
-			screen->DrawText(SmallFont, CR_RED,
-				(screen->GetWidth() - SmallFont->StringWidth(pstring)*CleanXfac) / 2,
-				(tex->GetScaledHeight() * CleanYfac) + 4, pstring, DTA_CleanNoMove, true, TAG_DONE);
-		}
-	}
-
-	// [RH] Draw icon, if any
-	if (D_DrawIcon)
-	{
-		FTextureID picnum = TexMan.CheckForTexture (D_DrawIcon, FTexture::TEX_MiscPatch);
-
-		D_DrawIcon = NULL;
-		if (picnum.isValid())
-		{
-			FTexture *tex = TexMan[picnum];
-			screen->DrawTexture (tex, 160 - tex->GetScaledWidth()/2, 100 - tex->GetScaledHeight()/2,
-				DTA_320x200, true, TAG_DONE);
-		}
-		NoWipe = 10;
-	}
-
-	if (snd_drawoutput)
-	{
-		GSnd->DrawWaveDebug(snd_drawoutput);
-	}
-
-	if (!wipe || NoWipe < 0)
-	{
-		NetUpdate ();			// send out any new accumulation
-		// normal update
-		C_DrawConsole (hw2d);	// draw console
-		M_Drawer ();			// menu is drawn even on top of everything
-		FStat::PrintStat ();
-		screen->Update ();		// page flip or blit buffer
-	}
-	else
-	{
-		// wipe update
-		unsigned int wipestart, nowtime, diff;
-		bool done;
-
-		GSnd->SetSfxPaused(true, 1);
-		I_FreezeTime(true);
-		screen->WipeEndScreen ();
-
-		wipestart = I_MSTime();
-		NetUpdate();		// send out any new accumulation
-
-		do
-		{
-			do
-			{
-				I_WaitVBL(2);
-				nowtime = I_MSTime();
-				diff = (nowtime - wipestart) * 40 / 1000;	// Using 35 here feels too slow.
-			} while (diff < 1);
-			wipestart = nowtime;
-			done = screen->WipeDo (1);
-			C_DrawConsole (hw2d);	// console and
-			M_Drawer ();			// menu are drawn even on top of wipes
-			screen->Update ();		// page flip or blit buffer
-			NetUpdate ();			// [RH] not sure this is needed anymore
-		} while (!done);
-		screen->WipeCleanup();
-		I_FreezeTime(false);
-		GSnd->SetSfxPaused(false, 1);
-	}
-
-	cycles.Unclock();
-	FrameCycles = cycles;
-}
-
-//==========================================================================
-//
-// D_ErrorCleanup ()
-//
-// Cleanup after a recoverable error or a restart
-//==========================================================================
-
-void D_ErrorCleanup ()
-{
-	savegamerestore = false;
-	screen->Unlock ();
-	bglobal.RemoveAllBots (true);
-	D_QuitNetGame ();
-	if (demorecording || demoplayback)
-		G_CheckDemoStatus ();
-	Net_ClearBuffers ();
-	G_NewInit ();
-	singletics = false;
-	playeringame[0] = 1;
-	players[0].playerstate = PST_LIVE;
-	gameaction = ga_fullconsole;
-	if (gamestate == GS_DEMOSCREEN)
-	{
-		menuactive = MENU_Off;
-	}
-	insave = false;
-	Renderer->ErrorCleanup();
-}
-
-//==========================================================================
-//
-// D_DoomLoop
-//
-// Manages timing and IO, calls all ?_Responder, ?_Ticker, and ?_Drawer,
-// calls I_GetTime, I_StartFrame, and I_StartTic
-//
-//==========================================================================
-
-void D_DoomLoop ()
-{
-	int lasttic = 0;
-
-	// Clamp the timer to TICRATE until the playloop has been entered.
-	r_NoInterpolate = true;
-	Page = Advisory = NULL;
-
-	vid_cursor.Callback();
-
-	for (;;)
-	{
-		try
-		{
-			// frame syncronous IO operations
-			if (gametic > lasttic)
-			{
-				lasttic = gametic;
-				I_StartFrame ();
-			}
-			
-			// process one or more tics
-			if (singletics)
-			{
-				I_StartTic ();
-				D_ProcessEvents ();
-				G_BuildTiccmd (&netcmds[consoleplayer][maketic%BACKUPTICS]);
-				if (advancedemo)
-					D_DoAdvanceDemo ();
-				C_Ticker ();
-				M_Ticker ();
-				G_Ticker ();
-				// [RH] Use the consoleplayer's camera to update sounds
-				S_UpdateSounds (players[consoleplayer].camera);	// move positional sounds
-				gametic++;
-				maketic++;
-				GC::CheckGC ();
-				Net_NewMakeTic ();
-			}
-			else
-			{
-				TryRunTics (); // will run at least one tic
-			}
-			// Update display, next frame, with current state.
-			I_StartTic ();
-			D_Display ();
-		}
-		catch (CRecoverableError &error)
-		{
-			if (error.GetMessage ())
-			{
-				Printf (PRINT_BOLD, "\n%s\n", error.GetMessage());
-			}
-			D_ErrorCleanup ();
-		}
-	}
-}
-
-//==========================================================================
-//
-// D_PageTicker
-//
-//==========================================================================
-
-void D_PageTicker (void)
-{
-	if (--pagetic < 0)
-		D_AdvanceDemo ();
-}
-
-//==========================================================================
-//
-// D_PageDrawer
-//
-//==========================================================================
-
-void D_PageDrawer (void)
-{
-	if (Page != NULL)
-	{
-		screen->DrawTexture (Page, 0, 0,
-			DTA_Fullscreen, true,
-			DTA_Masked, false,
-			DTA_BilinearFilter, true,
-			TAG_DONE);
-		screen->FillBorder (NULL);
-	}
-	else
-	{
-		screen->Clear (0, 0, SCREENWIDTH, SCREENHEIGHT, 0, 0);
-		if (!PageBlank)
-		{
-			screen->DrawText (SmallFont, CR_WHITE, 0, 0, "Page graphic goes here", TAG_DONE);
-		}
-	}
-	if (Advisory != NULL)
-	{
-		screen->DrawTexture (Advisory, 4, 160, DTA_320x200, true, TAG_DONE);
-	}
-}
-
-//==========================================================================
-//
-// D_AdvanceDemo
-//
-// Called after each demo or intro demosequence finishes
-//
-//==========================================================================
-
-void D_AdvanceDemo (void)
-{
-	advancedemo = true;
-}
-
-//==========================================================================
-//
-// D_DoStrifeAdvanceDemo
-//
-//==========================================================================
-
-void D_DoStrifeAdvanceDemo ()
-{
-	static const char *const fullVoices[6] =
-	{
-		"svox/pro1", "svox/pro2", "svox/pro3", "svox/pro4", "svox/pro5", "svox/pro6"
-	};
-	static const char *const teaserVoices[6] =
-	{
-		"svox/voc91", "svox/voc92", "svox/voc93", "svox/voc94", "svox/voc95", "svox/voc96"
-	};
-	const char *const *voices = gameinfo.flags & GI_SHAREWARE ? teaserVoices : fullVoices;
-	const char *pagename = NULL;
-
-	gamestate = GS_DEMOSCREEN;
-	PageBlank = false;
-
-	switch (demosequence)
-	{
-	default:
-	case 0:
-		pagetic = 6 * TICRATE;
-		pagename = "TITLEPIC";
-		if (Wads.CheckNumForName ("d_logo", ns_music) < 0)
-		{ // strife0.wad does not have d_logo
-			S_StartMusic ("");
-		}
-		else
-		{
-			S_StartMusic ("d_logo");
-		}
-		C_HideConsole ();
-		break;
-
-	case 1:
-		// [RH] Strife fades to black and then to the Rogue logo, but
-		// I think it looks better if it doesn't fade.
-		pagetic = 10 * TICRATE/35;
-		pagename = "";	// PANEL0, but strife0.wad doesn't have it, so don't use it.
-		PageBlank = true;
-		S_Sound (CHAN_VOICE | CHAN_UI, "bishop/active", 1, ATTN_NORM);
-		break;
-
-	case 2:
-		pagetic = 4 * TICRATE;
-		pagename = "RGELOGO";
-		break;
-
-	case 3:
-		pagetic = 7 * TICRATE;
-		pagename = "PANEL1";
-		S_Sound (CHAN_VOICE | CHAN_UI, voices[0], 1, ATTN_NORM);
-		// The new Strife teaser has D_FMINTR.
-		// The full retail Strife has D_INTRO.
-		// And the old Strife teaser has both. (I do not know which one it actually uses, nor do I care.)
-		S_StartMusic (gameinfo.flags & GI_TEASER2 ? "d_fmintr" : "d_intro");
-		break;
-
-	case 4:
-		pagetic = 9 * TICRATE;
-		pagename = "PANEL2";
-		S_Sound (CHAN_VOICE | CHAN_UI, voices[1], 1, ATTN_NORM);
-		break;
-
-	case 5:
-		pagetic = 12 * TICRATE;
-		pagename = "PANEL3";
-		S_Sound (CHAN_VOICE | CHAN_UI, voices[2], 1, ATTN_NORM);
-		break;
-
-	case 6:
-		pagetic = 11 * TICRATE;
-		pagename = "PANEL4";
-		S_Sound (CHAN_VOICE | CHAN_UI, voices[3], 1, ATTN_NORM);
-		break;
-
-	case 7:
-		pagetic = 10 * TICRATE;
-		pagename = "PANEL5";
-		S_Sound (CHAN_VOICE | CHAN_UI, voices[4], 1, ATTN_NORM);
-		break;
-
-	case 8:
-		pagetic = 16 * TICRATE;
-		pagename = "PANEL6";
-		S_Sound (CHAN_VOICE | CHAN_UI, voices[5], 1, ATTN_NORM);
-		break;
-
-	case 9:
-		pagetic = 6 * TICRATE;
-		pagename = "vellogo";
-		wipegamestate = GS_FORCEWIPEFADE;
-		break;
-
-	case 10:
-		pagetic = 12 * TICRATE;
-		pagename = "CREDIT";
-		wipegamestate = GS_FORCEWIPEFADE;
-		break;
-	}
-	if (demosequence++ > 10)
-		demosequence = 0;
-	if (demosequence == 9 && !(gameinfo.flags & GI_SHAREWARE))
-		demosequence = 10;
-
-	if (pagename)
-	{
-		if (Page != NULL)
-		{
-			Page->Unload ();
-			Page = NULL;
-		}
-		if (pagename[0])
-		{
-			Page = TexMan[pagename];
-		}
-	}
-}
-
-//==========================================================================
-//
-// D_DoAdvanceDemo
-//
-//==========================================================================
-
-void D_DoAdvanceDemo (void)
-{
-	static char demoname[8] = "DEMO1";
-	static int democount = 0;
-	static int pagecount;
-	FString pagename;
-
-	advancedemo = false;
-
-	if (gameaction != ga_nothing)
-	{
-		return;
-	}
-
-	V_SetBlend (0,0,0,0);
-	players[consoleplayer].playerstate = PST_LIVE;	// not reborn
-	usergame = false;				// no save / end game here
-	paused = 0;
-
-	// [RH] If you want something more dynamic for your title, create a map
-	// and name it TITLEMAP. That map will be loaded and used as the title.
-
-	if (P_CheckMapData("TITLEMAP"))
-	{
-		G_InitNew ("TITLEMAP", true);
-		return;
-	}
-
-	if (gameinfo.gametype == GAME_Strife)
-	{
-		D_DoStrifeAdvanceDemo ();
-		return;
-	}
-
-	switch (demosequence)
-	{
-	case 3:
-		if (gameinfo.advisoryTime)
-		{
-			Advisory = TexMan["ADVISOR"];
-			demosequence = 1;
-			pagetic = (int)(gameinfo.advisoryTime * TICRATE);
-			break;
-		}
-		// fall through to case 1 if no advisory notice
-
-	case 1:
-		Advisory = NULL;
-		if (!M_DemoNoPlay)
-		{
-			V_SetBorderNeedRefresh();
-			democount++;
-			mysnprintf (demoname + 4, countof(demoname) - 4, "%d", democount);
-			if (Wads.CheckNumForName (demoname) < 0)
-			{
-				demosequence = 0;
-				democount = 0;
-				// falls through to case 0 below
-			}
-			else
-			{
-				G_DeferedPlayDemo (demoname);
-				demosequence = 2;
-				break;
-			}
-		}
-
-	default:
-	case 0:
-		gamestate = GS_DEMOSCREEN;
-		pagename = gameinfo.TitlePage;
-		pagetic = (int)(gameinfo.titleTime * TICRATE);
-		S_ChangeMusic (gameinfo.titleMusic, gameinfo.titleOrder, false);
-		demosequence = 3;
-		pagecount = 0;
-		C_HideConsole ();
-		break;
-
-	case 2:
-		pagetic = (int)(gameinfo.pageTime * TICRATE);
-		gamestate = GS_DEMOSCREEN;
-		if (gameinfo.creditPages.Size() > 0)
-		{
-			pagename = gameinfo.creditPages[pagecount];
-			pagecount = (pagecount+1) % gameinfo.creditPages.Size();
-		}
-		demosequence = 1;
-		break;
-	}
-
-	if (pagename.IsNotEmpty())
-	{
-		if (Page != NULL)
-		{
-			Page->Unload ();
-		}
-		Page = TexMan[pagename];
-	}
-}
-
-//==========================================================================
-//
-// D_StartTitle
-//
-//==========================================================================
-
-void D_StartTitle (void)
-{
-	gameaction = ga_nothing;
-	demosequence = -1;
-	D_AdvanceDemo ();
-}
-
-//==========================================================================
-//
-// Cmd_Endgame
-//
-// [RH] Quit the current game and go to fullscreen console
-//
-//==========================================================================
-
-CCMD (endgame)
-{
-	if (!netgame)
-	{
-		gameaction = ga_fullconsole;
-		demosequence = -1;
-		G_CheckDemoStatus();
-	}
-}
-
-//==========================================================================
-//
-// ParseCVarInfo
-//
-//==========================================================================
-
-void ParseCVarInfo()
-{
-	int lump, lastlump = 0;
-	bool addedcvars = false;
-
-	while ((lump = Wads.FindLump("CVARINFO", &lastlump)) != -1)
-	{
-		FScanner sc(lump);
-		sc.SetCMode(true);
-
-		while (sc.GetToken())
-		{
-			FString cvarname;
-			char *cvardefault = NULL;
-			ECVarType cvartype = CVAR_Dummy;
-			int cvarflags = CVAR_MOD|CVAR_ARCHIVE;
-			FBaseCVar *cvar;
-
-			// Check for flag tokens.
-			while (sc.TokenType == TK_Identifier)
-			{
-				if (stricmp(sc.String, "server") == 0)
-				{
-					cvarflags |= CVAR_SERVERINFO;
-				}
-				else if (stricmp(sc.String, "user") == 0)
-				{
-					cvarflags |= CVAR_USERINFO;
-				}
-				else if (stricmp(sc.String, "noarchive") == 0)
-				{
-					cvarflags &= ~CVAR_ARCHIVE;
-				}
-				else
-				{
-					sc.ScriptError("Unknown cvar attribute '%s'", sc.String);
-				}
-				sc.MustGetAnyToken();
-			}
-			// Do some sanity checks.
-			if ((cvarflags & (CVAR_SERVERINFO|CVAR_USERINFO)) == 0 ||
-				(cvarflags & (CVAR_SERVERINFO|CVAR_USERINFO)) == (CVAR_SERVERINFO|CVAR_USERINFO))
-			{
-				sc.ScriptError("One of 'server' or 'user' must be specified");
-			}
-			// The next token must be the cvar type.
-			if (sc.TokenType == TK_Bool)
-			{
-				cvartype = CVAR_Bool;
-			}
-			else if (sc.TokenType == TK_Int)
-			{
-				cvartype = CVAR_Int;
-			}
-			else if (sc.TokenType == TK_Float)
-			{
-				cvartype = CVAR_Float;
-			}
-			else if (sc.TokenType == TK_Color)
-			{
-				cvartype = CVAR_Color;
-			}
-			else if (sc.TokenType == TK_String)
-			{
-				cvartype = CVAR_String;
-			}
-			else
-			{
-				sc.ScriptError("Bad cvar type '%s'", sc.String);
-			}
-			// The next token must be the cvar name.
-			sc.MustGetToken(TK_Identifier);
-			if (FindCVar(sc.String, NULL) != NULL)
-			{
-				sc.ScriptError("cvar '%s' already exists", sc.String);
-			}
-			cvarname = sc.String;
-			// A default value is optional and signalled by a '=' token.
-			if (sc.CheckToken('='))
-			{
-				switch (cvartype)
-				{
-				case CVAR_Bool:
-					if (!sc.CheckToken(TK_True) && !sc.CheckToken(TK_False))
-					{
-						sc.ScriptError("Expected true or false");
-					}
-					cvardefault = sc.String;
-					break;
-				case CVAR_Int:
-					sc.MustGetNumber();
-					cvardefault = sc.String;
-					break;
-				case CVAR_Float:
-					sc.MustGetFloat();
-					cvardefault = sc.String;
-					break;
-				default:
-					sc.MustGetString();
-					cvardefault = sc.String;
-					break;
-				}
-			}
-			// Now create the cvar.
-			cvar = C_CreateCVar(cvarname, cvartype, cvarflags);
-			if (cvardefault != NULL)
-			{
-				UCVarValue val;
-				val.String = cvardefault;
-				cvar->SetGenericRepDefault(val, CVAR_String);
-			}
-			// To be like C and ACS, require a semicolon after everything.
-			sc.MustGetToken(';');
-			addedcvars = true;
-		}
-	}
-	// Only load mod cvars from the config if we defined some, so we don't
-	// clutter up the cvar space when not playing mods with custom cvars.
-	if (addedcvars)
-	{
-		GameConfig->DoModSetup (gameinfo.ConfigName);
-	}
-}
-
-//==========================================================================
-//
-// D_AddFile
-//
-//==========================================================================
-
-bool D_AddFile (TArray<FString> &wadfiles, const char *file, bool check, int position)
-{
-	if (file == NULL)
-	{
-		return false;
-	}
-
-	if (check && !DirEntryExists (file))
-	{
-		const char *f = BaseFileSearch (file, ".wad");
-		if (f == NULL)
-		{
-			Printf ("Can't find '%s'\n", file);
-			return false;
-		}
-		file = f;
-	}
-
-	FString f = file;
-	FixPathSeperator(f);
-	if (position == -1) wadfiles.Push(f);
-	else wadfiles.Insert(position, f);
-	return true;
-}
-
-//==========================================================================
-//
-// D_AddWildFile
-//
-//==========================================================================
-
-void D_AddWildFile (TArray<FString> &wadfiles, const char *value)
-{
-	const char *wadfile = BaseFileSearch (value, ".wad");
-
-	if (wadfile != NULL)
-	{
-		D_AddFile (wadfiles, wadfile);
-	}
-	else
-	{ // Try pattern matching
-		findstate_t findstate;
-		char path[PATH_MAX];
-		char *sep;
-		void *handle = I_FindFirst (value, &findstate);
-
-		strcpy (path, value);
-		sep = strrchr (path, '/');
-		if (sep == NULL)
-		{
-			sep = strrchr (path, '\\');
-#ifdef _WIN32
-			if (sep == NULL && path[1] == ':')
-			{
-				sep = path + 1;
-			}
-#endif
-		}
-
-		if (handle != ((void *)-1))
-		{
-			do
-			{
-				if (!(I_FindAttr(&findstate) & FA_DIREC))
-				{
-					if (sep == NULL)
-					{
-						D_AddFile (wadfiles, I_FindName (&findstate));
-					}
-					else
-					{
-						strcpy (sep+1, I_FindName (&findstate));
-						D_AddFile (wadfiles, path);
-					}
-				}
-			} while (I_FindNext (handle, &findstate) == 0);
-		}
-		I_FindClose (handle);
-	}
-}
-
-//==========================================================================
-//
-// D_AddConfigWads
-//
-// Adds all files in the specified config file section.
-//
-//==========================================================================
-
-void D_AddConfigWads (TArray<FString> &wadfiles, const char *section)
-{
-	if (GameConfig->SetSection (section))
-	{
-		const char *key;
-		const char *value;
-		FConfigFile::Position pos;
-
-		while (GameConfig->NextInSection (key, value))
-		{
-			if (stricmp (key, "Path") == 0)
-			{
-				// D_AddWildFile resets GameConfig's position, so remember it
-				GameConfig->GetPosition (pos);
-				D_AddWildFile (wadfiles, ExpandEnvVars(value));
-				// Reset GameConfig's position to get next wad
-				GameConfig->SetPosition (pos);
-			}
-		}
-	}
-}
-
-//==========================================================================
-//
-// D_AddDirectory
-//
-// Add all .wad files in a directory. Does not descend into subdirectories.
-//
-//==========================================================================
-
-static void D_AddDirectory (TArray<FString> &wadfiles, const char *dir)
-{
-	char curdir[PATH_MAX];
-
-	if (getcwd (curdir, PATH_MAX))
-	{
-		char skindir[PATH_MAX];
-		findstate_t findstate;
-		void *handle;
-		size_t stuffstart;
-
-		stuffstart = strlen (dir);
-		memcpy (skindir, dir, stuffstart*sizeof(*dir));
-		skindir[stuffstart] = 0;
-
-		if (skindir[stuffstart-1] == '/')
-		{
-			skindir[--stuffstart] = 0;
-		}
-
-		if (!chdir (skindir))
-		{
-			skindir[stuffstart++] = '/';
-			if ((handle = I_FindFirst ("*.wad", &findstate)) != (void *)-1)
-			{
-				do
-				{
-					if (!(I_FindAttr (&findstate) & FA_DIREC))
-					{
-						strcpy (skindir + stuffstart, I_FindName (&findstate));
-						D_AddFile (wadfiles, skindir);
-					}
-				} while (I_FindNext (handle, &findstate) == 0);
-				I_FindClose (handle);
-			}
-		}
-		chdir (curdir);
-	}
-}
-
-
-//==========================================================================
-//
-// BaseFileSearch
-//
-// If a file does not exist at <file>, looks for it in the directories
-// specified in the config file. Returns the path to the file, if found,
-// or NULL if it could not be found.
-//
-//==========================================================================
-
-static const char *BaseFileSearch (const char *file, const char *ext, bool lookfirstinprogdir)
-{
-	static char wad[PATH_MAX];
-
-	if (lookfirstinprogdir)
-	{
-		mysnprintf (wad, countof(wad), "%s%s%s", progdir.GetChars(), progdir[progdir.Len() - 1] != '/' ? "/" : "", file);
-		if (DirEntryExists (wad))
-		{
-			return wad;
-		}
-	}
-
-	if (DirEntryExists (file))
-	{
-		mysnprintf (wad, countof(wad), "%s", file);
-		return wad;
-	}
-
-	if (GameConfig->SetSection ("FileSearch.Directories"))
-	{
-		const char *key;
-		const char *value;
-
-		while (GameConfig->NextInSection (key, value))
-		{
-			if (stricmp (key, "Path") == 0)
-			{
-				FString dir;
-
-				dir = NicePath(value);
-				if (dir.IsNotEmpty())
-				{
-					mysnprintf (wad, countof(wad), "%s%s%s", dir.GetChars(), dir[dir.Len() - 1] != '/' ? "/" : "", file);
-					if (DirEntryExists (wad))
-					{
-						return wad;
-					}
-				}
-			}
-		}
-	}
-
-	// Retry, this time with a default extension
-	if (ext != NULL)
-	{
-		FString tmp = file;
-		DefaultExtension (tmp, ext);
-		return BaseFileSearch (tmp, NULL);
-	}
-	return NULL;
-}
-
-//==========================================================================
-//
-// ConsiderPatches
-//
-// Tries to add any deh/bex patches from the command line.
-//
-//==========================================================================
-
-bool ConsiderPatches (const char *arg)
-{
-	int i, argc;
-	FString *args;
-	const char *f;
-
-	argc = Args->CheckParmList(arg, &args);
-	for (i = 0; i < argc; ++i)
-	{
-		if ( (f = BaseFileSearch(args[i], ".deh")) ||
-			 (f = BaseFileSearch(args[i], ".bex")) )
-		{
-			D_LoadDehFile(f);
-		}
-	}
-	return argc > 0;
-}
-
-//==========================================================================
-//
-// D_MultiExec
-//
-//==========================================================================
-
-void D_MultiExec (DArgs *list, bool usePullin)
-{
-	for (int i = 0; i < list->NumArgs(); ++i)
-	{
-		C_ExecFile (list->GetArg (i), usePullin);
-	}
-}
-
-static void GetCmdLineFiles(TArray<FString> &wadfiles)
-{
-	FString *args;
-	int i, argc;
-
-	argc = Args->CheckParmList("-file", &args);
-	for (i = 0; i < argc; ++i)
-	{
-		D_AddWildFile(wadfiles, args[i]);
-	}
-}
-
-static void CopyFiles(TArray<FString> &to, TArray<FString> &from)
-{
-	unsigned int ndx = to.Reserve(from.Size());
-	for(unsigned i=0;i<from.Size(); i++)
-	{
-		to[ndx+i] = from[i];
-	}
-}
-
-static FString ParseGameInfo(TArray<FString> &pwads, const char *fn, const char *data, int size)
-{
-	FScanner sc;
-	FString iwad;
-	int pos = 0;
-
-	const char *lastSlash = strrchr (fn, '/');
-
-	sc.OpenMem("GAMEINFO", data, size);
-	while(sc.GetToken())
-	{
-		sc.TokenMustBe(TK_Identifier);
-		FString nextKey = sc.String;
-		sc.MustGetToken('=');
-		if (!nextKey.CompareNoCase("IWAD"))
-		{
-			sc.MustGetString();
-			iwad = sc.String;
-		}
-		else if (!nextKey.CompareNoCase("LOAD"))
-		{
-			do
-			{
-				sc.MustGetString();
-
-				// Try looking for the wad in the same directory as the .wad
-				// before looking for it in the current directory.
-
-				FString checkpath;
-				if (lastSlash != NULL)
-				{
-					checkpath = FString(fn, (lastSlash - fn) + 1);
-					checkpath += sc.String;
-				}
-				else
-				{
-					checkpath = sc.String;
-				}
-				if (!FileExists(checkpath))
-				{
-					pos += D_AddFile(pwads, sc.String, true, pos);
-				}
-				else
-				{
-					pos += D_AddFile(pwads, checkpath, true, pos);
-				}
-			}
-			while (sc.CheckToken(','));
-		}
-		else if (!nextKey.CompareNoCase("NOSPRITERENAME"))
-		{
-			sc.MustGetString();
-			nospriterename = sc.Compare("true");
-		}
-		else if (!nextKey.CompareNoCase("STARTUPTITLE"))
-		{
-			sc.MustGetString();
-			DoomStartupInfo.Name = sc.String;
-		}
-		else if (!nextKey.CompareNoCase("STARTUPCOLORS"))
-		{
-			sc.MustGetString();
-			DoomStartupInfo.FgColor = V_GetColor(NULL, sc.String);
-			sc.MustGetStringName(",");
-			sc.MustGetString();
-			DoomStartupInfo.BkColor = V_GetColor(NULL, sc.String);
-		}
-		else if (!nextKey.CompareNoCase("STARTUPTYPE"))
-		{
-			sc.MustGetString();
-			FString sttype = sc.String;
-			if (!sttype.CompareNoCase("DOOM"))
-				DoomStartupInfo.Type = FStartupInfo::DoomStartup;
-			else if (!sttype.CompareNoCase("HERETIC"))
-				DoomStartupInfo.Type = FStartupInfo::HereticStartup;
-			else if (!sttype.CompareNoCase("HEXEN"))
-				DoomStartupInfo.Type = FStartupInfo::HexenStartup;
-			else if (!sttype.CompareNoCase("STRIFE"))
-				DoomStartupInfo.Type = FStartupInfo::StrifeStartup;
-			else DoomStartupInfo.Type = FStartupInfo::DefaultStartup;
-		}
-		else if (!nextKey.CompareNoCase("STARTUPSONG"))
-		{
-			sc.MustGetString();
-			DoomStartupInfo.Song = sc.String;
-		}
-		else
-		{
-			// Silently ignore unknown properties
-			do
-			{
-				sc.MustGetAnyToken();
-			}
-			while(sc.CheckToken(','));
-		}
-	}
-	return iwad;
-}
-
-static FString CheckGameInfo(TArray<FString> & pwads)
-{
-	DWORD t = I_FPSTime();
-	// scan the list of WADs backwards to find the last one that contains a GAMEINFO lump
-	for(int i=pwads.Size()-1; i>=0; i--)
-	{
-		bool isdir = false;
-		FileReader *wadinfo;
-		FResourceFile *resfile;
-		const char *filename = pwads[i];
-
-		// Does this exist? If so, is it a directory?
-		struct stat info;
-		if (stat(pwads[i], &info) != 0)
-		{
-			Printf(TEXTCOLOR_RED "Could not stat %s\n", filename);
-			continue;
-		}
-		isdir = (info.st_mode & S_IFDIR) != 0;
-
-		if (!isdir)
-		{
-			try
-			{
-				wadinfo = new FileReader(filename);
-			}
-			catch (CRecoverableError &)
-			{ 
-				// Didn't find file
-				continue;
-			}
-			resfile = FResourceFile::OpenResourceFile(filename, wadinfo, true);
-		}
-		else
-			resfile = FResourceFile::OpenDirectory(filename, true);
-
-		if (resfile != NULL)
-		{
-			DWORD cnt = resfile->LumpCount();
-			for(int i=cnt-1; i>=0; i--)
-			{
-				FResourceLump *lmp = resfile->GetLump(i);
-
-				if (lmp->Namespace == ns_global && !stricmp(lmp->Name, "GAMEINFO"))
-				{
-					// Found one!
-					FString iwad = ParseGameInfo(pwads, resfile->Filename, (const char*)lmp->CacheLump(), lmp->LumpSize);
-					delete resfile;
-					return iwad;
-				}
-			}
-			delete resfile;
-		}
-	}
-	t = I_FPSTime() - t;
-	Printf("Gameinfo scan took %d ms\n", t);
-	return "";
-}
-
-//==========================================================================
-//
-// Checks the IWAD for MAP01 and if found sets GI_MAPxx
-//
-//==========================================================================
-
-static void SetMapxxFlag()
-{
-	int lump_name = Wads.CheckNumForName("MAP01", ns_global, FWadCollection::IWAD_FILENUM);
-	int lump_wad = Wads.CheckNumForFullName("maps/map01.wad", FWadCollection::IWAD_FILENUM);
-	int lump_map = Wads.CheckNumForFullName("maps/map01.map", FWadCollection::IWAD_FILENUM);
-
-	if (lump_name >= 0 || lump_wad >= 0 || lump_map >= 0) gameinfo.flags |= GI_MAPxx;
-}
-
-//==========================================================================
-//
-// FinalGC
-//
-// If this doesn't free everything, the debug CRT will let us know.
-//
-//==========================================================================
-
-static void FinalGC()
-{
-	Args = NULL;
-	GC::FinalGC = true;
-	GC::FullGC();
-	GC::DelSoftRootHead();	// the soft root head will not be collected by a GC so we have to do it explicitly
-}
-
-//==========================================================================
-//
-// Initialize
-//
-//==========================================================================
-
-static void D_DoomInit()
-{
-	// Set the FPU precision to 53 significant bits. This is the default
-	// for Visual C++, but not for GCC, so some slight math variances
-	// might crop up if we leave it alone.
-#if defined(_FPU_GETCW)
-	{
-		int cw;
-		_FPU_GETCW(cw);
-		cw = (cw & ~_FPU_EXTENDED) | _FPU_DOUBLE;
-		_FPU_SETCW(cw);
-	}
-#elif defined(_PC_53)
-// On the x64 architecture, changing the floating point precision is not supported.
-#ifndef _WIN64
-	int cfp = _control87(_PC_53, _MCW_PC);
-#endif
-#endif
-
-	// Check response files before coalescing file parameters.
-	M_FindResponseFile ();
-
-	atterm(FinalGC);
-	PClass::StaticInit();
-	PType::StaticInit();
-
-	// Combine different file parameters with their pre-switch bits.
-	Args->CollectFiles("-deh", ".deh");
-	Args->CollectFiles("-bex", ".bex");
-	Args->CollectFiles("-exec", ".cfg");
-	Args->CollectFiles("-playdemo", ".lmp");
-	Args->CollectFiles("-file", NULL);	// anything left goes after -file
-
-	gamestate = GS_STARTUP;
-
-	SetLanguageIDs ();
-
-	const char *v = Args->CheckValue("-rngseed");
-	if (v)
-	{
-		rngseed = staticrngseed = atoi(v);
-		use_staticrng = true;
-		Printf("D_DoomInit: Static RNGseed %d set.\n", rngseed);
-	}
-	else
-	{
-		rngseed = I_MakeRNGSeed();
-		use_staticrng = false;
-	}
-		
-	FRandom::StaticClearRandom ();
-
-	Printf ("M_LoadDefaults: Load system defaults.\n");
-	M_LoadDefaults ();			// load before initing other systems
-
-}
-
-//==========================================================================
-//
-// AddAutoloadFiles
-//
-//==========================================================================
-
+// Emacs style mode select	 -*- C++ -*- 
+//-----------------------------------------------------------------------------
+//
+// $Id:$
+//
+// Copyright (C) 1993-1996 by id Software, Inc.
+//
+// This source is available for distribution and/or modification
+// only under the terms of the DOOM Source Code License as
+// published by id Software. All rights reserved.
+//
+// The source is distributed in the hope that it will be useful,
+// but WITHOUT ANY WARRANTY; without even the implied warranty of
+// FITNESS FOR A PARTICULAR PURPOSE. See the DOOM Source Code License
+// for more details.
+//
+// $Log:$
+//
+// DESCRIPTION:
+//		DOOM main program (D_DoomMain) and game loop (D_DoomLoop),
+//		plus functions to determine game mode (shareware, registered),
+//		parse command line parameters, configure game parameters (turbo),
+//		and call the startup functions.
+//
+//-----------------------------------------------------------------------------
+
+// HEADER FILES ------------------------------------------------------------
+
+#ifdef _WIN32
+#include <direct.h>
+#define mkdir(a,b) _mkdir (a)
+#else
+#include <sys/stat.h>
+#endif
+
+#ifdef HAVE_FPU_CONTROL
+#include <fpu_control.h>
+#endif
+#include <float.h>
+
+#if defined(__unix__) || defined(__APPLE__)
+#include <unistd.h>
+#endif
+
+#include <time.h>
+#include <math.h>
+#include <assert.h>
+#include <sys/stat.h>
+
+#include "doomerrors.h"
+
+#include "d_gui.h"
+#include "m_random.h"
+#include "doomdef.h"
+#include "doomstat.h"
+#include "gstrings.h"
+#include "w_wad.h"
+#include "s_sound.h"
+#include "v_video.h"
+#include "intermission/intermission.h"
+#include "f_wipe.h"
+#include "m_argv.h"
+#include "m_misc.h"
+#include "menu/menu.h"
+#include "c_console.h"
+#include "c_dispatch.h"
+#include "i_system.h"
+#include "i_sound.h"
+#include "i_video.h"
+#include "g_game.h"
+#include "hu_stuff.h"
+#include "wi_stuff.h"
+#include "st_stuff.h"
+#include "am_map.h"
+#include "p_setup.h"
+#include "r_utility.h"
+#include "r_sky.h"
+#include "d_main.h"
+#include "d_dehacked.h"
+#include "cmdlib.h"
+#include "s_sound.h"
+#include "m_swap.h"
+#include "v_text.h"
+#include "gi.h"
+#include "b_bot.h"		//Added by MC:
+#include "stats.h"
+#include "gameconfigfile.h"
+#include "sbar.h"
+#include "decallib.h"
+#include "version.h"
+#include "v_text.h"
+#include "st_start.h"
+#include "templates.h"
+#include "teaminfo.h"
+#include "hardware.h"
+#include "sbarinfo.h"
+#include "d_net.h"
+#include "g_level.h"
+#include "d_event.h"
+#include "d_netinf.h"
+#include "v_palette.h"
+#include "m_cheat.h"
+#include "compatibility.h"
+#include "m_joy.h"
+#include "sc_man.h"
+#include "po_man.h"
+#include "resourcefiles/resourcefile.h"
+#include "r_renderer.h"
+#include "p_local.h"
+
+EXTERN_CVAR(Bool, hud_althud)
+void DrawHUD();
+
+// MACROS ------------------------------------------------------------------
+
+// TYPES -------------------------------------------------------------------
+
+// EXTERNAL FUNCTION PROTOTYPES --------------------------------------------
+
+extern void ReadStatistics();
+extern void M_RestoreMode ();
+extern void M_SetDefaultMode ();
+extern void R_ExecuteSetViewSize ();
+extern void G_NewInit ();
+extern void SetupPlayerClasses ();
+extern void HUD_InitHud();
+const FIWADInfo *D_FindIWAD(TArray<FString> &wadfiles, const char *iwad, const char *basewad);
+
+// PUBLIC FUNCTION PROTOTYPES ----------------------------------------------
+
+void D_CheckNetGame ();
+void D_ProcessEvents ();
+void G_BuildTiccmd (ticcmd_t* cmd);
+void D_DoAdvanceDemo ();
+void D_AddWildFile (TArray<FString> &wadfiles, const char *pattern);
+void D_LoadWadSettings ();
+
+// PRIVATE FUNCTION PROTOTYPES ---------------------------------------------
+
+void D_DoomLoop ();
+static const char *BaseFileSearch (const char *file, const char *ext, bool lookfirstinprogdir=false);
+
+// EXTERNAL DATA DECLARATIONS ----------------------------------------------
+
+EXTERN_CVAR (Float, turbo)
+EXTERN_CVAR (Bool, freelook)
+EXTERN_CVAR (Float, m_pitch)
+EXTERN_CVAR (Float, m_yaw)
+EXTERN_CVAR (Bool, invertmouse)
+EXTERN_CVAR (Bool, lookstrafe)
+EXTERN_CVAR (Int, screenblocks)
+EXTERN_CVAR (Bool, sv_cheats)
+EXTERN_CVAR (Bool, sv_unlimited_pickup)
+
+extern int testingmode;
+extern bool setmodeneeded;
+extern int NewWidth, NewHeight, NewBits, DisplayBits;
+EXTERN_CVAR (Bool, st_scale)
+extern bool gameisdead;
+extern bool demorecording;
+extern bool M_DemoNoPlay;	// [RH] if true, then skip any demos in the loop
+extern bool insave;
+
+
+// PUBLIC DATA DEFINITIONS -------------------------------------------------
+
+CUSTOM_CVAR (Int, fraglimit, 0, CVAR_SERVERINFO)
+{
+	// Check for the fraglimit being hit because the fraglimit is being
+	// lowered below somebody's current frag count.
+	if (deathmatch && self > 0)
+	{
+		for (int i = 0; i < MAXPLAYERS; ++i)
+		{
+			if (playeringame[i] && self <= D_GetFragCount(&players[i]))
+			{
+				Printf ("%s\n", GStrings("TXT_FRAGLIMIT"));
+				G_ExitLevel (0, false);
+				break;
+			}
+		}
+	}
+}
+
+CVAR (Float, timelimit, 0.f, CVAR_SERVERINFO);
+CVAR (Int, wipetype, 1, CVAR_ARCHIVE);
+CVAR (Int, snd_drawoutput, 0, 0);
+CUSTOM_CVAR (String, vid_cursor, "None", CVAR_ARCHIVE | CVAR_NOINITCALL)
+{
+	bool res = false;
+
+	if (!stricmp(self, "None" ) && gameinfo.CursorPic.IsNotEmpty())
+	{
+		res = I_SetCursor(TexMan[gameinfo.CursorPic]);
+	}
+	else
+	{
+		res = I_SetCursor(TexMan[self]);
+	}
+	if (!res)
+	{
+		I_SetCursor(TexMan["cursor"]);
+	}
+}
+
+bool DrawFSHUD;				// [RH] Draw fullscreen HUD?
+TArray<FString> allwads;
+bool devparm;				// started game with -devparm
+const char *D_DrawIcon;	// [RH] Patch name of icon to draw on next refresh
+int NoWipe;				// [RH] Allow wipe? (Needs to be set each time)
+bool singletics = false;	// debug flag to cancel adaptiveness
+FString startmap;
+bool autostart;
+FString StoredWarp;
+bool advancedemo;
+FILE *debugfile;
+FILE *hashfile;
+event_t events[MAXEVENTS];
+int eventhead;
+int eventtail;
+gamestate_t wipegamestate = GS_DEMOSCREEN;	// can be -1 to force a wipe
+bool PageBlank;
+FTexture *Page;
+FTexture *Advisory;
+bool nospriterename;
+FStartupInfo DoomStartupInfo;
+FString lastIWAD;
+int restart = 0;
+
+cycle_t FrameCycles;
+
+
+// PRIVATE DATA DEFINITIONS ------------------------------------------------
+
+static int demosequence;
+static int pagetic;
+
+// CODE --------------------------------------------------------------------
+
+//==========================================================================
+//
+// D_ProcessEvents
+//
+// Send all the events of the given timestamp down the responder chain.
+// Events are asynchronous inputs generally generated by the game user.
+// Events can be discarded if no responder claims them
+//
+//==========================================================================
+
+void D_ProcessEvents (void)
+{
+	event_t *ev;
+		
+	// [RH] If testing mode, do not accept input until test is over
+	if (testingmode)
+	{
+		if (testingmode == 1)
+		{
+			M_SetDefaultMode ();
+		}
+		else if (testingmode <= I_GetTime(false))
+		{
+			M_RestoreMode ();
+		}
+		return;
+	}
+
+	for (; eventtail != eventhead ; eventtail = (eventtail+1)&(MAXEVENTS-1))
+	{
+		ev = &events[eventtail];
+		if (ev->type == EV_None)
+			continue;
+		if (ev->type == EV_DeviceChange)
+			UpdateJoystickMenu(I_UpdateDeviceList());
+		if (C_Responder (ev))
+			continue;				// console ate the event
+		if (M_Responder (ev))
+			continue;				// menu ate the event
+		G_Responder (ev);
+	}
+}
+
+//==========================================================================
+//
+// D_PostEvent
+//
+// Called by the I/O functions when input is detected.
+//
+//==========================================================================
+
+void D_PostEvent (const event_t *ev)
+{
+	// Do not post duplicate consecutive EV_DeviceChange events.
+	if (ev->type == EV_DeviceChange && events[eventhead].type == EV_DeviceChange)
+	{
+		return;
+	}
+	events[eventhead] = *ev;
+	if (ev->type == EV_Mouse && !paused && menuactive == MENU_Off && ConsoleState != c_down && ConsoleState != c_falling
+		)
+	{
+		if (Button_Mlook.bDown || freelook)
+		{
+			int look = int(ev->y * m_pitch * mouse_sensitivity * 16.0);
+			if (invertmouse)
+				look = -look;
+			G_AddViewPitch (look);
+			events[eventhead].y = 0;
+		}
+		if (!Button_Strafe.bDown && !lookstrafe)
+		{
+			G_AddViewAngle (int(ev->x * m_yaw * mouse_sensitivity * 8.0));
+			events[eventhead].x = 0;
+		}
+		if ((events[eventhead].x | events[eventhead].y) == 0)
+		{
+			return;
+		}
+	}
+	eventhead = (eventhead+1)&(MAXEVENTS-1);
+}
+
+//==========================================================================
+//
+// D_RemoveNextCharEvent
+//
+// Removes the next EV_GUI_Char event in the input queue. Used by the menu,
+// since it (generally) consumes EV_GUI_KeyDown events and not EV_GUI_Char
+// events, and it needs to ensure that there is no left over input when it's
+// done. If there are multiple EV_GUI_KeyDowns before the EV_GUI_Char, then
+// there are dead chars involved, so those should be removed, too. We do
+// this by changing the message type to EV_None rather than by actually
+// removing the event from the queue.
+// 
+//==========================================================================
+
+void D_RemoveNextCharEvent()
+{
+	assert(events[eventtail].type == EV_GUI_Event && events[eventtail].subtype == EV_GUI_KeyDown);
+	for (int evnum = eventtail; evnum != eventhead; evnum = (evnum+1) & (MAXEVENTS-1))
+	{
+		event_t *ev = &events[evnum];
+		if (ev->type != EV_GUI_Event)
+			break;
+		if (ev->subtype == EV_GUI_KeyDown || ev->subtype == EV_GUI_Char)
+		{
+			ev->type = EV_None;
+			if (ev->subtype == EV_GUI_Char)
+				break;
+		}
+		else
+		{
+			break;
+		}
+	}
+}
+
+//==========================================================================
+//
+// CVAR dmflags
+//
+//==========================================================================
+
+CUSTOM_CVAR (Int, dmflags, 0, CVAR_SERVERINFO)
+{
+	// In case DF_NO_FREELOOK was changed, reinitialize the sky
+	// map. (If no freelook, then no need to stretch the sky.)
+	if (sky1texture.isValid())
+		R_InitSkyMap ();
+
+	if (self & DF_NO_FREELOOK)
+	{
+		Net_WriteByte (DEM_CENTERVIEW);
+	}
+	// If nofov is set, force everybody to the arbitrator's FOV.
+	if ((self & DF_NO_FOV) && consoleplayer == Net_Arbitrator)
+	{
+		BYTE fov;
+
+		Net_WriteByte (DEM_FOV);
+
+		// If the game is started with DF_NO_FOV set, the arbitrator's
+		// DesiredFOV will not be set when this callback is run, so
+		// be sure not to transmit a 0 FOV.
+		fov = (BYTE)players[consoleplayer].DesiredFOV;
+		if (fov == 0)
+		{
+			fov = 90;
+		}
+		Net_WriteByte (fov);
+	}
+}
+
+CVAR (Flag, sv_nohealth,		dmflags, DF_NO_HEALTH);
+CVAR (Flag, sv_noitems,			dmflags, DF_NO_ITEMS);
+CVAR (Flag, sv_weaponstay,		dmflags, DF_WEAPONS_STAY);
+CVAR (Flag, sv_falldamage,		dmflags, DF_FORCE_FALLINGHX);
+CVAR (Flag, sv_oldfalldamage,	dmflags, DF_FORCE_FALLINGZD);
+CVAR (Flag, sv_samelevel,		dmflags, DF_SAME_LEVEL);
+CVAR (Flag, sv_spawnfarthest,	dmflags, DF_SPAWN_FARTHEST);
+CVAR (Flag, sv_forcerespawn,	dmflags, DF_FORCE_RESPAWN);
+CVAR (Flag, sv_noarmor,			dmflags, DF_NO_ARMOR);
+CVAR (Flag, sv_noexit,			dmflags, DF_NO_EXIT);
+CVAR (Flag, sv_infiniteammo,	dmflags, DF_INFINITE_AMMO);
+CVAR (Flag, sv_nomonsters,		dmflags, DF_NO_MONSTERS);
+CVAR (Flag, sv_monsterrespawn,	dmflags, DF_MONSTERS_RESPAWN);
+CVAR (Flag, sv_itemrespawn,		dmflags, DF_ITEMS_RESPAWN);
+CVAR (Flag, sv_fastmonsters,	dmflags, DF_FAST_MONSTERS);
+CVAR (Flag, sv_nojump,			dmflags, DF_NO_JUMP);
+CVAR (Flag, sv_allowjump,		dmflags, DF_YES_JUMP);
+CVAR (Flag, sv_nofreelook,		dmflags, DF_NO_FREELOOK);
+CVAR (Flag, sv_allowfreelook,	dmflags, DF_YES_FREELOOK);
+CVAR (Flag, sv_nofov,			dmflags, DF_NO_FOV);
+CVAR (Flag, sv_noweaponspawn,	dmflags, DF_NO_COOP_WEAPON_SPAWN);
+CVAR (Flag, sv_nocrouch,		dmflags, DF_NO_CROUCH);
+CVAR (Flag, sv_allowcrouch,		dmflags, DF_YES_CROUCH);
+CVAR (Flag, sv_cooploseinventory,	dmflags, DF_COOP_LOSE_INVENTORY);
+CVAR (Flag, sv_cooplosekeys,	dmflags, DF_COOP_LOSE_KEYS);
+CVAR (Flag, sv_cooploseweapons,	dmflags, DF_COOP_LOSE_WEAPONS);
+CVAR (Flag, sv_cooplosearmor,	dmflags, DF_COOP_LOSE_ARMOR);
+CVAR (Flag, sv_cooplosepowerups,	dmflags, DF_COOP_LOSE_POWERUPS);
+CVAR (Flag, sv_cooploseammo,	dmflags, DF_COOP_LOSE_AMMO);
+CVAR (Flag, sv_coophalveammo,	dmflags, DF_COOP_HALVE_AMMO);
+
+// Some (hopefully cleaner) interface to these settings.
+CVAR (Mask, sv_crouch,			dmflags, DF_NO_CROUCH|DF_YES_CROUCH);
+CVAR (Mask, sv_jump,			dmflags, DF_NO_JUMP|DF_YES_JUMP);
+CVAR (Mask, sv_fallingdamage,	dmflags, DF_FORCE_FALLINGHX|DF_FORCE_FALLINGZD);
+CVAR (Mask, sv_freelook,		dmflags, DF_NO_FREELOOK|DF_YES_FREELOOK);
+
+//==========================================================================
+//
+// CVAR dmflags2
+//
+// [RH] From Skull Tag. Some of these were already done as separate cvars
+// (such as bfgaiming), but I collected them here like Skull Tag does.
+//
+//==========================================================================
+
+CUSTOM_CVAR (Int, dmflags2, 0, CVAR_SERVERINFO)
+{
+	// Stop the automap if we aren't allowed to use it.
+	if ((self & DF2_NO_AUTOMAP) && automapactive)
+		AM_Stop ();
+
+	for (int i = 0; i < MAXPLAYERS; i++)
+	{
+		player_t *p = &players[i];
+
+		if (!playeringame[i])
+			continue;
+
+		// Revert our view to our own eyes if spying someone else.
+		if (self & DF2_DISALLOW_SPYING)
+		{
+			// The player isn't looking through its own eyes, so make it.
+			if (p->camera != p->mo)
+			{
+				p->camera = p->mo;
+
+				S_UpdateSounds (p->camera);
+				StatusBar->AttachToPlayer (p);
+
+				if (demoplayback || multiplayer)
+					StatusBar->ShowPlayerName ();
+			}
+		}
+
+		// Come out of chasecam mode if we're not allowed to use chasecam.
+		if (!(dmflags2 & DF2_CHASECAM) && CheckCheatmode(false))
+		{
+			// Take us out of chasecam mode only.
+			if (p->cheats & CF_CHASECAM)
+				cht_DoCheat (p, CHT_CHASECAM);
+		}
+	}
+}
+
+CVAR (Flag, sv_weapondrop,			dmflags2, DF2_YES_WEAPONDROP);
+CVAR (Flag, sv_noteamswitch,		dmflags2, DF2_NO_TEAM_SWITCH);
+CVAR (Flag, sv_doubleammo,			dmflags2, DF2_YES_DOUBLEAMMO);
+CVAR (Flag, sv_degeneration,		dmflags2, DF2_YES_DEGENERATION);
+CVAR (Flag, sv_nobfgaim,			dmflags2, DF2_NO_FREEAIMBFG);
+CVAR (Flag, sv_barrelrespawn,		dmflags2, DF2_BARRELS_RESPAWN);
+CVAR (Flag, sv_keepfrags,			dmflags2, DF2_YES_KEEPFRAGS);
+CVAR (Flag, sv_norespawn,			dmflags2, DF2_NO_RESPAWN);
+CVAR (Flag, sv_losefrag,			dmflags2, DF2_YES_LOSEFRAG);
+CVAR (Flag, sv_respawnprotect,		dmflags2, DF2_YES_RESPAWN_INVUL);
+CVAR (Flag, sv_samespawnspot,		dmflags2, DF2_SAME_SPAWN_SPOT);
+CVAR (Flag, sv_infiniteinventory,	dmflags2, DF2_INFINITE_INVENTORY);
+CVAR (Flag, sv_killallmonsters,		dmflags2, DF2_KILL_MONSTERS);
+CVAR (Flag, sv_noautomap,			dmflags2, DF2_NO_AUTOMAP);
+CVAR (Flag, sv_noautomapallies,		dmflags2, DF2_NO_AUTOMAP_ALLIES);
+CVAR (Flag, sv_disallowspying,		dmflags2, DF2_DISALLOW_SPYING);
+CVAR (Flag, sv_chasecam,			dmflags2, DF2_CHASECAM);
+CVAR (Flag, sv_disallowsuicide,		dmflags2, DF2_NOSUICIDE);
+CVAR (Flag, sv_noautoaim,			dmflags2, DF2_NOAUTOAIM);
+CVAR (Flag, sv_dontcheckammo,		dmflags2, DF2_DONTCHECKAMMO);
+CVAR (Flag, sv_killbossmonst,		dmflags2, DF2_KILLBOSSMONST);
+CVAR (Flag, sv_nocountendmonst,		dmflags2, DF2_NOCOUNTENDMONST);
+CVAR (Flag, sv_respawnsuper,		dmflags2, DF2_RESPAWN_SUPER);
+
+//==========================================================================
+//
+// CVAR compatflags
+//
+//==========================================================================
+
+int i_compatflags, i_compatflags2;	// internal compatflags composed from the compatflags CVAR and MAPINFO settings
+int ii_compatflags, ii_compatflags2, ib_compatflags;
+
+EXTERN_CVAR(Int, compatmode)
+
+static int GetCompatibility(int mask)
+{
+	if (level.info == NULL) return mask;
+	else return (mask & ~level.info->compatmask) | (level.info->compatflags & level.info->compatmask);
+}
+
+static int GetCompatibility2(int mask)
+{
+	return (level.info == NULL) ? mask
+		: (mask & ~level.info->compatmask2) | (level.info->compatflags2 & level.info->compatmask2);
+}
+
+CUSTOM_CVAR (Int, compatflags, 0, CVAR_ARCHIVE|CVAR_SERVERINFO)
+{
+	int old = i_compatflags;
+	i_compatflags = GetCompatibility(self) | ii_compatflags;
+	if ((old ^ i_compatflags) & COMPATF_POLYOBJ)
+	{
+		FPolyObj::ClearAllSubsectorLinks();
+	}
+}
+
+CUSTOM_CVAR (Int, compatflags2, 0, CVAR_ARCHIVE|CVAR_SERVERINFO)
+{
+	i_compatflags2 = GetCompatibility2(self) | ii_compatflags2;
+}
+
+CUSTOM_CVAR(Int, compatmode, 0, CVAR_ARCHIVE|CVAR_NOINITCALL)
+{
+	int v, w = 0;
+
+	switch (self)
+	{
+	default:
+	case 0:
+		v = 0;
+		break;
+
+	case 1:	// Doom2.exe compatible with a few relaxed settings
+		v = COMPATF_SHORTTEX|COMPATF_STAIRINDEX|COMPATF_USEBLOCKING|COMPATF_NODOORLIGHT|COMPATF_SPRITESORT|
+			COMPATF_TRACE|COMPATF_MISSILECLIP|COMPATF_SOUNDTARGET|COMPATF_DEHHEALTH|COMPATF_CROSSDROPOFF|
+			COMPATF_LIGHT;
+		w= COMPATF2_FLOORMOVE;
+		break;
+
+	case 2:	// same as 1 but stricter (NO_PASSMOBJ and INVISIBILITY are also set)
+		v = COMPATF_SHORTTEX|COMPATF_STAIRINDEX|COMPATF_USEBLOCKING|COMPATF_NODOORLIGHT|COMPATF_SPRITESORT|
+			COMPATF_TRACE|COMPATF_MISSILECLIP|COMPATF_SOUNDTARGET|COMPATF_NO_PASSMOBJ|COMPATF_LIMITPAIN|
+			COMPATF_DEHHEALTH|COMPATF_INVISIBILITY|COMPATF_CROSSDROPOFF|COMPATF_CORPSEGIBS|COMPATF_HITSCAN|
+			COMPATF_WALLRUN|COMPATF_NOTOSSDROPS|COMPATF_LIGHT|COMPATF_MASKEDMIDTEX;
+		w = COMPATF2_BADANGLES|COMPATF2_FLOORMOVE;
+		break;
+
+	case 3: // Boom compat mode
+		v = COMPATF_TRACE|COMPATF_SOUNDTARGET|COMPATF_BOOMSCROLL|COMPATF_MISSILECLIP;
+		break;
+
+	case 4: // Old ZDoom compat mode
+		v = COMPATF_SOUNDTARGET|COMPATF_LIGHT;
+		break;
+
+	case 5: // MBF compat mode
+		v = COMPATF_TRACE|COMPATF_SOUNDTARGET|COMPATF_BOOMSCROLL|COMPATF_MISSILECLIP|COMPATF_MUSHROOM|
+			COMPATF_MBFMONSTERMOVE|COMPATF_NOBLOCKFRIENDS;
+		break;
+
+	case 6:	// Boom with some added settings to reenable some 'broken' behavior
+		v = COMPATF_TRACE|COMPATF_SOUNDTARGET|COMPATF_BOOMSCROLL|COMPATF_MISSILECLIP|COMPATF_NO_PASSMOBJ|
+			COMPATF_INVISIBILITY|COMPATF_CORPSEGIBS|COMPATF_HITSCAN|COMPATF_WALLRUN|COMPATF_NOTOSSDROPS;
+		break;
+
+	}
+	compatflags = v;
+	compatflags2 = w;
+}
+
+CVAR (Flag, compat_shortTex,			compatflags,  COMPATF_SHORTTEX);
+CVAR (Flag, compat_stairs,				compatflags,  COMPATF_STAIRINDEX);
+CVAR (Flag, compat_limitpain,			compatflags,  COMPATF_LIMITPAIN);
+CVAR (Flag, compat_silentpickup,		compatflags,  COMPATF_SILENTPICKUP);
+CVAR (Flag, compat_nopassover,			compatflags,  COMPATF_NO_PASSMOBJ);
+CVAR (Flag, compat_soundslots,			compatflags,  COMPATF_MAGICSILENCE);
+CVAR (Flag, compat_wallrun,				compatflags,  COMPATF_WALLRUN);
+CVAR (Flag, compat_notossdrops,			compatflags,  COMPATF_NOTOSSDROPS);
+CVAR (Flag, compat_useblocking,			compatflags,  COMPATF_USEBLOCKING);
+CVAR (Flag, compat_nodoorlight,			compatflags,  COMPATF_NODOORLIGHT);
+CVAR (Flag, compat_ravenscroll,			compatflags,  COMPATF_RAVENSCROLL);
+CVAR (Flag, compat_soundtarget,			compatflags,  COMPATF_SOUNDTARGET);
+CVAR (Flag, compat_dehhealth,			compatflags,  COMPATF_DEHHEALTH);
+CVAR (Flag, compat_trace,				compatflags,  COMPATF_TRACE);
+CVAR (Flag, compat_dropoff,				compatflags,  COMPATF_DROPOFF);
+CVAR (Flag, compat_boomscroll,			compatflags,  COMPATF_BOOMSCROLL);
+CVAR (Flag, compat_invisibility,		compatflags,  COMPATF_INVISIBILITY);
+CVAR (Flag, compat_silentinstantfloors,	compatflags,  COMPATF_SILENT_INSTANT_FLOORS);
+CVAR (Flag, compat_sectorsounds,		compatflags,  COMPATF_SECTORSOUNDS);
+CVAR (Flag, compat_missileclip,			compatflags,  COMPATF_MISSILECLIP);
+CVAR (Flag, compat_crossdropoff,		compatflags,  COMPATF_CROSSDROPOFF);
+CVAR (Flag, compat_anybossdeath,		compatflags,  COMPATF_ANYBOSSDEATH);
+CVAR (Flag, compat_minotaur,			compatflags,  COMPATF_MINOTAUR);
+CVAR (Flag, compat_mushroom,			compatflags,  COMPATF_MUSHROOM);
+CVAR (Flag, compat_mbfmonstermove,		compatflags,  COMPATF_MBFMONSTERMOVE);
+CVAR (Flag, compat_corpsegibs,			compatflags,  COMPATF_CORPSEGIBS);
+CVAR (Flag, compat_noblockfriends,		compatflags,  COMPATF_NOBLOCKFRIENDS);
+CVAR (Flag, compat_spritesort,			compatflags,  COMPATF_SPRITESORT);
+CVAR (Flag, compat_hitscan,				compatflags,  COMPATF_HITSCAN);
+CVAR (Flag, compat_light,				compatflags,  COMPATF_LIGHT);
+CVAR (Flag, compat_polyobj,				compatflags,  COMPATF_POLYOBJ);
+CVAR (Flag, compat_maskedmidtex,		compatflags,  COMPATF_MASKEDMIDTEX);
+CVAR (Flag, compat_badangles,			compatflags2, COMPATF2_BADANGLES);
+CVAR (Flag, compat_floormove,			compatflags2, COMPATF2_FLOORMOVE);
+CVAR (Flag, compat_soundcutoff,			compatflags2, COMPATF2_SOUNDCUTOFF);
+
+//==========================================================================
+//
+// D_Display
+//
+// Draw current display, possibly wiping it from the previous
+//
+//==========================================================================
+
+void D_Display ()
+{
+	bool wipe;
+	bool hw2d;
+
+	if (nodrawers || screen == NULL)
+		return; 				// for comparative timing / profiling
+	
+	cycle_t cycles;
+	
+	cycles.Reset();
+	cycles.Clock();
+
+	if (players[consoleplayer].camera == NULL)
+	{
+		players[consoleplayer].camera = players[consoleplayer].mo;
+	}
+
+	if (viewactive)
+	{
+		R_SetFOV (players[consoleplayer].camera && players[consoleplayer].camera->player ?
+			players[consoleplayer].camera->player->FOV : 90.f);
+	}
+
+	// [RH] change the screen mode if needed
+	if (setmodeneeded)
+	{
+		// Change screen mode.
+		if (Video->SetResolution (NewWidth, NewHeight, NewBits))
+		{
+			// Recalculate various view parameters.
+			setsizeneeded = true;
+			// Let the status bar know the screen size changed
+			if (StatusBar != NULL)
+			{
+				StatusBar->ScreenSizeChanged ();
+			}
+			// Refresh the console.
+			C_NewModeAdjust ();
+			// Reload crosshair if transitioned to a different size
+			ST_LoadCrosshair (true);
+			AM_NewResolution ();
+			// Reset the mouse cursor in case the bit depth changed
+			vid_cursor.Callback();
+		}
+	}
+
+	RenderTarget = screen;
+
+	// change the view size if needed
+	if (setsizeneeded && StatusBar != NULL)
+	{
+		R_ExecuteSetViewSize ();
+	}
+	setmodeneeded = false;
+
+	if (screen->Lock (false))
+	{
+		ST_SetNeedRefresh();
+		V_SetBorderNeedRefresh();
+	}
+
+	// [RH] Allow temporarily disabling wipes
+	if (NoWipe)
+	{
+		V_SetBorderNeedRefresh();
+		NoWipe--;
+		wipe = false;
+		wipegamestate = gamestate;
+	}
+	else if (gamestate != wipegamestate && gamestate != GS_FULLCONSOLE && gamestate != GS_TITLELEVEL)
+	{ // save the current screen if about to wipe
+		V_SetBorderNeedRefresh();
+		switch (wipegamestate)
+		{
+		default:
+			wipe = screen->WipeStartScreen (wipetype);
+			break;
+
+		case GS_FORCEWIPEFADE:
+			wipe = screen->WipeStartScreen (wipe_Fade);
+			break;
+
+		case GS_FORCEWIPEBURN:
+			wipe = screen->WipeStartScreen (wipe_Burn);
+			break;
+
+		case GS_FORCEWIPEMELT:
+			wipe = screen->WipeStartScreen (wipe_Melt);
+			break;
+		}
+		wipegamestate = gamestate;
+	}
+	else
+	{
+		wipe = false;
+	}
+
+	hw2d = false;
+
+
+	{
+		unsigned int nowtime = I_FPSTime();
+		TexMan.UpdateAnimations(nowtime);
+		R_UpdateSky(nowtime);
+		switch (gamestate)
+		{
+		case GS_FULLCONSOLE:
+			screen->SetBlendingRect(0,0,0,0);
+			hw2d = screen->Begin2D(false);
+			C_DrawConsole (false);
+			M_Drawer ();
+			screen->Update ();
+			return;
+
+		case GS_LEVEL:
+		case GS_TITLELEVEL:
+			if (!gametic)
+				break;
+
+			if (StatusBar != NULL)
+			{
+				float blend[4] = { 0, 0, 0, 0 };
+				StatusBar->BlendView (blend);
+			}
+			screen->SetBlendingRect(viewwindowx, viewwindowy,
+				viewwindowx + viewwidth, viewwindowy + viewheight);
+
+			Renderer->RenderView(&players[consoleplayer]);
+
+			if ((hw2d = screen->Begin2D(viewactive)))
+			{
+				// Redraw everything every frame when using 2D accel
+				ST_SetNeedRefresh();
+				V_SetBorderNeedRefresh();
+			}
+			Renderer->DrawRemainingPlayerSprites();
+			screen->DrawBlendingRect();
+			if (automapactive)
+			{
+				int saved_ST_Y = ST_Y;
+				if (hud_althud && viewheight == SCREENHEIGHT)
+				{
+					ST_Y = viewheight;
+				}
+				AM_Drawer ();
+				ST_Y = saved_ST_Y;
+			}
+			if (!automapactive || viewactive)
+			{
+				V_RefreshViewBorder ();
+			}
+
+			if (hud_althud && viewheight == SCREENHEIGHT && screenblocks > 10)
+			{
+				StatusBar->DrawBottomStuff (HUD_AltHud);
+				if (DrawFSHUD || automapactive) DrawHUD();
+				StatusBar->Draw (HUD_AltHud);
+				StatusBar->DrawTopStuff (HUD_AltHud);
+			}
+			else 
+			if (viewheight == SCREENHEIGHT && viewactive && screenblocks > 10)
+			{
+				EHudState state = DrawFSHUD ? HUD_Fullscreen : HUD_None;
+				StatusBar->DrawBottomStuff (state);
+				StatusBar->Draw (state);
+				StatusBar->DrawTopStuff (state);
+			}
+			else
+			{
+				StatusBar->DrawBottomStuff (HUD_StatusBar);
+				StatusBar->Draw (HUD_StatusBar);
+				StatusBar->DrawTopStuff (HUD_StatusBar);
+			}
+			CT_Drawer ();
+			break;
+
+		case GS_INTERMISSION:
+			screen->SetBlendingRect(0,0,0,0);
+			hw2d = screen->Begin2D(false);
+			WI_Drawer ();
+			CT_Drawer ();
+			break;
+
+		case GS_FINALE:
+			screen->SetBlendingRect(0,0,0,0);
+			hw2d = screen->Begin2D(false);
+			F_Drawer ();
+			CT_Drawer ();
+			break;
+
+		case GS_DEMOSCREEN:
+			screen->SetBlendingRect(0,0,0,0);
+			hw2d = screen->Begin2D(false);
+			D_PageDrawer ();
+			CT_Drawer ();
+			break;
+
+		default:
+			break;
+		}
+	}
+	// draw pause pic
+	if ((paused || pauseext) && menuactive == MENU_Off)
+	{
+		FTexture *tex;
+		int x;
+		FString pstring = "By ";
+
+		tex = TexMan(gameinfo.PauseSign);
+		x = (SCREENWIDTH - tex->GetScaledWidth() * CleanXfac)/2 +
+			tex->GetScaledLeftOffset() * CleanXfac;
+		screen->DrawTexture (tex, x, 4, DTA_CleanNoMove, true, TAG_DONE);
+		if (paused && multiplayer)
+		{
+			pstring += players[paused - 1].userinfo.GetName();
+			screen->DrawText(SmallFont, CR_RED,
+				(screen->GetWidth() - SmallFont->StringWidth(pstring)*CleanXfac) / 2,
+				(tex->GetScaledHeight() * CleanYfac) + 4, pstring, DTA_CleanNoMove, true, TAG_DONE);
+		}
+	}
+
+	// [RH] Draw icon, if any
+	if (D_DrawIcon)
+	{
+		FTextureID picnum = TexMan.CheckForTexture (D_DrawIcon, FTexture::TEX_MiscPatch);
+
+		D_DrawIcon = NULL;
+		if (picnum.isValid())
+		{
+			FTexture *tex = TexMan[picnum];
+			screen->DrawTexture (tex, 160 - tex->GetScaledWidth()/2, 100 - tex->GetScaledHeight()/2,
+				DTA_320x200, true, TAG_DONE);
+		}
+		NoWipe = 10;
+	}
+
+	if (snd_drawoutput)
+	{
+		GSnd->DrawWaveDebug(snd_drawoutput);
+	}
+
+	if (!wipe || NoWipe < 0)
+	{
+		NetUpdate ();			// send out any new accumulation
+		// normal update
+		C_DrawConsole (hw2d);	// draw console
+		M_Drawer ();			// menu is drawn even on top of everything
+		FStat::PrintStat ();
+		screen->Update ();		// page flip or blit buffer
+	}
+	else
+	{
+		// wipe update
+		unsigned int wipestart, nowtime, diff;
+		bool done;
+
+		GSnd->SetSfxPaused(true, 1);
+		I_FreezeTime(true);
+		screen->WipeEndScreen ();
+
+		wipestart = I_MSTime();
+		NetUpdate();		// send out any new accumulation
+
+		do
+		{
+			do
+			{
+				I_WaitVBL(2);
+				nowtime = I_MSTime();
+				diff = (nowtime - wipestart) * 40 / 1000;	// Using 35 here feels too slow.
+			} while (diff < 1);
+			wipestart = nowtime;
+			done = screen->WipeDo (1);
+			C_DrawConsole (hw2d);	// console and
+			M_Drawer ();			// menu are drawn even on top of wipes
+			screen->Update ();		// page flip or blit buffer
+			NetUpdate ();			// [RH] not sure this is needed anymore
+		} while (!done);
+		screen->WipeCleanup();
+		I_FreezeTime(false);
+		GSnd->SetSfxPaused(false, 1);
+	}
+
+	cycles.Unclock();
+	FrameCycles = cycles;
+}
+
+//==========================================================================
+//
+// D_ErrorCleanup ()
+//
+// Cleanup after a recoverable error or a restart
+//==========================================================================
+
+void D_ErrorCleanup ()
+{
+	savegamerestore = false;
+	screen->Unlock ();
+	bglobal.RemoveAllBots (true);
+	D_QuitNetGame ();
+	if (demorecording || demoplayback)
+		G_CheckDemoStatus ();
+	Net_ClearBuffers ();
+	G_NewInit ();
+	singletics = false;
+	playeringame[0] = 1;
+	players[0].playerstate = PST_LIVE;
+	gameaction = ga_fullconsole;
+	if (gamestate == GS_DEMOSCREEN)
+	{
+		menuactive = MENU_Off;
+	}
+	insave = false;
+	Renderer->ErrorCleanup();
+}
+
+//==========================================================================
+//
+// D_DoomLoop
+//
+// Manages timing and IO, calls all ?_Responder, ?_Ticker, and ?_Drawer,
+// calls I_GetTime, I_StartFrame, and I_StartTic
+//
+//==========================================================================
+
+void D_DoomLoop ()
+{
+	int lasttic = 0;
+
+	// Clamp the timer to TICRATE until the playloop has been entered.
+	r_NoInterpolate = true;
+	Page = Advisory = NULL;
+
+	vid_cursor.Callback();
+
+	for (;;)
+	{
+		try
+		{
+			// frame syncronous IO operations
+			if (gametic > lasttic)
+			{
+				lasttic = gametic;
+				I_StartFrame ();
+			}
+			
+			// process one or more tics
+			if (singletics)
+			{
+				I_StartTic ();
+				D_ProcessEvents ();
+				G_BuildTiccmd (&netcmds[consoleplayer][maketic%BACKUPTICS]);
+				if (advancedemo)
+					D_DoAdvanceDemo ();
+				C_Ticker ();
+				M_Ticker ();
+				G_Ticker ();
+				// [RH] Use the consoleplayer's camera to update sounds
+				S_UpdateSounds (players[consoleplayer].camera);	// move positional sounds
+				gametic++;
+				maketic++;
+				GC::CheckGC ();
+				Net_NewMakeTic ();
+			}
+			else
+			{
+				TryRunTics (); // will run at least one tic
+			}
+			// Update display, next frame, with current state.
+			I_StartTic ();
+			D_Display ();
+		}
+		catch (CRecoverableError &error)
+		{
+			if (error.GetMessage ())
+			{
+				Printf (PRINT_BOLD, "\n%s\n", error.GetMessage());
+			}
+			D_ErrorCleanup ();
+		}
+	}
+}
+
+//==========================================================================
+//
+// D_PageTicker
+//
+//==========================================================================
+
+void D_PageTicker (void)
+{
+	if (--pagetic < 0)
+		D_AdvanceDemo ();
+}
+
+//==========================================================================
+//
+// D_PageDrawer
+//
+//==========================================================================
+
+void D_PageDrawer (void)
+{
+	if (Page != NULL)
+	{
+		screen->DrawTexture (Page, 0, 0,
+			DTA_Fullscreen, true,
+			DTA_Masked, false,
+			DTA_BilinearFilter, true,
+			TAG_DONE);
+		screen->FillBorder (NULL);
+	}
+	else
+	{
+		screen->Clear (0, 0, SCREENWIDTH, SCREENHEIGHT, 0, 0);
+		if (!PageBlank)
+		{
+			screen->DrawText (SmallFont, CR_WHITE, 0, 0, "Page graphic goes here", TAG_DONE);
+		}
+	}
+	if (Advisory != NULL)
+	{
+		screen->DrawTexture (Advisory, 4, 160, DTA_320x200, true, TAG_DONE);
+	}
+}
+
+//==========================================================================
+//
+// D_AdvanceDemo
+//
+// Called after each demo or intro demosequence finishes
+//
+//==========================================================================
+
+void D_AdvanceDemo (void)
+{
+	advancedemo = true;
+}
+
+//==========================================================================
+//
+// D_DoStrifeAdvanceDemo
+//
+//==========================================================================
+
+void D_DoStrifeAdvanceDemo ()
+{
+	static const char *const fullVoices[6] =
+	{
+		"svox/pro1", "svox/pro2", "svox/pro3", "svox/pro4", "svox/pro5", "svox/pro6"
+	};
+	static const char *const teaserVoices[6] =
+	{
+		"svox/voc91", "svox/voc92", "svox/voc93", "svox/voc94", "svox/voc95", "svox/voc96"
+	};
+	const char *const *voices = gameinfo.flags & GI_SHAREWARE ? teaserVoices : fullVoices;
+	const char *pagename = NULL;
+
+	gamestate = GS_DEMOSCREEN;
+	PageBlank = false;
+
+	switch (demosequence)
+	{
+	default:
+	case 0:
+		pagetic = 6 * TICRATE;
+		pagename = "TITLEPIC";
+		if (Wads.CheckNumForName ("d_logo", ns_music) < 0)
+		{ // strife0.wad does not have d_logo
+			S_StartMusic ("");
+		}
+		else
+		{
+			S_StartMusic ("d_logo");
+		}
+		C_HideConsole ();
+		break;
+
+	case 1:
+		// [RH] Strife fades to black and then to the Rogue logo, but
+		// I think it looks better if it doesn't fade.
+		pagetic = 10 * TICRATE/35;
+		pagename = "";	// PANEL0, but strife0.wad doesn't have it, so don't use it.
+		PageBlank = true;
+		S_Sound (CHAN_VOICE | CHAN_UI, "bishop/active", 1, ATTN_NORM);
+		break;
+
+	case 2:
+		pagetic = 4 * TICRATE;
+		pagename = "RGELOGO";
+		break;
+
+	case 3:
+		pagetic = 7 * TICRATE;
+		pagename = "PANEL1";
+		S_Sound (CHAN_VOICE | CHAN_UI, voices[0], 1, ATTN_NORM);
+		// The new Strife teaser has D_FMINTR.
+		// The full retail Strife has D_INTRO.
+		// And the old Strife teaser has both. (I do not know which one it actually uses, nor do I care.)
+		S_StartMusic (gameinfo.flags & GI_TEASER2 ? "d_fmintr" : "d_intro");
+		break;
+
+	case 4:
+		pagetic = 9 * TICRATE;
+		pagename = "PANEL2";
+		S_Sound (CHAN_VOICE | CHAN_UI, voices[1], 1, ATTN_NORM);
+		break;
+
+	case 5:
+		pagetic = 12 * TICRATE;
+		pagename = "PANEL3";
+		S_Sound (CHAN_VOICE | CHAN_UI, voices[2], 1, ATTN_NORM);
+		break;
+
+	case 6:
+		pagetic = 11 * TICRATE;
+		pagename = "PANEL4";
+		S_Sound (CHAN_VOICE | CHAN_UI, voices[3], 1, ATTN_NORM);
+		break;
+
+	case 7:
+		pagetic = 10 * TICRATE;
+		pagename = "PANEL5";
+		S_Sound (CHAN_VOICE | CHAN_UI, voices[4], 1, ATTN_NORM);
+		break;
+
+	case 8:
+		pagetic = 16 * TICRATE;
+		pagename = "PANEL6";
+		S_Sound (CHAN_VOICE | CHAN_UI, voices[5], 1, ATTN_NORM);
+		break;
+
+	case 9:
+		pagetic = 6 * TICRATE;
+		pagename = "vellogo";
+		wipegamestate = GS_FORCEWIPEFADE;
+		break;
+
+	case 10:
+		pagetic = 12 * TICRATE;
+		pagename = "CREDIT";
+		wipegamestate = GS_FORCEWIPEFADE;
+		break;
+	}
+	if (demosequence++ > 10)
+		demosequence = 0;
+	if (demosequence == 9 && !(gameinfo.flags & GI_SHAREWARE))
+		demosequence = 10;
+
+	if (pagename)
+	{
+		if (Page != NULL)
+		{
+			Page->Unload ();
+			Page = NULL;
+		}
+		if (pagename[0])
+		{
+			Page = TexMan[pagename];
+		}
+	}
+}
+
+//==========================================================================
+//
+// D_DoAdvanceDemo
+//
+//==========================================================================
+
+void D_DoAdvanceDemo (void)
+{
+	static char demoname[8] = "DEMO1";
+	static int democount = 0;
+	static int pagecount;
+	FString pagename;
+
+	advancedemo = false;
+
+	if (gameaction != ga_nothing)
+	{
+		return;
+	}
+
+	V_SetBlend (0,0,0,0);
+	players[consoleplayer].playerstate = PST_LIVE;	// not reborn
+	usergame = false;				// no save / end game here
+	paused = 0;
+
+	// [RH] If you want something more dynamic for your title, create a map
+	// and name it TITLEMAP. That map will be loaded and used as the title.
+
+	if (P_CheckMapData("TITLEMAP"))
+	{
+		G_InitNew ("TITLEMAP", true);
+		return;
+	}
+
+	if (gameinfo.gametype == GAME_Strife)
+	{
+		D_DoStrifeAdvanceDemo ();
+		return;
+	}
+
+	switch (demosequence)
+	{
+	case 3:
+		if (gameinfo.advisoryTime)
+		{
+			Advisory = TexMan["ADVISOR"];
+			demosequence = 1;
+			pagetic = (int)(gameinfo.advisoryTime * TICRATE);
+			break;
+		}
+		// fall through to case 1 if no advisory notice
+
+	case 1:
+		Advisory = NULL;
+		if (!M_DemoNoPlay)
+		{
+			V_SetBorderNeedRefresh();
+			democount++;
+			mysnprintf (demoname + 4, countof(demoname) - 4, "%d", democount);
+			if (Wads.CheckNumForName (demoname) < 0)
+			{
+				demosequence = 0;
+				democount = 0;
+				// falls through to case 0 below
+			}
+			else
+			{
+				G_DeferedPlayDemo (demoname);
+				demosequence = 2;
+				break;
+			}
+		}
+
+	default:
+	case 0:
+		gamestate = GS_DEMOSCREEN;
+		pagename = gameinfo.TitlePage;
+		pagetic = (int)(gameinfo.titleTime * TICRATE);
+		S_ChangeMusic (gameinfo.titleMusic, gameinfo.titleOrder, false);
+		demosequence = 3;
+		pagecount = 0;
+		C_HideConsole ();
+		break;
+
+	case 2:
+		pagetic = (int)(gameinfo.pageTime * TICRATE);
+		gamestate = GS_DEMOSCREEN;
+		if (gameinfo.creditPages.Size() > 0)
+		{
+			pagename = gameinfo.creditPages[pagecount];
+			pagecount = (pagecount+1) % gameinfo.creditPages.Size();
+		}
+		demosequence = 1;
+		break;
+	}
+
+	if (pagename.IsNotEmpty())
+	{
+		if (Page != NULL)
+		{
+			Page->Unload ();
+		}
+		Page = TexMan[pagename];
+	}
+}
+
+//==========================================================================
+//
+// D_StartTitle
+//
+//==========================================================================
+
+void D_StartTitle (void)
+{
+	gameaction = ga_nothing;
+	demosequence = -1;
+	D_AdvanceDemo ();
+}
+
+//==========================================================================
+//
+// Cmd_Endgame
+//
+// [RH] Quit the current game and go to fullscreen console
+//
+//==========================================================================
+
+CCMD (endgame)
+{
+	if (!netgame)
+	{
+		gameaction = ga_fullconsole;
+		demosequence = -1;
+		G_CheckDemoStatus();
+	}
+}
+
+//==========================================================================
+//
+// ParseCVarInfo
+//
+//==========================================================================
+
+void ParseCVarInfo()
+{
+	int lump, lastlump = 0;
+	bool addedcvars = false;
+
+	while ((lump = Wads.FindLump("CVARINFO", &lastlump)) != -1)
+	{
+		FScanner sc(lump);
+		sc.SetCMode(true);
+
+		while (sc.GetToken())
+		{
+			FString cvarname;
+			char *cvardefault = NULL;
+			ECVarType cvartype = CVAR_Dummy;
+			int cvarflags = CVAR_MOD|CVAR_ARCHIVE;
+			FBaseCVar *cvar;
+
+			// Check for flag tokens.
+			while (sc.TokenType == TK_Identifier)
+			{
+				if (stricmp(sc.String, "server") == 0)
+				{
+					cvarflags |= CVAR_SERVERINFO;
+				}
+				else if (stricmp(sc.String, "user") == 0)
+				{
+					cvarflags |= CVAR_USERINFO;
+				}
+				else if (stricmp(sc.String, "noarchive") == 0)
+				{
+					cvarflags &= ~CVAR_ARCHIVE;
+				}
+				else
+				{
+					sc.ScriptError("Unknown cvar attribute '%s'", sc.String);
+				}
+				sc.MustGetAnyToken();
+			}
+			// Do some sanity checks.
+			if ((cvarflags & (CVAR_SERVERINFO|CVAR_USERINFO)) == 0 ||
+				(cvarflags & (CVAR_SERVERINFO|CVAR_USERINFO)) == (CVAR_SERVERINFO|CVAR_USERINFO))
+			{
+				sc.ScriptError("One of 'server' or 'user' must be specified");
+			}
+			// The next token must be the cvar type.
+			if (sc.TokenType == TK_Bool)
+			{
+				cvartype = CVAR_Bool;
+			}
+			else if (sc.TokenType == TK_Int)
+			{
+				cvartype = CVAR_Int;
+			}
+			else if (sc.TokenType == TK_Float)
+			{
+				cvartype = CVAR_Float;
+			}
+			else if (sc.TokenType == TK_Color)
+			{
+				cvartype = CVAR_Color;
+			}
+			else if (sc.TokenType == TK_String)
+			{
+				cvartype = CVAR_String;
+			}
+			else
+			{
+				sc.ScriptError("Bad cvar type '%s'", sc.String);
+			}
+			// The next token must be the cvar name.
+			sc.MustGetToken(TK_Identifier);
+			if (FindCVar(sc.String, NULL) != NULL)
+			{
+				sc.ScriptError("cvar '%s' already exists", sc.String);
+			}
+			cvarname = sc.String;
+			// A default value is optional and signalled by a '=' token.
+			if (sc.CheckToken('='))
+			{
+				switch (cvartype)
+				{
+				case CVAR_Bool:
+					if (!sc.CheckToken(TK_True) && !sc.CheckToken(TK_False))
+					{
+						sc.ScriptError("Expected true or false");
+					}
+					cvardefault = sc.String;
+					break;
+				case CVAR_Int:
+					sc.MustGetNumber();
+					cvardefault = sc.String;
+					break;
+				case CVAR_Float:
+					sc.MustGetFloat();
+					cvardefault = sc.String;
+					break;
+				default:
+					sc.MustGetString();
+					cvardefault = sc.String;
+					break;
+				}
+			}
+			// Now create the cvar.
+			cvar = C_CreateCVar(cvarname, cvartype, cvarflags);
+			if (cvardefault != NULL)
+			{
+				UCVarValue val;
+				val.String = cvardefault;
+				cvar->SetGenericRepDefault(val, CVAR_String);
+			}
+			// To be like C and ACS, require a semicolon after everything.
+			sc.MustGetToken(';');
+			addedcvars = true;
+		}
+	}
+	// Only load mod cvars from the config if we defined some, so we don't
+	// clutter up the cvar space when not playing mods with custom cvars.
+	if (addedcvars)
+	{
+		GameConfig->DoModSetup (gameinfo.ConfigName);
+	}
+}
+
+//==========================================================================
+//
+// D_AddFile
+//
+//==========================================================================
+
+bool D_AddFile (TArray<FString> &wadfiles, const char *file, bool check, int position)
+{
+	if (file == NULL)
+	{
+		return false;
+	}
+
+	if (check && !DirEntryExists (file))
+	{
+		const char *f = BaseFileSearch (file, ".wad");
+		if (f == NULL)
+		{
+			Printf ("Can't find '%s'\n", file);
+			return false;
+		}
+		file = f;
+	}
+
+	FString f = file;
+	FixPathSeperator(f);
+	if (position == -1) wadfiles.Push(f);
+	else wadfiles.Insert(position, f);
+	return true;
+}
+
+//==========================================================================
+//
+// D_AddWildFile
+//
+//==========================================================================
+
+void D_AddWildFile (TArray<FString> &wadfiles, const char *value)
+{
+	const char *wadfile = BaseFileSearch (value, ".wad");
+
+	if (wadfile != NULL)
+	{
+		D_AddFile (wadfiles, wadfile);
+	}
+	else
+	{ // Try pattern matching
+		findstate_t findstate;
+		char path[PATH_MAX];
+		char *sep;
+		void *handle = I_FindFirst (value, &findstate);
+
+		strcpy (path, value);
+		sep = strrchr (path, '/');
+		if (sep == NULL)
+		{
+			sep = strrchr (path, '\\');
+#ifdef _WIN32
+			if (sep == NULL && path[1] == ':')
+			{
+				sep = path + 1;
+			}
+#endif
+		}
+
+		if (handle != ((void *)-1))
+		{
+			do
+			{
+				if (!(I_FindAttr(&findstate) & FA_DIREC))
+				{
+					if (sep == NULL)
+					{
+						D_AddFile (wadfiles, I_FindName (&findstate));
+					}
+					else
+					{
+						strcpy (sep+1, I_FindName (&findstate));
+						D_AddFile (wadfiles, path);
+					}
+				}
+			} while (I_FindNext (handle, &findstate) == 0);
+		}
+		I_FindClose (handle);
+	}
+}
+
+//==========================================================================
+//
+// D_AddConfigWads
+//
+// Adds all files in the specified config file section.
+//
+//==========================================================================
+
+void D_AddConfigWads (TArray<FString> &wadfiles, const char *section)
+{
+	if (GameConfig->SetSection (section))
+	{
+		const char *key;
+		const char *value;
+		FConfigFile::Position pos;
+
+		while (GameConfig->NextInSection (key, value))
+		{
+			if (stricmp (key, "Path") == 0)
+			{
+				// D_AddWildFile resets GameConfig's position, so remember it
+				GameConfig->GetPosition (pos);
+				D_AddWildFile (wadfiles, ExpandEnvVars(value));
+				// Reset GameConfig's position to get next wad
+				GameConfig->SetPosition (pos);
+			}
+		}
+	}
+}
+
+//==========================================================================
+//
+// D_AddDirectory
+//
+// Add all .wad files in a directory. Does not descend into subdirectories.
+//
+//==========================================================================
+
+static void D_AddDirectory (TArray<FString> &wadfiles, const char *dir)
+{
+	char curdir[PATH_MAX];
+
+	if (getcwd (curdir, PATH_MAX))
+	{
+		char skindir[PATH_MAX];
+		findstate_t findstate;
+		void *handle;
+		size_t stuffstart;
+
+		stuffstart = strlen (dir);
+		memcpy (skindir, dir, stuffstart*sizeof(*dir));
+		skindir[stuffstart] = 0;
+
+		if (skindir[stuffstart-1] == '/')
+		{
+			skindir[--stuffstart] = 0;
+		}
+
+		if (!chdir (skindir))
+		{
+			skindir[stuffstart++] = '/';
+			if ((handle = I_FindFirst ("*.wad", &findstate)) != (void *)-1)
+			{
+				do
+				{
+					if (!(I_FindAttr (&findstate) & FA_DIREC))
+					{
+						strcpy (skindir + stuffstart, I_FindName (&findstate));
+						D_AddFile (wadfiles, skindir);
+					}
+				} while (I_FindNext (handle, &findstate) == 0);
+				I_FindClose (handle);
+			}
+		}
+		chdir (curdir);
+	}
+}
+
+
+//==========================================================================
+//
+// BaseFileSearch
+//
+// If a file does not exist at <file>, looks for it in the directories
+// specified in the config file. Returns the path to the file, if found,
+// or NULL if it could not be found.
+//
+//==========================================================================
+
+static const char *BaseFileSearch (const char *file, const char *ext, bool lookfirstinprogdir)
+{
+	static char wad[PATH_MAX];
+
+	if (lookfirstinprogdir)
+	{
+		mysnprintf (wad, countof(wad), "%s%s%s", progdir.GetChars(), progdir[progdir.Len() - 1] != '/' ? "/" : "", file);
+		if (DirEntryExists (wad))
+		{
+			return wad;
+		}
+	}
+
+	if (DirEntryExists (file))
+	{
+		mysnprintf (wad, countof(wad), "%s", file);
+		return wad;
+	}
+
+	if (GameConfig->SetSection ("FileSearch.Directories"))
+	{
+		const char *key;
+		const char *value;
+
+		while (GameConfig->NextInSection (key, value))
+		{
+			if (stricmp (key, "Path") == 0)
+			{
+				FString dir;
+
+				dir = NicePath(value);
+				if (dir.IsNotEmpty())
+				{
+					mysnprintf (wad, countof(wad), "%s%s%s", dir.GetChars(), dir[dir.Len() - 1] != '/' ? "/" : "", file);
+					if (DirEntryExists (wad))
+					{
+						return wad;
+					}
+				}
+			}
+		}
+	}
+
+	// Retry, this time with a default extension
+	if (ext != NULL)
+	{
+		FString tmp = file;
+		DefaultExtension (tmp, ext);
+		return BaseFileSearch (tmp, NULL);
+	}
+	return NULL;
+}
+
+//==========================================================================
+//
+// ConsiderPatches
+//
+// Tries to add any deh/bex patches from the command line.
+//
+//==========================================================================
+
+bool ConsiderPatches (const char *arg)
+{
+	int i, argc;
+	FString *args;
+	const char *f;
+
+	argc = Args->CheckParmList(arg, &args);
+	for (i = 0; i < argc; ++i)
+	{
+		if ( (f = BaseFileSearch(args[i], ".deh")) ||
+			 (f = BaseFileSearch(args[i], ".bex")) )
+		{
+			D_LoadDehFile(f);
+		}
+	}
+	return argc > 0;
+}
+
+//==========================================================================
+//
+// D_MultiExec
+//
+//==========================================================================
+
+void D_MultiExec (DArgs *list, bool usePullin)
+{
+	for (int i = 0; i < list->NumArgs(); ++i)
+	{
+		C_ExecFile (list->GetArg (i), usePullin);
+	}
+}
+
+static void GetCmdLineFiles(TArray<FString> &wadfiles)
+{
+	FString *args;
+	int i, argc;
+
+	argc = Args->CheckParmList("-file", &args);
+	for (i = 0; i < argc; ++i)
+	{
+		D_AddWildFile(wadfiles, args[i]);
+	}
+}
+
+static void CopyFiles(TArray<FString> &to, TArray<FString> &from)
+{
+	unsigned int ndx = to.Reserve(from.Size());
+	for(unsigned i=0;i<from.Size(); i++)
+	{
+		to[ndx+i] = from[i];
+	}
+}
+
+static FString ParseGameInfo(TArray<FString> &pwads, const char *fn, const char *data, int size)
+{
+	FScanner sc;
+	FString iwad;
+	int pos = 0;
+
+	const char *lastSlash = strrchr (fn, '/');
+
+	sc.OpenMem("GAMEINFO", data, size);
+	while(sc.GetToken())
+	{
+		sc.TokenMustBe(TK_Identifier);
+		FString nextKey = sc.String;
+		sc.MustGetToken('=');
+		if (!nextKey.CompareNoCase("IWAD"))
+		{
+			sc.MustGetString();
+			iwad = sc.String;
+		}
+		else if (!nextKey.CompareNoCase("LOAD"))
+		{
+			do
+			{
+				sc.MustGetString();
+
+				// Try looking for the wad in the same directory as the .wad
+				// before looking for it in the current directory.
+
+				FString checkpath;
+				if (lastSlash != NULL)
+				{
+					checkpath = FString(fn, (lastSlash - fn) + 1);
+					checkpath += sc.String;
+				}
+				else
+				{
+					checkpath = sc.String;
+				}
+				if (!FileExists(checkpath))
+				{
+					pos += D_AddFile(pwads, sc.String, true, pos);
+				}
+				else
+				{
+					pos += D_AddFile(pwads, checkpath, true, pos);
+				}
+			}
+			while (sc.CheckToken(','));
+		}
+		else if (!nextKey.CompareNoCase("NOSPRITERENAME"))
+		{
+			sc.MustGetString();
+			nospriterename = sc.Compare("true");
+		}
+		else if (!nextKey.CompareNoCase("STARTUPTITLE"))
+		{
+			sc.MustGetString();
+			DoomStartupInfo.Name = sc.String;
+		}
+		else if (!nextKey.CompareNoCase("STARTUPCOLORS"))
+		{
+			sc.MustGetString();
+			DoomStartupInfo.FgColor = V_GetColor(NULL, sc.String);
+			sc.MustGetStringName(",");
+			sc.MustGetString();
+			DoomStartupInfo.BkColor = V_GetColor(NULL, sc.String);
+		}
+		else if (!nextKey.CompareNoCase("STARTUPTYPE"))
+		{
+			sc.MustGetString();
+			FString sttype = sc.String;
+			if (!sttype.CompareNoCase("DOOM"))
+				DoomStartupInfo.Type = FStartupInfo::DoomStartup;
+			else if (!sttype.CompareNoCase("HERETIC"))
+				DoomStartupInfo.Type = FStartupInfo::HereticStartup;
+			else if (!sttype.CompareNoCase("HEXEN"))
+				DoomStartupInfo.Type = FStartupInfo::HexenStartup;
+			else if (!sttype.CompareNoCase("STRIFE"))
+				DoomStartupInfo.Type = FStartupInfo::StrifeStartup;
+			else DoomStartupInfo.Type = FStartupInfo::DefaultStartup;
+		}
+		else if (!nextKey.CompareNoCase("STARTUPSONG"))
+		{
+			sc.MustGetString();
+			DoomStartupInfo.Song = sc.String;
+		}
+		else
+		{
+			// Silently ignore unknown properties
+			do
+			{
+				sc.MustGetAnyToken();
+			}
+			while(sc.CheckToken(','));
+		}
+	}
+	return iwad;
+}
+
+static FString CheckGameInfo(TArray<FString> & pwads)
+{
+	DWORD t = I_FPSTime();
+	// scan the list of WADs backwards to find the last one that contains a GAMEINFO lump
+	for(int i=pwads.Size()-1; i>=0; i--)
+	{
+		bool isdir = false;
+		FileReader *wadinfo;
+		FResourceFile *resfile;
+		const char *filename = pwads[i];
+
+		// Does this exist? If so, is it a directory?
+		struct stat info;
+		if (stat(pwads[i], &info) != 0)
+		{
+			Printf(TEXTCOLOR_RED "Could not stat %s\n", filename);
+			continue;
+		}
+		isdir = (info.st_mode & S_IFDIR) != 0;
+
+		if (!isdir)
+		{
+			try
+			{
+				wadinfo = new FileReader(filename);
+			}
+			catch (CRecoverableError &)
+			{ 
+				// Didn't find file
+				continue;
+			}
+			resfile = FResourceFile::OpenResourceFile(filename, wadinfo, true);
+		}
+		else
+			resfile = FResourceFile::OpenDirectory(filename, true);
+
+		if (resfile != NULL)
+		{
+			DWORD cnt = resfile->LumpCount();
+			for(int i=cnt-1; i>=0; i--)
+			{
+				FResourceLump *lmp = resfile->GetLump(i);
+
+				if (lmp->Namespace == ns_global && !stricmp(lmp->Name, "GAMEINFO"))
+				{
+					// Found one!
+					FString iwad = ParseGameInfo(pwads, resfile->Filename, (const char*)lmp->CacheLump(), lmp->LumpSize);
+					delete resfile;
+					return iwad;
+				}
+			}
+			delete resfile;
+		}
+	}
+	t = I_FPSTime() - t;
+	Printf("Gameinfo scan took %d ms\n", t);
+	return "";
+}
+
+//==========================================================================
+//
+// Checks the IWAD for MAP01 and if found sets GI_MAPxx
+//
+//==========================================================================
+
+static void SetMapxxFlag()
+{
+	int lump_name = Wads.CheckNumForName("MAP01", ns_global, FWadCollection::IWAD_FILENUM);
+	int lump_wad = Wads.CheckNumForFullName("maps/map01.wad", FWadCollection::IWAD_FILENUM);
+	int lump_map = Wads.CheckNumForFullName("maps/map01.map", FWadCollection::IWAD_FILENUM);
+
+	if (lump_name >= 0 || lump_wad >= 0 || lump_map >= 0) gameinfo.flags |= GI_MAPxx;
+}
+
+//==========================================================================
+//
+// FinalGC
+//
+// If this doesn't free everything, the debug CRT will let us know.
+//
+//==========================================================================
+
+static void FinalGC()
+{
+	Args = NULL;
+	GC::FinalGC = true;
+	GC::FullGC();
+	GC::DelSoftRootHead();	// the soft root head will not be collected by a GC so we have to do it explicitly
+}
+
+//==========================================================================
+//
+// Initialize
+//
+//==========================================================================
+
+static void D_DoomInit()
+{
+	// Set the FPU precision to 53 significant bits. This is the default
+	// for Visual C++, but not for GCC, so some slight math variances
+	// might crop up if we leave it alone.
+#if defined(_FPU_GETCW)
+	{
+		int cw;
+		_FPU_GETCW(cw);
+		cw = (cw & ~_FPU_EXTENDED) | _FPU_DOUBLE;
+		_FPU_SETCW(cw);
+	}
+#elif defined(_PC_53)
+// On the x64 architecture, changing the floating point precision is not supported.
+#ifndef _WIN64
+	int cfp = _control87(_PC_53, _MCW_PC);
+#endif
+#endif
+
+	// Check response files before coalescing file parameters.
+	M_FindResponseFile ();
+
+	atterm(FinalGC);
+	PClass::StaticInit();
+	PType::StaticInit();
+
+	// Combine different file parameters with their pre-switch bits.
+	Args->CollectFiles("-deh", ".deh");
+	Args->CollectFiles("-bex", ".bex");
+	Args->CollectFiles("-exec", ".cfg");
+	Args->CollectFiles("-playdemo", ".lmp");
+	Args->CollectFiles("-file", NULL);	// anything left goes after -file
+
+	gamestate = GS_STARTUP;
+
+	SetLanguageIDs ();
+
+	const char *v = Args->CheckValue("-rngseed");
+	if (v)
+	{
+		rngseed = staticrngseed = atoi(v);
+		use_staticrng = true;
+		Printf("D_DoomInit: Static RNGseed %d set.\n", rngseed);
+	}
+	else
+	{
+		rngseed = I_MakeRNGSeed();
+		use_staticrng = false;
+	}
+		
+	FRandom::StaticClearRandom ();
+
+	Printf ("M_LoadDefaults: Load system defaults.\n");
+	M_LoadDefaults ();			// load before initing other systems
+
+}
+
+//==========================================================================
+//
+// AddAutoloadFiles
+//
+//==========================================================================
+
 static void AddAutoloadFiles(const char *group, const char *autoname)
-{
-	if (!(gameinfo.flags & GI_SHAREWARE) && !Args->CheckParm("-noautoload"))
-	{
-		FString file;
-
-		// [RH] zvox.wad - A wad I had intended to be automatically generated
-		// from Q2's pak0.pak so the female and cyborg player could have
-		// voices. I never got around to writing the utility to do it, though.
-		// And I probably never will now. But I know at least one person uses
-		// it for something else, so this gets to stay here.
-		const char *wad = BaseFileSearch ("zvox.wad", NULL);
-		if (wad)
-			D_AddFile (allwads, wad);
-	
-		// [RH] Add any .wad files in the skins directory
-#ifdef __unix__
-		file = SHARE_DIR;
-#else
-		file = progdir;
-#endif
-		file += "skins";
-		D_AddDirectory (allwads, file);
-
-#ifdef __unix__
-		file = NicePath("~/" GAME_DIR "/skins");
-		D_AddDirectory (allwads, file);
-#endif	
-
-		// Add common (global) wads
-		D_AddConfigWads (allwads, "Global.Autoload");
-
-		// Add game-specific wads
-		file = gameinfo.ConfigName;
-		file += ".Autoload";
-		D_AddConfigWads (allwads, file);
-
+{
+	if (!(gameinfo.flags & GI_SHAREWARE) && !Args->CheckParm("-noautoload"))
+	{
+		FString file;
+
+		// [RH] zvox.wad - A wad I had intended to be automatically generated
+		// from Q2's pak0.pak so the female and cyborg player could have
+		// voices. I never got around to writing the utility to do it, though.
+		// And I probably never will now. But I know at least one person uses
+		// it for something else, so this gets to stay here.
+		const char *wad = BaseFileSearch ("zvox.wad", NULL);
+		if (wad)
+			D_AddFile (allwads, wad);
+	
+		// [RH] Add any .wad files in the skins directory
+#ifdef __unix__
+		file = SHARE_DIR;
+#else
+		file = progdir;
+#endif
+		file += "skins";
+		D_AddDirectory (allwads, file);
+
+#ifdef __unix__
+		file = NicePath("~/" GAME_DIR "/skins");
+		D_AddDirectory (allwads, file);
+#endif	
+
+		// Add common (global) wads
+		D_AddConfigWads (allwads, "Global.Autoload");
+
+		// Add game-specific wads
+		file = gameinfo.ConfigName;
+		file += ".Autoload";
+		D_AddConfigWads (allwads, file);
+
 		// Add group-specific wads
 		if (group != NULL)
 		{
@@ -2055,666 +2055,661 @@
 			D_AddConfigWads(allwads, file);
 		}
 
-		// Add IWAD-specific wads
+		// Add IWAD-specific wads
 		if (autoname != NULL)
-		{
+		{
 			file = autoname;
-			file += ".Autoload";
-			D_AddConfigWads(allwads, file);
-		}
-	}
-}
-
-//==========================================================================
-//
-// CheckCmdLine
-//
-//==========================================================================
-
-static void CheckCmdLine()
-{
-	int flags = dmflags;
-	int p;
-	const char *v;
-
-	Printf ("Checking cmd-line parameters...\n");
-	if (Args->CheckParm ("-nomonsters"))	flags |= DF_NO_MONSTERS;
-	if (Args->CheckParm ("-respawn"))		flags |= DF_MONSTERS_RESPAWN;
-	if (Args->CheckParm ("-fast"))			flags |= DF_FAST_MONSTERS;
-
-	devparm = !!Args->CheckParm ("-devparm");
-
-	if (Args->CheckParm ("-altdeath"))
-	{
-		deathmatch = 1;
-		flags |= DF_ITEMS_RESPAWN;
-	}
-	else if (Args->CheckParm ("-deathmatch"))
-	{
-		deathmatch = 1;
-		flags |= DF_WEAPONS_STAY | DF_ITEMS_RESPAWN;
-	}
-
-	dmflags = flags;
-
-	// get skill / episode / map from parms
-	if (gameinfo.gametype != GAME_Hexen)
-	{
-		startmap = (gameinfo.flags & GI_MAPxx) ? "MAP01" : "E1M1";
-	}
-	else
-	{
-		startmap = "&wt@01";
-	}
-	autostart = StoredWarp.IsNotEmpty();
-				
-	const char *val = Args->CheckValue ("-skill");
-	if (val)
-	{
-		gameskill = val[0] - '1';
-		autostart = true;
-	}
-
-	p = Args->CheckParm ("-warp");
-	if (p && p < Args->NumArgs() - 1)
-	{
-		int ep, map;
-
-		if (gameinfo.flags & GI_MAPxx)
-		{
-			ep = 1;
-			map = atoi (Args->GetArg(p+1));
-		}
-		else 
-		{
-			ep = atoi (Args->GetArg(p+1));
-			map = p < Args->NumArgs() - 2 ? atoi (Args->GetArg(p+2)) : 10;
-			if (map < 1 || map > 9)
-			{
-				map = ep;
-				ep = 1;
-			}
-		}
-
-		startmap = CalcMapName (ep, map);
-		autostart = true;
-	}
-
-	// [RH] Hack to handle +map. The standard console command line handler
-	// won't be able to handle it, so we take it out of the command line and set
-	// it up like -warp.
-	FString mapvalue = Args->TakeValue("+map");
-	if (mapvalue.IsNotEmpty())
-	{
-		if (!P_CheckMapData(mapvalue))
-		{
-			Printf ("Can't find map %s\n", mapvalue.GetChars());
-		}
-		else
-		{
-			startmap = mapvalue;
-			autostart = true;
-		}
-	}
-
-	if (devparm)
-	{
-		Printf ("%s", GStrings("D_DEVSTR"));
-	}
-
-	// turbo option  // [RH] (now a cvar)
-	v = Args->CheckValue("-turbo");
-	if (v != NULL)
-	{
-		double amt = atof(v);
-		Printf ("turbo scale: %.0f%%\n", amt);
-		turbo = (float)amt;
-	}
-
-	v = Args->CheckValue ("-timer");
-	if (v)
-	{
-		double time = strtod (v, NULL);
-		Printf ("Levels will end after %g minute%s.\n", time, time > 1 ? "s" : "");
-		timelimit = (float)time;
-	}
-
-	v = Args->CheckValue ("-avg");
-	if (v)
-	{
-		Printf ("Austin Virtual Gaming: Levels will end after 20 minutes\n");
-		timelimit = 20.f;
-	}
-
-	//
-	//  Build status bar line!
-	//
-	if (deathmatch)
-		StartScreen->AppendStatusLine("DeathMatch...");
-	if (dmflags & DF_NO_MONSTERS)
-		StartScreen->AppendStatusLine("No Monsters...");
-	if (dmflags & DF_MONSTERS_RESPAWN)
-		StartScreen->AppendStatusLine("Respawning...");
-	if (autostart)
-	{
-		FString temp;
-		temp.Format ("Warp to map %s, Skill %d ", startmap.GetChars(), gameskill + 1);
-		StartScreen->AppendStatusLine(temp);
-	}
-}
-
-//==========================================================================
-//
-// D_DoomMain
-//
-//==========================================================================
-
-void D_DoomMain (void)
-{
-	int p;
-	const char *v;
-	const char *wad;
-	DArgs *execFiles;
-	TArray<FString> pwads;
-	FString *args;
-	int argcount;
-
-	// +logfile gets checked too late to catch the full startup log in the logfile so do some extra check for it here.
-	FString logfile = Args->TakeValue("+logfile");
-	if (logfile.IsNotEmpty())
-	{
-		execLogfile(logfile);
-	}
-
-	if (Args->CheckParm("-hashfiles"))
-	{
-		const char *filename = "fileinfo.txt";
-		Printf("Hashing loaded content to: %s\n", filename);
-		hashfile = fopen(filename, "w");
-		if (hashfile)
-		{
-			fprintf(hashfile, "%s version %s (%s)\n", GAMENAME, GetVersionString(), GetGitHash());
-#ifdef __VERSION__
-			fprintf(hashfile, "Compiler version: %s\n", __VERSION__);
-#endif
-			fprintf(hashfile, "Command line:");
-			for (int i = 0; i < Args->NumArgs(); ++i)
-			{
-				fprintf(hashfile, " %s", Args->GetArg(i));
-			}
-			fprintf(hashfile, "\n");
-		}
-	}
-
-	D_DoomInit();
-
-	// [RH] Make sure zdoom.pk3 is always loaded,
-	// as it contains magic stuff we need.
-	wad = BaseFileSearch (BASEWAD, NULL, true);
-	if (wad == NULL)
-	{
-		I_FatalError ("Cannot find " BASEWAD);
-	}
-	FString basewad = wad;
-
-
-	// reinit from here
-
-	do
-	{
-		if (restart)
-		{
-			C_InitConsole(SCREENWIDTH, SCREENHEIGHT, false);
-		}
-		nospriterename = false;
-
-		// Load zdoom.pk3 alone so that we can get access to the internal gameinfos before 
-		// the IWAD is known.
-
-		GetCmdLineFiles(pwads);
-		FString iwad = CheckGameInfo(pwads);
-
-		// The IWAD selection dialogue does not show in fullscreen so if the
-		// restart is initiated without a defined IWAD assume for now that it's not going to change.
-		if (iwad.IsEmpty()) iwad = lastIWAD;
-
-		FIWadManager *iwad_man = new FIWadManager;
-		const FIWADInfo *iwad_info = iwad_man->FindIWAD(allwads, iwad, basewad);
-		gameinfo.gametype = iwad_info->gametype;
-		gameinfo.flags = iwad_info->flags;
-		gameinfo.ConfigName = iwad_info->Configname;
-		lastIWAD = iwad;
-
-		if ((gameinfo.flags & GI_SHAREWARE) && pwads.Size() > 0)
-		{
-			I_FatalError ("You cannot -file with the shareware version. Register!");
-		}
-
-		FBaseCVar::DisableCallbacks();
-		GameConfig->DoGameSetup (gameinfo.ConfigName);
-
+			file += ".Autoload";
+			D_AddConfigWads(allwads, file);
+		}
+	}
+}
+
+//==========================================================================
+//
+// CheckCmdLine
+//
+//==========================================================================
+
+static void CheckCmdLine()
+{
+	int flags = dmflags;
+	int p;
+	const char *v;
+
+	Printf ("Checking cmd-line parameters...\n");
+	if (Args->CheckParm ("-nomonsters"))	flags |= DF_NO_MONSTERS;
+	if (Args->CheckParm ("-respawn"))		flags |= DF_MONSTERS_RESPAWN;
+	if (Args->CheckParm ("-fast"))			flags |= DF_FAST_MONSTERS;
+
+	devparm = !!Args->CheckParm ("-devparm");
+
+	if (Args->CheckParm ("-altdeath"))
+	{
+		deathmatch = 1;
+		flags |= DF_ITEMS_RESPAWN;
+	}
+	else if (Args->CheckParm ("-deathmatch"))
+	{
+		deathmatch = 1;
+		flags |= DF_WEAPONS_STAY | DF_ITEMS_RESPAWN;
+	}
+
+	dmflags = flags;
+
+	// get skill / episode / map from parms
+	if (gameinfo.gametype != GAME_Hexen)
+	{
+		startmap = (gameinfo.flags & GI_MAPxx) ? "MAP01" : "E1M1";
+	}
+	else
+	{
+		startmap = "&wt@01";
+	}
+	autostart = StoredWarp.IsNotEmpty();
+				
+	const char *val = Args->CheckValue ("-skill");
+	if (val)
+	{
+		gameskill = val[0] - '1';
+		autostart = true;
+	}
+
+	p = Args->CheckParm ("-warp");
+	if (p && p < Args->NumArgs() - 1)
+	{
+		int ep, map;
+
+		if (gameinfo.flags & GI_MAPxx)
+		{
+			ep = 1;
+			map = atoi (Args->GetArg(p+1));
+		}
+		else 
+		{
+			ep = atoi (Args->GetArg(p+1));
+			map = p < Args->NumArgs() - 2 ? atoi (Args->GetArg(p+2)) : 10;
+			if (map < 1 || map > 9)
+			{
+				map = ep;
+				ep = 1;
+			}
+		}
+
+		startmap = CalcMapName (ep, map);
+		autostart = true;
+	}
+
+	// [RH] Hack to handle +map. The standard console command line handler
+	// won't be able to handle it, so we take it out of the command line and set
+	// it up like -warp.
+	FString mapvalue = Args->TakeValue("+map");
+	if (mapvalue.IsNotEmpty())
+	{
+		if (!P_CheckMapData(mapvalue))
+		{
+			Printf ("Can't find map %s\n", mapvalue.GetChars());
+		}
+		else
+		{
+			startmap = mapvalue;
+			autostart = true;
+		}
+	}
+
+	if (devparm)
+	{
+		Printf ("%s", GStrings("D_DEVSTR"));
+	}
+
+	// turbo option  // [RH] (now a cvar)
+	v = Args->CheckValue("-turbo");
+	if (v != NULL)
+	{
+		double amt = atof(v);
+		Printf ("turbo scale: %.0f%%\n", amt);
+		turbo = (float)amt;
+	}
+
+	v = Args->CheckValue ("-timer");
+	if (v)
+	{
+		double time = strtod (v, NULL);
+		Printf ("Levels will end after %g minute%s.\n", time, time > 1 ? "s" : "");
+		timelimit = (float)time;
+	}
+
+	v = Args->CheckValue ("-avg");
+	if (v)
+	{
+		Printf ("Austin Virtual Gaming: Levels will end after 20 minutes\n");
+		timelimit = 20.f;
+	}
+
+	//
+	//  Build status bar line!
+	//
+	if (deathmatch)
+		StartScreen->AppendStatusLine("DeathMatch...");
+	if (dmflags & DF_NO_MONSTERS)
+		StartScreen->AppendStatusLine("No Monsters...");
+	if (dmflags & DF_MONSTERS_RESPAWN)
+		StartScreen->AppendStatusLine("Respawning...");
+	if (autostart)
+	{
+		FString temp;
+		temp.Format ("Warp to map %s, Skill %d ", startmap.GetChars(), gameskill + 1);
+		StartScreen->AppendStatusLine(temp);
+	}
+}
+
+//==========================================================================
+//
+// D_DoomMain
+//
+//==========================================================================
+
+void D_DoomMain (void)
+{
+	int p;
+	const char *v;
+	const char *wad;
+	DArgs *execFiles;
+	TArray<FString> pwads;
+	FString *args;
+	int argcount;
+
+	// +logfile gets checked too late to catch the full startup log in the logfile so do some extra check for it here.
+	FString logfile = Args->TakeValue("+logfile");
+	if (logfile.IsNotEmpty())
+	{
+		execLogfile(logfile);
+	}
+
+	if (Args->CheckParm("-hashfiles"))
+	{
+		const char *filename = "fileinfo.txt";
+		Printf("Hashing loaded content to: %s\n", filename);
+		hashfile = fopen(filename, "w");
+		if (hashfile)
+		{
+			fprintf(hashfile, "%s version %s (%s)\n", GAMENAME, GetVersionString(), GetGitHash());
+#ifdef __VERSION__
+			fprintf(hashfile, "Compiler version: %s\n", __VERSION__);
+#endif
+			fprintf(hashfile, "Command line:");
+			for (int i = 0; i < Args->NumArgs(); ++i)
+			{
+				fprintf(hashfile, " %s", Args->GetArg(i));
+			}
+			fprintf(hashfile, "\n");
+		}
+	}
+
+	D_DoomInit();
+
+	// [RH] Make sure zdoom.pk3 is always loaded,
+	// as it contains magic stuff we need.
+	wad = BaseFileSearch (BASEWAD, NULL, true);
+	if (wad == NULL)
+	{
+		I_FatalError ("Cannot find " BASEWAD);
+	}
+	FString basewad = wad;
+
+
+	// reinit from here
+
+	do
+	{
+		if (restart)
+		{
+			C_InitConsole(SCREENWIDTH, SCREENHEIGHT, false);
+		}
+		nospriterename = false;
+
+		// Load zdoom.pk3 alone so that we can get access to the internal gameinfos before 
+		// the IWAD is known.
+
+		GetCmdLineFiles(pwads);
+		FString iwad = CheckGameInfo(pwads);
+
+		// The IWAD selection dialogue does not show in fullscreen so if the
+		// restart is initiated without a defined IWAD assume for now that it's not going to change.
+		if (iwad.IsEmpty()) iwad = lastIWAD;
+
+		FIWadManager *iwad_man = new FIWadManager;
+		const FIWADInfo *iwad_info = iwad_man->FindIWAD(allwads, iwad, basewad);
+		gameinfo.gametype = iwad_info->gametype;
+		gameinfo.flags = iwad_info->flags;
+		gameinfo.ConfigName = iwad_info->Configname;
+		lastIWAD = iwad;
+
+		if ((gameinfo.flags & GI_SHAREWARE) && pwads.Size() > 0)
+		{
+			I_FatalError ("You cannot -file with the shareware version. Register!");
+		}
+
+		FBaseCVar::DisableCallbacks();
+		GameConfig->DoGameSetup (gameinfo.ConfigName);
+
 		AddAutoloadFiles(iwad_info->Group, iwad_info->Autoname);
-
-		// Run automatically executed files
-		execFiles = new DArgs;
-		GameConfig->AddAutoexec (execFiles, gameinfo.ConfigName);
-		D_MultiExec (execFiles, true);
-
-		// Run .cfg files at the start of the command line.
-		execFiles = Args->GatherFiles ("-exec");
-		D_MultiExec (execFiles, true);
-
-		C_ExecCmdLineParams ();		// [RH] do all +set commands on the command line
-
-		CopyFiles(allwads, pwads);
-
-		// Since this function will never leave we must delete this array here manually.
-		pwads.Clear();
-		pwads.ShrinkToFit();
-
-		if (hashfile)
-		{
-			Printf("Notice: File hashing is incredibly verbose. Expect loading files to take much longer then usual.\n");
-		}
-
-		Printf ("W_Init: Init WADfiles.\n");
-		Wads.InitMultipleFiles (allwads);
-		allwads.Clear();
-		allwads.ShrinkToFit();
-		SetMapxxFlag();
-
-		// Now that wads are loaded, define mod-specific cvars.
-		ParseCVarInfo();
-
-		// Try setting previously unknown cvars again, as a CVARINFO may have made them known.
-		C_ExecStoredSets();
-
-		// [RH] Initialize localizable strings.
-		GStrings.LoadStrings (false);
-
-		V_InitFontColors ();
-
-		// [RH] Moved these up here so that we can do most of our
-		//		startup output in a fullscreen console.
-
-		CT_Init ();
-
-		if (!restart)
-		{
-			Printf ("I_Init: Setting up machine state.\n");
-			I_Init ();
-			I_CreateRenderer();
-		}
-
-		Printf ("V_Init: allocate screen.\n");
-		V_Init (!!restart);
-
-		// Base systems have been inited; enable cvar callbacks
-		FBaseCVar::EnableCallbacks ();
-
-		Printf ("S_Init: Setting up sound.\n");
-		S_Init ();
-
-		Printf ("ST_Init: Init startup screen.\n");
-		if (!restart)
-		{
-			StartScreen = FStartupScreen::CreateInstance (TexMan.GuesstimateNumTextures() + 5);
-		}
-		else
-		{
-			StartScreen = new FStartupScreen(0);
-		}
-
-		ParseCompatibility();
-
-		CheckCmdLine();
-
-		// [RH] Load sound environments
-		S_ParseReverbDef ();
-
-		// [RH] Parse any SNDINFO lumps
-		Printf ("S_InitData: Load sound definitions.\n");
-		S_InitData ();
-
-		// [RH] Parse through all loaded mapinfo lumps
-		Printf ("G_ParseMapInfo: Load map definitions.\n");
-		G_ParseMapInfo (iwad_info->MapInfo);
-		ReadStatistics();
-
-		// MUSINFO must be parsed after MAPINFO
-		S_ParseMusInfo();
-
-		Printf ("Texman.Init: Init texture manager.\n");
-		TexMan.Init();
-		C_InitConback();
-
-		// [CW] Parse any TEAMINFO lumps.
-		Printf ("ParseTeamInfo: Load team definitions.\n");
-		TeamLibrary.ParseTeamInfo ();
-
-		PClassActor::StaticInit ();
-
-		// [GRB] Initialize player class list
-		SetupPlayerClasses ();
-
-		// [RH] Load custom key and weapon settings from WADs
-		D_LoadWadSettings ();
-
-		// [GRB] Check if someone used clearplayerclasses but not addplayerclass
-		if (PlayerClasses.Size () == 0)
-		{
-			I_FatalError ("No player classes defined");
-		}
-
-		StartScreen->Progress ();
-
-		Printf ("R_Init: Init %s refresh subsystem.\n", gameinfo.ConfigName.GetChars());
-		StartScreen->LoadingStatus ("Loading graphics", 0x3f);
-		R_Init ();
-
-		Printf ("DecalLibrary: Load decals.\n");
-		DecalLibrary.ReadAllDecals ();
-
-		// [RH] Add any .deh and .bex files on the command line.
-		// If there are none, try adding any in the config file.
-		// Note that the command line overrides defaults from the config.
-
-		if ((ConsiderPatches("-deh") | ConsiderPatches("-bex")) == 0 &&
-			gameinfo.gametype == GAME_Doom && GameConfig->SetSection ("Doom.DefaultDehacked"))
-		{
-			const char *key;
-			const char *value;
-
-			while (GameConfig->NextInSection (key, value))
-			{
-				if (stricmp (key, "Path") == 0 && FileExists (value))
-				{
-					Printf ("Applying patch %s\n", value);
-					D_LoadDehFile(value);
-				}
-			}
-		}
-
-		// Load embedded Dehacked patches
-		D_LoadDehLumps();
-
-		// Create replacements for dehacked pickups
-		FinishDehPatch();
-
-<<<<<<< HEAD
-		PClassActor::StaticSetActorNums ();
-=======
-		InitActorNumsFromMapinfo();
-		FActorInfo::StaticSetActorNums ();
->>>>>>> 4f7ec3ad
-
-		//Added by MC:
-		bglobal.getspawned.Clear();
-		argcount = Args->CheckParmList("-bots", &args);
-		for (p = 0; p < argcount; ++p)
-		{
-			bglobal.getspawned.Push(args[p]);
-		}
-		bglobal.spawn_tries = 0;
-		bglobal.wanted_botnum = bglobal.getspawned.Size();
-
-		Printf ("M_Init: Init menus.\n");
-		M_Init ();
-
-		Printf ("P_Init: Init Playloop state.\n");
-		StartScreen->LoadingStatus ("Init game engine", 0x3f);
-		AM_StaticInit();
-		P_Init ();
-
-		P_SetupWeapons_ntohton();
-
-		//SBarInfo support.
-		SBarInfo::Load();
-		HUD_InitHud();
-
-		// [RH] User-configurable startup strings. Because BOOM does.
-		static const char *startupString[5] = {
-			"STARTUP1", "STARTUP2", "STARTUP3", "STARTUP4", "STARTUP5"
-		};
-		for (p = 0; p < 5; ++p)
-		{
-			const char *str = GStrings[startupString[p]];
-			if (str != NULL && str[0] != '\0')
-			{
-				Printf ("%s\n", str);
-			}
-		}
-
-		if (!restart)
-		{
-			Printf ("D_CheckNetGame: Checking network game status.\n");
-			StartScreen->LoadingStatus ("Checking network game status.", 0x3f);
-			D_CheckNetGame ();
-		}
-
-		// [RH] Lock any cvars that should be locked now that we're
-		// about to begin the game.
-		FBaseCVar::EnableNoSet ();
-
-		delete iwad_man;	// now we won't need this anymore
-
-		// [RH] Run any saved commands from the command line or autoexec.cfg now.
-		gamestate = GS_FULLCONSOLE;
-		Net_NewMakeTic ();
-		DThinker::RunThinkers ();
-		gamestate = GS_STARTUP;
-
-		if (!restart)
-		{
-			// start the apropriate game based on parms
-			v = Args->CheckValue ("-record");
-
-			if (v)
-			{
-				G_RecordDemo (v);
-				autostart = true;
-			}
-
-			delete StartScreen;
-			StartScreen = NULL;
-			S_Sound (CHAN_BODY, "misc/startupdone", 1, ATTN_NONE);
-
-			if (Args->CheckParm("-norun"))
-			{
-				throw CNoRunExit();
-			}
-
-			V_Init2();
-			UpdateJoystickMenu(NULL);
-
-			v = Args->CheckValue ("-loadgame");
-			if (v)
-			{
-				FString file(v);
-				FixPathSeperator (file);
-				DefaultExtension (file, ".zds");
-				G_LoadGame (file);
-			}
-
-			v = Args->CheckValue("-playdemo");
-			if (v != NULL)
-			{
-				singledemo = true;				// quit after one demo
-				G_DeferedPlayDemo (v);
-				D_DoomLoop ();	// never returns
-			}
-
-			v = Args->CheckValue ("-timedemo");
-			if (v)
-			{
-				G_TimeDemo (v);
-				D_DoomLoop ();	// never returns
-			}
-
-			if (gameaction != ga_loadgame && gameaction != ga_loadgamehidecon)
-			{
-				if (autostart || netgame)
-				{
-					// Do not do any screenwipes when autostarting a game.
-					if (!Args->CheckParm("-warpwipe"))
-					{
-						NoWipe = TICRATE;
-					}
-					CheckWarpTransMap (startmap, true);
-					if (demorecording)
-						G_BeginRecording (startmap);
-					G_InitNew (startmap, false);
-					if (StoredWarp.IsNotEmpty())
-					{
-						AddCommandString(StoredWarp.LockBuffer());
-						StoredWarp = NULL;
-					}
-				}
-				else
-				{
-					D_StartTitle ();				// start up intro loop
-				}
-			}
-			else if (demorecording)
-			{
-				G_BeginRecording (NULL);
-			}
-						
-			atterm (D_QuitNetGame);		// killough
-		}
-		else
-		{
-			// let the renderer reinitialize some stuff if needed
-			screen->GameRestart();
-			// These calls from inside V_Init2 are still necessary
-			C_NewModeAdjust();
-			M_InitVideoModesMenu();
-			D_StartTitle ();				// start up intro loop
-			setmodeneeded = false;			// This may be set to true here, but isn't needed for a restart
-		}
-
-		try
-		{
-			D_DoomLoop ();		// never returns
-		}
-		catch (CRestartException &)
-		{
-			// Music and sound should be stopped first
-			S_StopMusic(true);
-			S_StopAllChannels ();
-
-			M_ClearMenus();					// close menu if open
-			F_EndFinale();					// If an intermission is active, end it now
-
-			// clean up game state
-			ST_Clear();
-			D_ErrorCleanup ();
-			P_FreeLevelData();
-			P_FreeExtraLevelData();
-
-			M_SaveDefaults(NULL);			// save config before the restart
-
-			// delete all data that cannot be left until reinitialization
-			V_ClearFonts();					// must clear global font pointers
-			R_DeinitTranslationTables();	// some tables are initialized from outside the translation code.
-			gameinfo.~gameinfo_t();
-			new (&gameinfo) gameinfo_t;		// Reset gameinfo
-			S_Shutdown();					// free all channels and delete playlist
-			C_ClearAliases();				// CCMDs won't be reinitialized so these need to be deleted here
-			DestroyCVarsFlagged(CVAR_MOD);	// Delete any cvar left by mods
-
-			GC::FullGC();					// perform one final garbage collection before deleting the class data
-			restart++;
-		}
-	}
-	while (1);
-}
-
-//==========================================================================
-//
-// restart the game
-//
-//==========================================================================
-
-CCMD(restart)
-{
-	// remove command line args that would get in the way during restart
-	Args->RemoveArgs("-iwad");
-	Args->RemoveArgs("-deh");
-	Args->RemoveArgs("-bex");
-	Args->RemoveArgs("-playdemo");
-	Args->RemoveArgs("-file");
-	Args->RemoveArgs("-altdeath");
-	Args->RemoveArgs("-deathmatch");
-	Args->RemoveArgs("-skill");
-	Args->RemoveArgs("-savedir");
-	Args->RemoveArgs("-xlat");
-	Args->RemoveArgs("-oldsprites");
-
-	if (argv.argc() > 1)
-	{
-		for(int i=1;i<argv.argc(); i++)
-		{
-			Args->AppendArg(argv[i]);
-		}
-	}
-
-	// initiate the restart
-	throw CRestartException();
-}
-
-//==========================================================================
-//
-// FStartupScreen Constructor
-//
-//==========================================================================
-
-FStartupScreen::FStartupScreen(int max_progress)
-{
-	MaxPos = max_progress;
-	CurPos = 0;
-	NotchPos = 0;
-}
-
-//==========================================================================
-//
-// FStartupScreen Destructor
-//
-//==========================================================================
-
-FStartupScreen::~FStartupScreen()
-{
-}
-
-//==========================================================================
-//
-// FStartupScreen :: LoadingStatus
-//
-// Used by Heretic for the Loading Status "window."
-//
-//==========================================================================
-
-void FStartupScreen::LoadingStatus(const char *message, int colors)
-{
-}
-
-//==========================================================================
-//
-// FStartupScreen :: AppendStatusLine
-//
-// Used by Heretic for the "status line" at the bottom of the screen.
-//
-//==========================================================================
-
-void FStartupScreen::AppendStatusLine(const char *status)
-{
-}
-
-
-void FStartupScreen::Progress(void) {}
-void FStartupScreen::NetInit(char const *,int) {}
-void FStartupScreen::NetProgress(int) {}
-void FStartupScreen::NetMessage(char const *,...) {}
-void FStartupScreen::NetDone(void) {}
-bool FStartupScreen::NetLoop(bool (*)(void *),void *) { return false; }
-
+
+		// Run automatically executed files
+		execFiles = new DArgs;
+		GameConfig->AddAutoexec (execFiles, gameinfo.ConfigName);
+		D_MultiExec (execFiles, true);
+
+		// Run .cfg files at the start of the command line.
+		execFiles = Args->GatherFiles ("-exec");
+		D_MultiExec (execFiles, true);
+
+		C_ExecCmdLineParams ();		// [RH] do all +set commands on the command line
+
+		CopyFiles(allwads, pwads);
+
+		// Since this function will never leave we must delete this array here manually.
+		pwads.Clear();
+		pwads.ShrinkToFit();
+
+		if (hashfile)
+		{
+			Printf("Notice: File hashing is incredibly verbose. Expect loading files to take much longer then usual.\n");
+		}
+
+		Printf ("W_Init: Init WADfiles.\n");
+		Wads.InitMultipleFiles (allwads);
+		allwads.Clear();
+		allwads.ShrinkToFit();
+		SetMapxxFlag();
+
+		// Now that wads are loaded, define mod-specific cvars.
+		ParseCVarInfo();
+
+		// Try setting previously unknown cvars again, as a CVARINFO may have made them known.
+		C_ExecStoredSets();
+
+		// [RH] Initialize localizable strings.
+		GStrings.LoadStrings (false);
+
+		V_InitFontColors ();
+
+		// [RH] Moved these up here so that we can do most of our
+		//		startup output in a fullscreen console.
+
+		CT_Init ();
+
+		if (!restart)
+		{
+			Printf ("I_Init: Setting up machine state.\n");
+			I_Init ();
+			I_CreateRenderer();
+		}
+
+		Printf ("V_Init: allocate screen.\n");
+		V_Init (!!restart);
+
+		// Base systems have been inited; enable cvar callbacks
+		FBaseCVar::EnableCallbacks ();
+
+		Printf ("S_Init: Setting up sound.\n");
+		S_Init ();
+
+		Printf ("ST_Init: Init startup screen.\n");
+		if (!restart)
+		{
+			StartScreen = FStartupScreen::CreateInstance (TexMan.GuesstimateNumTextures() + 5);
+		}
+		else
+		{
+			StartScreen = new FStartupScreen(0);
+		}
+
+		ParseCompatibility();
+
+		CheckCmdLine();
+
+		// [RH] Load sound environments
+		S_ParseReverbDef ();
+
+		// [RH] Parse any SNDINFO lumps
+		Printf ("S_InitData: Load sound definitions.\n");
+		S_InitData ();
+
+		// [RH] Parse through all loaded mapinfo lumps
+		Printf ("G_ParseMapInfo: Load map definitions.\n");
+		G_ParseMapInfo (iwad_info->MapInfo);
+		ReadStatistics();
+
+		// MUSINFO must be parsed after MAPINFO
+		S_ParseMusInfo();
+
+		Printf ("Texman.Init: Init texture manager.\n");
+		TexMan.Init();
+		C_InitConback();
+
+		// [CW] Parse any TEAMINFO lumps.
+		Printf ("ParseTeamInfo: Load team definitions.\n");
+		TeamLibrary.ParseTeamInfo ();
+
+		PClassActor::StaticInit ();
+
+		// [GRB] Initialize player class list
+		SetupPlayerClasses ();
+
+		// [RH] Load custom key and weapon settings from WADs
+		D_LoadWadSettings ();
+
+		// [GRB] Check if someone used clearplayerclasses but not addplayerclass
+		if (PlayerClasses.Size () == 0)
+		{
+			I_FatalError ("No player classes defined");
+		}
+
+		StartScreen->Progress ();
+
+		Printf ("R_Init: Init %s refresh subsystem.\n", gameinfo.ConfigName.GetChars());
+		StartScreen->LoadingStatus ("Loading graphics", 0x3f);
+		R_Init ();
+
+		Printf ("DecalLibrary: Load decals.\n");
+		DecalLibrary.ReadAllDecals ();
+
+		// [RH] Add any .deh and .bex files on the command line.
+		// If there are none, try adding any in the config file.
+		// Note that the command line overrides defaults from the config.
+
+		if ((ConsiderPatches("-deh") | ConsiderPatches("-bex")) == 0 &&
+			gameinfo.gametype == GAME_Doom && GameConfig->SetSection ("Doom.DefaultDehacked"))
+		{
+			const char *key;
+			const char *value;
+
+			while (GameConfig->NextInSection (key, value))
+			{
+				if (stricmp (key, "Path") == 0 && FileExists (value))
+				{
+					Printf ("Applying patch %s\n", value);
+					D_LoadDehFile(value);
+				}
+			}
+		}
+
+		// Load embedded Dehacked patches
+		D_LoadDehLumps();
+
+		// Create replacements for dehacked pickups
+		FinishDehPatch();
+
+		InitActorNumsFromMapinfo();
+		PClassActor::StaticSetActorNums ();
+		//Added by MC:
+		bglobal.getspawned.Clear();
+		argcount = Args->CheckParmList("-bots", &args);
+		for (p = 0; p < argcount; ++p)
+		{
+			bglobal.getspawned.Push(args[p]);
+		}
+		bglobal.spawn_tries = 0;
+		bglobal.wanted_botnum = bglobal.getspawned.Size();
+
+		Printf ("M_Init: Init menus.\n");
+		M_Init ();
+
+		Printf ("P_Init: Init Playloop state.\n");
+		StartScreen->LoadingStatus ("Init game engine", 0x3f);
+		AM_StaticInit();
+		P_Init ();
+
+		P_SetupWeapons_ntohton();
+
+		//SBarInfo support.
+		SBarInfo::Load();
+		HUD_InitHud();
+
+		// [RH] User-configurable startup strings. Because BOOM does.
+		static const char *startupString[5] = {
+			"STARTUP1", "STARTUP2", "STARTUP3", "STARTUP4", "STARTUP5"
+		};
+		for (p = 0; p < 5; ++p)
+		{
+			const char *str = GStrings[startupString[p]];
+			if (str != NULL && str[0] != '\0')
+			{
+				Printf ("%s\n", str);
+			}
+		}
+
+		if (!restart)
+		{
+			Printf ("D_CheckNetGame: Checking network game status.\n");
+			StartScreen->LoadingStatus ("Checking network game status.", 0x3f);
+			D_CheckNetGame ();
+		}
+
+		// [RH] Lock any cvars that should be locked now that we're
+		// about to begin the game.
+		FBaseCVar::EnableNoSet ();
+
+		delete iwad_man;	// now we won't need this anymore
+
+		// [RH] Run any saved commands from the command line or autoexec.cfg now.
+		gamestate = GS_FULLCONSOLE;
+		Net_NewMakeTic ();
+		DThinker::RunThinkers ();
+		gamestate = GS_STARTUP;
+
+		if (!restart)
+		{
+			// start the apropriate game based on parms
+			v = Args->CheckValue ("-record");
+
+			if (v)
+			{
+				G_RecordDemo (v);
+				autostart = true;
+			}
+
+			delete StartScreen;
+			StartScreen = NULL;
+			S_Sound (CHAN_BODY, "misc/startupdone", 1, ATTN_NONE);
+
+			if (Args->CheckParm("-norun"))
+			{
+				throw CNoRunExit();
+			}
+
+			V_Init2();
+			UpdateJoystickMenu(NULL);
+
+			v = Args->CheckValue ("-loadgame");
+			if (v)
+			{
+				FString file(v);
+				FixPathSeperator (file);
+				DefaultExtension (file, ".zds");
+				G_LoadGame (file);
+			}
+
+			v = Args->CheckValue("-playdemo");
+			if (v != NULL)
+			{
+				singledemo = true;				// quit after one demo
+				G_DeferedPlayDemo (v);
+				D_DoomLoop ();	// never returns
+			}
+
+			v = Args->CheckValue ("-timedemo");
+			if (v)
+			{
+				G_TimeDemo (v);
+				D_DoomLoop ();	// never returns
+			}
+
+			if (gameaction != ga_loadgame && gameaction != ga_loadgamehidecon)
+			{
+				if (autostart || netgame)
+				{
+					// Do not do any screenwipes when autostarting a game.
+					if (!Args->CheckParm("-warpwipe"))
+					{
+						NoWipe = TICRATE;
+					}
+					CheckWarpTransMap (startmap, true);
+					if (demorecording)
+						G_BeginRecording (startmap);
+					G_InitNew (startmap, false);
+					if (StoredWarp.IsNotEmpty())
+					{
+						AddCommandString(StoredWarp.LockBuffer());
+						StoredWarp = NULL;
+					}
+				}
+				else
+				{
+					D_StartTitle ();				// start up intro loop
+				}
+			}
+			else if (demorecording)
+			{
+				G_BeginRecording (NULL);
+			}
+						
+			atterm (D_QuitNetGame);		// killough
+		}
+		else
+		{
+			// let the renderer reinitialize some stuff if needed
+			screen->GameRestart();
+			// These calls from inside V_Init2 are still necessary
+			C_NewModeAdjust();
+			M_InitVideoModesMenu();
+			D_StartTitle ();				// start up intro loop
+			setmodeneeded = false;			// This may be set to true here, but isn't needed for a restart
+		}
+
+		try
+		{
+			D_DoomLoop ();		// never returns
+		}
+		catch (CRestartException &)
+		{
+			// Music and sound should be stopped first
+			S_StopMusic(true);
+			S_StopAllChannels ();
+
+			M_ClearMenus();					// close menu if open
+			F_EndFinale();					// If an intermission is active, end it now
+
+			// clean up game state
+			ST_Clear();
+			D_ErrorCleanup ();
+			P_FreeLevelData();
+			P_FreeExtraLevelData();
+
+			M_SaveDefaults(NULL);			// save config before the restart
+
+			// delete all data that cannot be left until reinitialization
+			V_ClearFonts();					// must clear global font pointers
+			R_DeinitTranslationTables();	// some tables are initialized from outside the translation code.
+			gameinfo.~gameinfo_t();
+			new (&gameinfo) gameinfo_t;		// Reset gameinfo
+			S_Shutdown();					// free all channels and delete playlist
+			C_ClearAliases();				// CCMDs won't be reinitialized so these need to be deleted here
+			DestroyCVarsFlagged(CVAR_MOD);	// Delete any cvar left by mods
+
+			GC::FullGC();					// perform one final garbage collection before deleting the class data
+			restart++;
+		}
+	}
+	while (1);
+}
+
+//==========================================================================
+//
+// restart the game
+//
+//==========================================================================
+
+CCMD(restart)
+{
+	// remove command line args that would get in the way during restart
+	Args->RemoveArgs("-iwad");
+	Args->RemoveArgs("-deh");
+	Args->RemoveArgs("-bex");
+	Args->RemoveArgs("-playdemo");
+	Args->RemoveArgs("-file");
+	Args->RemoveArgs("-altdeath");
+	Args->RemoveArgs("-deathmatch");
+	Args->RemoveArgs("-skill");
+	Args->RemoveArgs("-savedir");
+	Args->RemoveArgs("-xlat");
+	Args->RemoveArgs("-oldsprites");
+
+	if (argv.argc() > 1)
+	{
+		for(int i=1;i<argv.argc(); i++)
+		{
+			Args->AppendArg(argv[i]);
+		}
+	}
+
+	// initiate the restart
+	throw CRestartException();
+}
+
+//==========================================================================
+//
+// FStartupScreen Constructor
+//
+//==========================================================================
+
+FStartupScreen::FStartupScreen(int max_progress)
+{
+	MaxPos = max_progress;
+	CurPos = 0;
+	NotchPos = 0;
+}
+
+//==========================================================================
+//
+// FStartupScreen Destructor
+//
+//==========================================================================
+
+FStartupScreen::~FStartupScreen()
+{
+}
+
+//==========================================================================
+//
+// FStartupScreen :: LoadingStatus
+//
+// Used by Heretic for the Loading Status "window."
+//
+//==========================================================================
+
+void FStartupScreen::LoadingStatus(const char *message, int colors)
+{
+}
+
+//==========================================================================
+//
+// FStartupScreen :: AppendStatusLine
+//
+// Used by Heretic for the "status line" at the bottom of the screen.
+//
+//==========================================================================
+
+void FStartupScreen::AppendStatusLine(const char *status)
+{
+}
+
+
+void FStartupScreen::Progress(void) {}
+void FStartupScreen::NetInit(char const *,int) {}
+void FStartupScreen::NetProgress(int) {}
+void FStartupScreen::NetMessage(char const *,...) {}
+void FStartupScreen::NetDone(void) {}
+bool FStartupScreen::NetLoop(bool (*)(void *),void *) { return false; }
+