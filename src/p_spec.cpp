// Emacs style mode select	 -*- C++ -*- 
//-----------------------------------------------------------------------------
//
// $Id:$
//
// Copyright (C) 1993-1996 by id Software, Inc.
//
// This source is available for distribution and/or modification
// only under the terms of the DOOM Source Code License as
// published by id Software. All rights reserved.
//
// The source is distributed in the hope that it will be useful,
// but WITHOUT ANY WARRANTY; without even the implied warranty of
// FITNESS FOR A PARTICULAR PURPOSE. See the DOOM Source Code License
// for more details.
//
// $Log:$
//
// DESCRIPTION:
//		Implements special effects:
//		Texture animation, height or lighting changes
//		 according to adjacent sectors, respective
//		 utility functions, etc.
//		Line Tag handling. Line and Sector triggers.
//		Implements donut linedef triggers
//		Initializes and implements BOOM linedef triggers for
//			Scrollers/Conveyors
//			Friction
//			Wind/Current
//
//-----------------------------------------------------------------------------


#include <stdlib.h>

#include "templates.h"
#include "doomdef.h"
#include "doomstat.h"
#include "d_event.h"
#include "gstrings.h"

#include "i_system.h"
#include "m_argv.h"
#include "m_random.h"
#include "m_bbox.h"
#include "w_wad.h"

#include "p_local.h"
#include "p_spec.h"
#include "p_blockmap.h"
#include "p_lnspec.h"
#include "p_terrain.h"
#include "p_acs.h"
#include "p_3dmidtex.h"

#include "g_game.h"

#include "s_sound.h"
#include "sc_man.h"
#include "gi.h"
#include "statnums.h"
#include "g_level.h"
#include "v_font.h"
#include "a_sharedglobal.h"
#include "farchive.h"
#include "a_keys.h"
#include "c_dispatch.h"
#include "r_sky.h"
#include "d_player.h"
#include "p_maputl.h"
#include "p_blockmap.h"
#ifndef NO_EDATA
#include "edata.h"
#endif

// State.
#include "r_state.h"

#include "c_console.h"

#include "r_data/r_interpolate.h"

static FRandom pr_playerinspecialsector ("PlayerInSpecialSector");

EXTERN_CVAR(Bool, cl_predict_specials)

<<<<<<< HEAD
IMPLEMENT_POINTY_CLASS (DPusher)
 DECLARE_POINTER (m_Source)
END_POINTERS

DPusher::DPusher ()
{
}

inline FArchive &operator<< (FArchive &arc, DPusher::EPusher &type)
{
	BYTE val = (BYTE)type;
	arc << val;
	type = (DPusher::EPusher)val;
	return arc;
}

void DPusher::Serialize (FArchive &arc)
{
	Super::Serialize (arc);
	arc << m_Type
		<< m_Source
		<< m_PushVec
		<< m_Magnitude
		<< m_Radius
		<< m_Affectee;
}
=======
>>>>>>> 263051a7

// killough 3/7/98: Initialize generalized scrolling
void P_SpawnScrollers();
static void P_SpawnFriction ();		// phares 3/16/98
void P_SpawnPushers ();		// phares 3/20/98


// [RH] Check dmflags for noexit and respond accordingly
bool CheckIfExitIsGood (AActor *self, level_info_t *info)
{
	cluster_info_t *cluster;

	// The world can always exit itself.
	if (self == NULL)
		return true;

	// We must kill all monsters to exit the level.
	if ((dmflags2 & DF2_KILL_MONSTERS) && level.killed_monsters != level.total_monsters)
		return false;

	// Is this a deathmatch game and we're not allowed to exit?
	if ((deathmatch || alwaysapplydmflags) && (dmflags & DF_NO_EXIT))
	{
		P_DamageMobj (self, self, self, TELEFRAG_DAMAGE, NAME_Exit);
		return false;
	}
	// Is this a singleplayer game and the next map is part of the same hub and we're dead?
	if (self->health <= 0 &&
		!multiplayer &&
		info != NULL &&
		info->cluster == level.cluster &&
		(cluster = FindClusterInfo(level.cluster)) != NULL &&
		cluster->flags & CLUSTER_HUB)
	{
		return false;
	}
	if (deathmatch && gameaction != ga_completed)
	{
		Printf ("%s exited the level.\n", self->player->userinfo.GetName());
	}
	return true;
}


//
// UTILITIES
//

//============================================================================
//
// P_ActivateLine
//
//============================================================================

bool P_ActivateLine (line_t *line, AActor *mo, int side, int activationType, DVector3 *optpos)
{
	int lineActivation;
	INTBOOL repeat;
	INTBOOL buttonSuccess;
	BYTE special;

	if (!P_TestActivateLine (line, mo, side, activationType, optpos))
	{
		return false;
	}
	bool remote = (line->special != 7 && line->special != 8 && (line->special < 11 || line->special > 14));
	if (line->locknumber > 0 && !P_CheckKeys (mo, line->locknumber, remote)) return false;
	lineActivation = line->activation;
	repeat = line->flags & ML_REPEAT_SPECIAL;
	buttonSuccess = false;
	buttonSuccess = P_ExecuteSpecial(line->special,
					line, mo, side == 1, line->args[0],
					line->args[1], line->args[2],
					line->args[3], line->args[4]);

	special = line->special;
	if (!repeat && buttonSuccess)
	{ // clear the special on non-retriggerable lines
		line->special = 0;
	}

	if (buttonSuccess)
	{
		if (activationType == SPAC_Use || activationType == SPAC_Impact || activationType == SPAC_Push)
		{
			P_ChangeSwitchTexture (line->sidedef[0], repeat, special);
		}
	}
	// some old WADs use this method to create walls that change the texture when shot.
	else if (activationType == SPAC_Impact &&					// only for shootable triggers
		(level.flags2 & LEVEL2_DUMMYSWITCHES) &&				// this is only a compatibility setting for an old hack!
		!repeat &&												// only non-repeatable triggers
		(special<Generic_Floor || special>Generic_Crusher) &&	// not for Boom's generalized linedefs
		special &&												// not for lines without a special
		tagManager.LineHasID(line, line->args[0]) &&							// Safety check: exclude edited UDMF linedefs or ones that don't map the tag to args[0]
		line->args[0] &&										// only if there's a tag (which is stored in the first arg)
		P_FindFirstSectorFromTag (line->args[0]) == -1)			// only if no sector is tagged to this linedef
	{
		P_ChangeSwitchTexture (line->sidedef[0], repeat, special);
		line->special = 0;
	}
// end of changed code
	if (developer && buttonSuccess)
	{
		Printf ("Line special %d activated on line %i\n", special, int(line - lines));
	}
	return true;
}

//============================================================================
//
// P_TestActivateLine
//
//============================================================================

bool P_TestActivateLine (line_t *line, AActor *mo, int side, int activationType, DVector3 *optpos)
{
 	int lineActivation = line->activation;

	if (line->flags & ML_FIRSTSIDEONLY && side == 1)
	{
		return false;
	}

	if (lineActivation & SPAC_UseThrough)
	{
		lineActivation |= SPAC_Use;
	}
	else if (line->special == Teleport &&
		(lineActivation & SPAC_Cross) &&
		activationType == SPAC_PCross &&
		mo != NULL &&
		mo->flags & MF_MISSILE)
	{ // Let missiles use regular player teleports
		lineActivation |= SPAC_PCross;
	}
	// BOOM's generalized line types that allow monster use can actually be
	// activated by anything except projectiles.
	if (lineActivation & SPAC_AnyCross)
	{
		lineActivation |= SPAC_Cross|SPAC_MCross;
	}
	if (activationType == SPAC_Use || activationType == SPAC_UseBack)
	{
		if (!P_CheckSwitchRange(mo, line, side, optpos))
		{
			return false;
		}
	}

	if (activationType == SPAC_Use && (lineActivation & SPAC_MUse) && !mo->player && mo->flags4 & MF4_CANUSEWALLS)
	{
		return true;
	}
	if (activationType == SPAC_Push && (lineActivation & SPAC_MPush) && !mo->player && mo->flags2 & MF2_PUSHWALL)
	{
		return true;
	}
	if ((lineActivation & activationType) == 0)
	{
		if (activationType != SPAC_MCross || lineActivation != SPAC_Cross)
		{ 
			return false;
		}
	}
	if (activationType == SPAC_AnyCross && (lineActivation & activationType))
	{
		return true;
	}
	if (mo && !mo->player &&
		!(mo->flags & MF_MISSILE) &&
		!(line->flags & ML_MONSTERSCANACTIVATE) &&
		(activationType != SPAC_MCross || (!(lineActivation & SPAC_MCross))))
	{ 
		// [RH] monsters' ability to activate this line depends on its type
		// In Hexen, only MCROSS lines could be activated by monsters. With
		// lax activation checks, monsters can also activate certain lines
		// even without them being marked as monster activate-able. This is
		// the default for non-Hexen maps in Hexen format.
		if (!(level.flags2 & LEVEL2_LAXMONSTERACTIVATION))
		{
			return false;
		}
		if ((activationType == SPAC_Use || activationType == SPAC_Push)
			&& (line->flags & ML_SECRET))
			return false;		// never open secret doors

		bool noway = true;

		switch (activationType)
		{
		case SPAC_Use:
		case SPAC_Push:
			switch (line->special)
			{
			case Door_Raise:
				if (line->args[0] == 0 && line->args[1] < 64)
					noway = false;
				break;
			case Teleport:
			case Teleport_NoFog:
				noway = false;
			}
			break;

		case SPAC_MCross:
			if (!(lineActivation & SPAC_MCross))
			{
				switch (line->special)
				{
				case Door_Raise:
					if (line->args[1] >= 64)
					{
						break;
					}
				case Teleport:
				case Teleport_NoFog:
				case Teleport_Line:
				case Plat_DownWaitUpStayLip:
				case Plat_DownWaitUpStay:
					noway = false;
				}
			}
			else noway = false;
			break;

		default:
			noway = false;
		}
		return !noway;
	}
	if (activationType == SPAC_MCross && !(lineActivation & SPAC_MCross) &&
		!(line->flags & ML_MONSTERSCANACTIVATE))
	{
		return false;
	}
	return true;
}

//============================================================================
//
// P_PredictLine
//
//============================================================================

bool P_PredictLine(line_t *line, AActor *mo, int side, int activationType)
{
	int lineActivation;
	INTBOOL buttonSuccess;
	BYTE special;

	// Only predict a very specifc section of specials
	if (line->special != Teleport_Line &&
		line->special != Teleport)
	{
		return false;
	}

	if (!P_TestActivateLine(line, mo, side, activationType) || !cl_predict_specials)
	{
		return false;
	}

	if (line->locknumber > 0) return false;
	lineActivation = line->activation;
	buttonSuccess = false;
	buttonSuccess = P_ExecuteSpecial(line->special,
		line, mo, side == 1, line->args[0],
		line->args[1], line->args[2],
		line->args[3], line->args[4]);

	special = line->special;

	// end of changed code
	if (developer && buttonSuccess)
	{
		Printf("Line special %d predicted on line %i\n", special, int(line - lines));
	}
	return true;
}

//
// P_PlayerInSpecialSector
// Called every tic frame
//	that the player origin is in a special sector
//
void P_PlayerInSpecialSector (player_t *player, sector_t * sector)
{
	if (sector == NULL)
	{
		// Falling, not all the way down yet?
		sector = player->mo->Sector;
		if (!player->mo->isAtZ(sector->LowestFloorAt(player->mo))
			&& !player->mo->waterlevel)
		{
			return;
		}
	}

	// Has hit ground.
	AInventory *ironfeet;

	// [RH] Apply any customizable damage
	if (sector->damageamount > 0)
	{
		// Allow subclasses. Better would be to implement it as armor and let that reduce
		// the damage as part of the normal damage procedure. Unfortunately, I don't have
		// different damage types yet, so that's not happening for now.
		for (ironfeet = player->mo->Inventory; ironfeet != NULL; ironfeet = ironfeet->Inventory)
		{
			if (ironfeet->IsKindOf (RUNTIME_CLASS(APowerIronFeet)))
				break;
		}

		if (sector->Flags & SECF_ENDGODMODE) player->cheats &= ~CF_GODMODE;
		if ((ironfeet == NULL || pr_playerinspecialsector() < sector->leakydamage))
		{
			if (sector->Flags & SECF_HAZARD)
			{
				player->hazardcount += sector->damageamount;
				player->hazardtype = sector->damagetype;
				player->hazardinterval = sector->damageinterval;
			}
			else if (level.time % sector->damageinterval == 0)
			{
				if (!(player->cheats & (CF_GODMODE|CF_GODMODE2))) P_DamageMobj(player->mo, NULL, NULL, sector->damageamount, sector->damagetype);
				if ((sector->Flags & SECF_ENDLEVEL) && player->health <= 10 && (!deathmatch || !(dmflags & DF_NO_EXIT)))
				{
					G_ExitLevel(0, false);
				}
				if (sector->Flags & SECF_DMGTERRAINFX)
				{
					P_HitWater(player->mo, player->mo->Sector, player->mo->Pos(), false, true, true);
				}
			}
		}
	}
	else if (sector->damageamount < 0)
	{
		if (level.time % sector->damageinterval == 0)
		{
			P_GiveBody(player->mo, -sector->damageamount, 100);
		}
	}

	if (sector->isSecret())
	{
		sector->ClearSecret();
		P_GiveSecret(player->mo, true, true, int(sector - sectors));
	}
}

//============================================================================
//
// P_SectorDamage
//
//============================================================================

static void DoSectorDamage(AActor *actor, sector_t *sec, int amount, FName type, PClassActor *protectClass, int flags)
{
	if (!(actor->flags & MF_SHOOTABLE))
		return;

	if (!(flags & DAMAGE_NONPLAYERS) && actor->player == NULL)
		return;

	if (!(flags & DAMAGE_PLAYERS) && actor->player != NULL)
		return;

	if (!(flags & DAMAGE_IN_AIR) && actor->_f_Z() != sec->floorplane.ZatPoint(actor) && !actor->waterlevel)
		return;

	if (protectClass != NULL)
	{
		if (actor->FindInventory(protectClass, !!(flags & DAMAGE_SUBCLASSES_PROTECT)))
			return;
	}

	P_DamageMobj (actor, NULL, NULL, amount, type);
}

void P_SectorDamage(int tag, int amount, FName type, PClassActor *protectClass, int flags)
{
	FSectorTagIterator itr(tag);
	int secnum;
	while ((secnum = itr.Next()) >= 0)
	{
		AActor *actor, *next;
		sector_t *sec = &sectors[secnum];

		// Do for actors in this sector.
		for (actor = sec->thinglist; actor != NULL; actor = next)
		{
			next = actor->snext;
			DoSectorDamage(actor, sec, amount, type, protectClass, flags);
		}
		// If this is a 3D floor control sector, also do for anything in/on
		// those 3D floors.
		for (unsigned i = 0; i < sec->e->XFloor.attached.Size(); ++i)
		{
			sector_t *sec2 = sec->e->XFloor.attached[i];

			for (actor = sec2->thinglist; actor != NULL; actor = next)
			{
				next = actor->snext;
				// Only affect actors touching the 3D floor
				fixed_t z1 = sec->floorplane.ZatPoint(actor);
				fixed_t z2 = sec->ceilingplane.ZatPoint(actor);
				if (z2 < z1)
				{
					// Account for Vavoom-style 3D floors
					fixed_t zz = z1;
					z1 = z2;
					z2 = zz;
				}
				if (actor->_f_Z() + actor->_f_height() > z1)
				{
					// If DAMAGE_IN_AIR is used, anything not beneath the 3D floor will be
					// damaged (so, anything touching it or above it). Other 3D floors between
					// the actor and this one will not stop this effect.
					if ((flags & DAMAGE_IN_AIR) || actor->_f_Z() <= z2)
					{
						// Here we pass the DAMAGE_IN_AIR flag to disable the floor check, since it
						// only works with the real sector's floor. We did the appropriate height checks
						// for 3D floors already.
						DoSectorDamage(actor, NULL, amount, type, protectClass, flags | DAMAGE_IN_AIR);
					}
				}
			}
		}
	}
}

//============================================================================
//
// P_GiveSecret
//
//============================================================================

CVAR(Bool, showsecretsector, false, 0)
CVAR(Bool, cl_showsecretmessage, true, CVAR_ARCHIVE)

void P_GiveSecret(AActor *actor, bool printmessage, bool playsound, int sectornum)
{
	if (actor != NULL)
	{
		if (actor->player != NULL)
		{
			actor->player->secretcount++;
		}
		if (cl_showsecretmessage && actor->CheckLocalView(consoleplayer))
		{
			if (printmessage)
			{
				if (!showsecretsector || sectornum < 0) C_MidPrint(SmallFont, GStrings["SECRETMESSAGE"]);
				else
				{
					FString s = GStrings["SECRETMESSAGE"];
					s.AppendFormat(" (Sector %d)", sectornum);
					C_MidPrint(SmallFont, s);
				}
			}
			if (playsound) S_Sound (CHAN_AUTO | CHAN_UI, "misc/secret", 1, ATTN_NORM);
		}
	}
	level.found_secrets++;
}

//============================================================================
//
// P_PlayerOnSpecialFlat
//
//============================================================================

void P_PlayerOnSpecialFlat (player_t *player, int floorType)
{
	if (Terrains[floorType].DamageAmount &&
		!(level.time & Terrains[floorType].DamageTimeMask))
	{
		AInventory *ironfeet = NULL;

		if (Terrains[floorType].AllowProtection)
		{
			for (ironfeet = player->mo->Inventory; ironfeet != NULL; ironfeet = ironfeet->Inventory)
			{
				if (ironfeet->IsKindOf (RUNTIME_CLASS(APowerIronFeet)))
					break;
			}
		}

		int damage = 0;
		if (ironfeet == NULL)
		{
			damage = P_DamageMobj (player->mo, NULL, NULL, Terrains[floorType].DamageAmount,
				Terrains[floorType].DamageMOD);
		}
		if (damage > 0 && Terrains[floorType].Splash != -1)
		{
			S_Sound (player->mo, CHAN_AUTO,
				Splashes[Terrains[floorType].Splash].NormalSplashSound, 1,
				ATTN_IDLE);
		}
	}
}



//
// P_UpdateSpecials
// Animate planes, scroll walls, etc.
//
EXTERN_CVAR (Float, timelimit)

void P_UpdateSpecials ()
{
	// LEVEL TIMER
	if (deathmatch && timelimit)
	{
		if (level.maptime >= (int)(timelimit * TICRATE * 60))
		{
			Printf ("%s\n", GStrings("TXT_TIMELIMIT"));
			G_ExitLevel(0, false);
		}
	}
}



//
// SPECIAL SPAWNING
//

CUSTOM_CVAR (Bool, forcewater, false, CVAR_ARCHIVE|CVAR_SERVERINFO)
{
	if (gamestate == GS_LEVEL)
	{
		int i;

		for (i = 0; i < numsectors; i++)
		{
			sector_t *hsec = sectors[i].GetHeightSec();
			if (hsec &&
				!(sectors[i].heightsec->MoreFlags & SECF_UNDERWATER))
			{
				if (self)
				{
					hsec->MoreFlags |= SECF_FORCEDUNDERWATER;
				}
				else
				{
					hsec->MoreFlags &= ~SECF_FORCEDUNDERWATER;
				}
			}
		}
	}
}

class DLightTransfer : public DThinker
{
	DECLARE_CLASS (DLightTransfer, DThinker)

	DLightTransfer() {}
public:
	DLightTransfer (sector_t *srcSec, int target, bool copyFloor);
	void Serialize (FArchive &arc);
	void Tick ();

protected:
	static void DoTransfer (int level, int target, bool floor);

	sector_t *Source;
	int TargetTag;
	bool CopyFloor;
	short LastLight;
};

IMPLEMENT_CLASS (DLightTransfer)

void DLightTransfer::Serialize (FArchive &arc)
{
	Super::Serialize (arc);
	if (SaveVersion < 3223)
	{
		BYTE bytelight;
		arc << bytelight;
		LastLight = bytelight;
	}
	else
	{
		arc << LastLight;
	}
	arc << Source << TargetTag << CopyFloor;
}

DLightTransfer::DLightTransfer (sector_t *srcSec, int target, bool copyFloor)
{
	int secnum;

	Source = srcSec;
	TargetTag = target;
	CopyFloor = copyFloor;
	DoTransfer (LastLight = srcSec->lightlevel, target, copyFloor);

	if (copyFloor)
	{
		FSectorTagIterator itr(target);
		while ((secnum = itr.Next()) >= 0)
			sectors[secnum].ChangeFlags(sector_t::floor, 0, PLANEF_ABSLIGHTING);
	}
	else
	{
		FSectorTagIterator itr(target);
		while ((secnum = itr.Next()) >= 0)
			sectors[secnum].ChangeFlags(sector_t::ceiling, 0, PLANEF_ABSLIGHTING);
	}
	ChangeStatNum (STAT_LIGHTTRANSFER);
}

void DLightTransfer::Tick ()
{
	int light = Source->lightlevel;

	if (light != LastLight)
	{
		LastLight = light;
		DoTransfer (light, TargetTag, CopyFloor);
	}
}

void DLightTransfer::DoTransfer (int level, int target, bool floor)
{
	int secnum;

	if (floor)
	{
		FSectorTagIterator itr(target);
		while ((secnum = itr.Next()) >= 0)
			sectors[secnum].SetPlaneLight(sector_t::floor, level);
	}
	else
	{
		FSectorTagIterator itr(target);
		while ((secnum = itr.Next()) >= 0)
			sectors[secnum].SetPlaneLight(sector_t::ceiling, level);
	}
}


class DWallLightTransfer : public DThinker
{
	enum
	{
		WLF_SIDE1=1,
		WLF_SIDE2=2,
		WLF_NOFAKECONTRAST=4
	};

	DECLARE_CLASS (DWallLightTransfer, DThinker)
	DWallLightTransfer() {}
public:
	DWallLightTransfer (sector_t *srcSec, int target, BYTE flags);
	void Serialize (FArchive &arc);
	void Tick ();

protected:
	static void DoTransfer (short level, int target, BYTE flags);

	sector_t *Source;
	int TargetID;
	short LastLight;
	BYTE Flags;
};

IMPLEMENT_CLASS (DWallLightTransfer)

void DWallLightTransfer::Serialize (FArchive &arc)
{
	Super::Serialize (arc);
	if (SaveVersion < 3223)
	{
		BYTE bytelight;
		arc << bytelight;
		LastLight = bytelight;
	}
	else
	{
		arc << LastLight;
	}
	arc << Source << TargetID << Flags;
}

DWallLightTransfer::DWallLightTransfer (sector_t *srcSec, int target, BYTE flags)
{
	int linenum;
	int wallflags;

	Source = srcSec;
	TargetID = target;
	Flags = flags;
	DoTransfer (LastLight = srcSec->GetLightLevel(), target, Flags);

	if (!(flags & WLF_NOFAKECONTRAST))
	{
		wallflags = WALLF_ABSLIGHTING;
	}
	else
	{
		wallflags = WALLF_ABSLIGHTING | WALLF_NOFAKECONTRAST;
	}

	FLineIdIterator itr(target);
	while ((linenum = itr.Next()) >= 0)
	{
		if (flags & WLF_SIDE1 && lines[linenum].sidedef[0] != NULL)
		{
			lines[linenum].sidedef[0]->Flags |= wallflags;
		}

		if (flags & WLF_SIDE2 && lines[linenum].sidedef[1] != NULL)
		{
			lines[linenum].sidedef[1]->Flags |= wallflags;
		}
	}
	ChangeStatNum(STAT_LIGHTTRANSFER);
}

void DWallLightTransfer::Tick ()
{
	short light = sector_t::ClampLight(Source->lightlevel);

	if (light != LastLight)
	{
		LastLight = light;
		DoTransfer (light, TargetID, Flags);
	}
}

void DWallLightTransfer::DoTransfer (short lightlevel, int target, BYTE flags)
{
	int linenum;

	FLineIdIterator itr(target);
	while ((linenum = itr.Next()) >= 0)
	{
		line_t *line = &lines[linenum];

		if (flags & WLF_SIDE1 && line->sidedef[0] != NULL)
		{
			line->sidedef[0]->SetLight(lightlevel);
		}

		if (flags & WLF_SIDE2 && line->sidedef[1] != NULL)
		{
			line->sidedef[1]->SetLight(lightlevel);
		}
	}
}

//-----------------------------------------------------------------------------
//
// Portals
//
//-----------------------------------------------------------------------------

//---------------------------------------------------------------------------
// Upper stacks go in the top sector. Lower stacks go in the bottom sector.

static void SetupFloorPortal (AStackPoint *point)
{
	NActorIterator it (NAME_LowerStackLookOnly, point->tid);
	sector_t *Sector = point->Sector;
	ASkyViewpoint *skyv = static_cast<ASkyViewpoint*>(it.Next());
	Sector->SkyBoxes[sector_t::floor] = skyv;
	if (skyv != NULL && skyv->bAlways)
	{
		skyv->Mate = point;
		if (Sector->GetAlpha(sector_t::floor) == OPAQUE)
			Sector->SetAlpha(sector_t::floor, Scale (point->args[0], OPAQUE, 255));
	}
}

static void SetupCeilingPortal (AStackPoint *point)
{
	NActorIterator it (NAME_UpperStackLookOnly, point->tid);
	sector_t *Sector = point->Sector;
	ASkyViewpoint *skyv = static_cast<ASkyViewpoint*>(it.Next());
	Sector->SkyBoxes[sector_t::ceiling] = skyv;
	if (skyv != NULL && skyv->bAlways)
	{
		skyv->Mate = point;
		if (Sector->GetAlpha(sector_t::ceiling) == OPAQUE)
			Sector->SetAlpha(sector_t::ceiling, Scale(point->args[0], OPAQUE, 255));
	}
}

void P_SetupPortals()
{
	TThinkerIterator<AStackPoint> it;
	AStackPoint *pt;
	TArray<AStackPoint *> points;

	while ((pt = it.Next()))
	{
		FName nm = pt->GetClass()->TypeName;
		if (nm == NAME_UpperStackLookOnly)
		{
			SetupFloorPortal(pt);
		}
		else if (nm == NAME_LowerStackLookOnly)
		{
			SetupCeilingPortal(pt);
		}
		pt->special1 = 0;
		points.Push(pt);
	}
}

static void SetPortal(sector_t *sector, int plane, ASkyViewpoint *portal, fixed_t alpha)
{
	// plane: 0=floor, 1=ceiling, 2=both
	if (plane > 0)
	{
		if (sector->SkyBoxes[sector_t::ceiling] == NULL || !barrier_cast<ASkyViewpoint*>(sector->SkyBoxes[sector_t::ceiling])->bAlways)
		{
			sector->SkyBoxes[sector_t::ceiling] = portal;
			if (sector->GetAlpha(sector_t::ceiling) == OPAQUE)
				sector->SetAlpha(sector_t::ceiling, alpha);

			if (!portal->bAlways) sector->SetTexture(sector_t::ceiling, skyflatnum);
		}
	}
	if (plane == 2 || plane == 0)
	{
		if (sector->SkyBoxes[sector_t::floor] == NULL || !barrier_cast<ASkyViewpoint*>(sector->SkyBoxes[sector_t::floor])->bAlways)
		{
			sector->SkyBoxes[sector_t::floor] = portal;
		}
		if (sector->GetAlpha(sector_t::floor) == OPAQUE)
			sector->SetAlpha(sector_t::floor, alpha);

		if (!portal->bAlways) sector->SetTexture(sector_t::floor, skyflatnum);
	}
}

static void CopyPortal(int sectortag, int plane, ASkyViewpoint *origin, fixed_t alpha, bool tolines)
{
	int s;
	FSectorTagIterator itr(sectortag);
	while ((s = itr.Next()) >= 0)
	{
		SetPortal(&sectors[s], plane, origin, alpha);
	}

	for (int j=0;j<numlines;j++)
	{
		// Check if this portal needs to be copied to other sectors
		// This must be done here to ensure that it gets done only after the portal is set up
		if (lines[j].special == Sector_SetPortal &&
			lines[j].args[1] == 1 &&
			(lines[j].args[2] == plane || lines[j].args[2] == 3) &&
			lines[j].args[3] == sectortag)
		{
			if (lines[j].args[0] == 0)
			{
				SetPortal(lines[j].frontsector, plane, origin, alpha);
			}
			else
			{
				FSectorTagIterator itr(lines[j].args[0]);
				while ((s = itr.Next()) >= 0)
				{
					SetPortal(&sectors[s], plane, origin, alpha);
				}
			}
		}
	}
}

void P_SpawnPortal(line_t *line, int sectortag, int plane, int alpha, int linked)
{
	if (plane < 0 || plane > 2 || (linked && plane == 2)) return;
	for (int i=0;i<numlines;i++)
	{
		// We must look for the reference line with a linear search unless we want to waste the line ID for it
		// which is not a good idea.
		if (lines[i].special == Sector_SetPortal &&
			lines[i].args[0] == sectortag &&
			lines[i].args[1] == linked &&
			lines[i].args[2] == plane &&
			lines[i].args[3] == 1)
		{
			// beware of overflows.
			DVector3 pos1((line->v1->fX() + line->v2->fX()) / 2, (line->v1->fY() + line->v2->fY()) / 2, 0);
			DVector3 pos2((lines[i].v1->fX() + lines[i].v2->fX()) / 2, (lines[i].v1->fY() + lines[i].v2->fY()) / 2, 0);
			double z = linked ? line->frontsector->GetPlaneTexZF(plane) : 0;	// the map's sector height defines the portal plane for linked portals

			fixed_t alpha = Scale (lines[i].args[4], OPAQUE, 255);

			AStackPoint *anchor = Spawn<AStackPoint>(pos1, NO_REPLACE);
			AStackPoint *reference = Spawn<AStackPoint>(pos2, NO_REPLACE);
			reference->special1 = linked ? SKYBOX_LINKEDPORTAL : SKYBOX_PORTAL;
			anchor->special1 = SKYBOX_ANCHOR;
			// store the portal displacement in the unused scaleX/Y members of the portal reference actor.
			anchor->Scale = -(reference->Scale = pos2 - pos1);
			anchor->specialf1 = reference->specialf1 = z;

			reference->Mate = anchor;
			anchor->Mate = reference;

			// This is so that the renderer can distinguish these portals from
			// the ones spawned with the '*StackLookOnly' things.
			reference->flags |= MF_JUSTATTACKED;
			anchor->flags |= MF_JUSTATTACKED;

			CopyPortal(sectortag, plane, reference, alpha, false);
			return;
		}
	}
}

// This searches the viewpoint's sector
// for a skybox line special, gets its tag and transfers the skybox to all tagged sectors.
void P_SpawnSkybox(ASkyViewpoint *origin)
{
	sector_t *Sector = origin->Sector;
	if (Sector == NULL)
	{
		Printf("Sector not initialized for SkyCamCompat\n");
		origin->Sector = Sector = P_PointInSector(origin->_f_X(), origin->_f_Y());
	}
	if (Sector)
	{
		line_t * refline = NULL;
		for (short i = 0; i < Sector->linecount; i++)
		{
			refline = Sector->lines[i];
			if (refline->special == Sector_SetPortal && refline->args[1] == 2)
			{
				// We found the setup linedef for this skybox, so let's use it for our init.
				CopyPortal(refline->args[0], refline->args[2], origin, 0, true);
				return;
			}
		}
	}
}



//
// P_SetSectorDamage
//
// Sets damage properties for one sector. Allows combination of original specials with explicit use of the damage properties
//

static void P_SetupSectorDamage(sector_t *sector, int damage, int interval, int leakchance, FName type, int flags)
{
	// Only set if damage is not yet initialized. This ensures that UDMF takes precedence over sector specials.
	if (sector->damageamount == 0)
	{
		sector->damageamount = damage;
		sector->damageinterval = MAX(1, interval);
		sector->leakydamage = leakchance;
		sector->damagetype = type;
		sector->Flags = (sector->Flags & ~SECF_DAMAGEFLAGS) | (flags & SECF_DAMAGEFLAGS);
	}
}

//
// P_InitSectorSpecial
//
// Sets up everything derived from 'sector->special' for one sector
// ('fromload' is necessary to allow conversion upon savegame load.)
//

void P_InitSectorSpecial(sector_t *sector, int special, bool nothinkers)
{
	// [RH] All secret sectors are marked with a BOOM-ish bitfield
	if (sector->special & SECRET_MASK)
	{
		sector->Flags |= SECF_SECRET | SECF_WASSECRET;
		level.total_secrets++;
	}
	if (sector->special & FRICTION_MASK)
	{
		sector->Flags |= SECF_FRICTION;
	}
	if (sector->special & PUSH_MASK)
	{
		sector->Flags |= SECF_PUSH;
	}
	if ((sector->special & DAMAGE_MASK) == 0x100)
	{
		P_SetupSectorDamage(sector, 5, 32, 0, NAME_Fire, 0);
	}
	else if ((sector->special & DAMAGE_MASK) == 0x200)
	{
		P_SetupSectorDamage(sector, 10, 32, 0, NAME_Slime, 0);
	}
	else if ((sector->special & DAMAGE_MASK) == 0x300)
	{
		P_SetupSectorDamage(sector, 20, 32, 5, NAME_Slime, 0);
	}
	sector->special &= 0xff;

	// [RH] Normal DOOM special or BOOM specialized?
	bool keepspecial = false;
	switch (sector->special)
	{
	case Light_Phased:
		if (!nothinkers) new DPhased (sector, 48, 63 - (sector->lightlevel & 63));
		break;

		// [RH] Hexen-like phased lighting
	case LightSequenceStart:
		if (!nothinkers) new DPhased (sector);
		break;

	case dLight_Flicker:
		if (!nothinkers) new DLightFlash (sector);
		break;

	case dLight_StrobeFast:
		if (!nothinkers) new DStrobe (sector, STROBEBRIGHT, FASTDARK, false);
		break;
			
	case dLight_StrobeSlow:
		if (!nothinkers) new DStrobe (sector, STROBEBRIGHT, SLOWDARK, false);
		break;

	case dLight_Strobe_Hurt:
		if (!nothinkers) new DStrobe (sector, STROBEBRIGHT, FASTDARK, false);
		P_SetupSectorDamage(sector, 20, 32, 5, NAME_Slime, 0);
		break;

	case dDamage_Hellslime:
		P_SetupSectorDamage(sector, 10, 32, 0, NAME_Slime, 0);
		break;

	case dDamage_Nukage:
		P_SetupSectorDamage(sector, 5, 32, 0, NAME_Slime, 0);
		break;

	case dLight_Glow:
		if (!nothinkers) new DGlow (sector);
		break;
			
	case dSector_DoorCloseIn30:
		new DDoor(sector, DDoor::doorWaitClose, FRACUNIT * 2, 0, 0, 30 * TICRATE);
		break;
			
	case dDamage_End:
		P_SetupSectorDamage(sector, 20, 32, 256, NAME_None, SECF_ENDGODMODE|SECF_ENDLEVEL);
		break;

	case dLight_StrobeSlowSync:
		if (!nothinkers) new DStrobe (sector, STROBEBRIGHT, SLOWDARK, true);
		break;

	case dLight_StrobeFastSync:
		if (!nothinkers) new DStrobe (sector, STROBEBRIGHT, FASTDARK, true);
		break;

	case dSector_DoorRaiseIn5Mins:
		new DDoor (sector, DDoor::doorWaitRaise, 2*FRACUNIT, TICRATE*30/7, 0, 5*60*TICRATE);
		break;

	case dFriction_Low:
		sector->friction = FRICTION_LOW;
		sector->movefactor = 0x269/65536.;
		sector->Flags |= SECF_FRICTION;
		break;

	case dDamage_SuperHellslime:
		P_SetupSectorDamage(sector, 20, 32, 5, NAME_Slime, 0);
		break;

	case dLight_FireFlicker:
		if (!nothinkers) new DFireFlicker (sector);
		break;

	case dDamage_LavaWimpy:
		P_SetupSectorDamage(sector, 5, 32, 256, NAME_Fire, SECF_DMGTERRAINFX);
		break;

	case dDamage_LavaHefty:
		P_SetupSectorDamage(sector, 8, 32, 256, NAME_Fire, SECF_DMGTERRAINFX);
		break;

	case dScroll_EastLavaDamage:
		P_SetupSectorDamage(sector, 5, 32, 256, NAME_Fire, SECF_DMGTERRAINFX);
		if (!nothinkers)
		{
			new DStrobe(sector, STROBEBRIGHT, FASTDARK, false);
			P_CreateScroller(EScroll::sc_floor, -4., 0, -1, int(sector - sectors), 0);
		}
		keepspecial = true;
		break;

	case hDamage_Sludge:
		P_SetupSectorDamage(sector, 4, 32, 0, NAME_Slime, 0);
		break;

	case sLight_Strobe_Hurt:
		P_SetupSectorDamage(sector, 5, 32, 0, NAME_Slime, 0);
		if (!nothinkers) new DStrobe (sector, STROBEBRIGHT, FASTDARK, false);
		break;

	case sDamage_Hellslime:
		P_SetupSectorDamage(sector, 2, 32, 0, NAME_Slime, SECF_HAZARD);
		break;

	case Damage_InstantDeath:
		// Strife's instant death sector
		P_SetupSectorDamage(sector, TELEFRAG_DAMAGE, 1, 256, NAME_InstantDeath, 0);
		break;

	case sDamage_SuperHellslime:
		P_SetupSectorDamage(sector, 4, 32, 0, NAME_Slime, SECF_HAZARD);
		break;

	case Sector_Hidden:
		sector->MoreFlags |= SECF_HIDDEN;
		break;

	case Sector_Heal:
		// CoD's healing sector
		P_SetupSectorDamage(sector, -1, 32, 0, NAME_None, 0);
		break;

	case Sky2:
		sector->sky = PL_SKYFLAT;
		break;

	default:
		if (sector->special >= Scroll_North_Slow &&
			sector->special <= Scroll_SouthWest_Fast)
		{ // Hexen scroll special
			static const SBYTE hexenScrollies[24][2] =
			{
				{  0,  1 }, {  0,  2 }, {  0,  4 },
				{ -1,  0 }, { -2,  0 }, { -4,  0 },
				{  0, -1 }, {  0, -2 }, {  0, -4 },
				{  1,  0 }, {  2,  0 }, {  4,  0 },
				{  1,  1 }, {  2,  2 }, {  4,  4 },
				{ -1,  1 }, { -2,  2 }, { -4,  4 },
				{ -1, -1 }, { -2, -2 }, { -4, -4 },
				{  1, -1 }, {  2, -2 }, {  4, -4 }
			};

			
			int i = sector->special - Scroll_North_Slow;
			double dx = hexenScrollies[i][0] / 2.;
			double dy = hexenScrollies[i][1] / 2.;
			if (!nothinkers) P_CreateScroller(EScroll::sc_floor, dx, dy, -1, int(sector-sectors), 0);
		}
		else if (sector->special >= Carry_East5 &&
					sector->special <= Carry_East35)
		{ // Heretic scroll special
			// Only east scrollers also scroll the texture
			if (!nothinkers) P_CreateScroller(EScroll::sc_floor,
				-0.5 * (1 << ((sector->special & 0xff) - Carry_East5)),	0, -1, int(sector-sectors), 0);
		}
		keepspecial = true;
		break;
	}
	if (!keepspecial) sector->special = 0;
}

//
// P_SpawnSpecials
//
// After the map has been loaded, scan for specials that spawn thinkers
//

void P_SpawnSpecials (void)
{
	sector_t *sector;
	int i;

	P_SetupPortals();

	//	Init special SECTORs.
	sector = sectors;
	for (i = 0; i < numsectors; i++, sector++)
	{
		if (sector->special == 0)
			continue;

		P_InitSectorSpecial(sector, sector->special, false);
	}

#ifndef NO_EDATA
	ProcessEDSectors();
#endif

	
	// Init other misc stuff

	P_SpawnScrollers(); // killough 3/7/98: Add generalized scrollers
	P_SpawnFriction();	// phares 3/12/98: New friction model using linedefs
	P_SpawnPushers();	// phares 3/20/98: New pusher model using linedefs

	TThinkerIterator<ASkyCamCompat> it2;
	ASkyCamCompat *pt2;
	while ((pt2 = it2.Next()))
	{
		P_SpawnSkybox(pt2);
	}

	for (i = 0; i < numlines; i++)
	{
		switch (lines[i].special)
		{
			int s;
			sector_t *sec;

		// killough 3/7/98:
		// support for drawn heights coming from different sector
		case Transfer_Heights:
			{
				sec = lines[i].frontsector;
				if (lines[i].args[1] & 2)
				{
					sec->MoreFlags |= SECF_FAKEFLOORONLY;
				}
				if (lines[i].args[1] & 4)
				{
					sec->MoreFlags |= SECF_CLIPFAKEPLANES;
				}
				if (lines[i].args[1] & 8)
				{
					sec->MoreFlags |= SECF_UNDERWATER;
				}
				else if (forcewater)
				{
					sec->MoreFlags |= SECF_FORCEDUNDERWATER;
				}
				if (lines[i].args[1] & 16)
				{
					sec->MoreFlags |= SECF_IGNOREHEIGHTSEC;
				}
				if (lines[i].args[1] & 32)
				{
					sec->MoreFlags |= SECF_NOFAKELIGHT;
				}
				FSectorTagIterator itr(lines[i].args[0]);
				while ((s = itr.Next()) >= 0)
				{
					sectors[s].heightsec = sec;
					sec->e->FakeFloor.Sectors.Push(&sectors[s]);
					sectors[s].AdjustFloorClip();
				}
				break;
			}

		// killough 3/16/98: Add support for setting
		// floor lighting independently (e.g. lava)
		case Transfer_FloorLight:
			new DLightTransfer (lines[i].frontsector, lines[i].args[0], true);
			break;

		// killough 4/11/98: Add support for setting
		// ceiling lighting independently
		case Transfer_CeilingLight:
			new DLightTransfer (lines[i].frontsector, lines[i].args[0], false);
			break;

		// [Graf Zahl] Add support for setting lighting
		// per wall independently
		case Transfer_WallLight:
			new DWallLightTransfer (lines[i].frontsector, lines[i].args[0], lines[i].args[1]);
			break;

		case Sector_Attach3dMidtex:
			P_Attach3dMidtexLinesToSector(lines[i].frontsector, lines[i].args[0], lines[i].args[1], !!lines[i].args[2]);
			break;

		case Sector_SetLink:
			if (lines[i].args[0] == 0)
			{
				P_AddSectorLinks(lines[i].frontsector, lines[i].args[1], lines[i].args[2], lines[i].args[3]);
			}
			break;

		case Sector_SetPortal:
			// arg 0 = sector tag
			// arg 1 = type
			//	- 0: normal (handled here)
			//	- 1: copy (handled by the portal they copy)
			//	- 2: EE-style skybox (handled by the camera object)
			//  - 3: EE-style flat portal (GZDoom HW renderer only for now)
			//  - 4: EE-style horizon portal (GZDoom HW renderer only for now)
			//  - 5: copy portal to line (GZDoom HW renderer only for now)
			//  - 6: linked portal
			//	other values reserved for later use
			// arg 2 = 0:floor, 1:ceiling, 2:both
			// arg 3 = 0: anchor, 1: reference line
			// arg 4 = for the anchor only: alpha
			if ((lines[i].args[1] == 0 || lines[i].args[1] == 6) && lines[i].args[3] == 0)
			{
				P_SpawnPortal(&lines[i], lines[i].args[0], lines[i].args[2], lines[i].args[4], lines[i].args[1]);
			}
			break;

		case Line_SetPortal:
			P_SpawnLinePortal(&lines[i]);
			break;

		// [RH] ZDoom Static_Init settings
		case Static_Init:
			switch (lines[i].args[1])
			{
			case Init_Gravity:
				{
					double grav = lines[i].Delta().Length() / 100.;
					FSectorTagIterator itr(lines[i].args[0]);
					while ((s = itr.Next()) >= 0)
						sectors[s].gravity = grav;
				}
				break;

			//case Init_Color:
			// handled in P_LoadSideDefs2()

			case Init_Damage:
				{
					int damage = P_AproxDistance (lines[i].dx, lines[i].dy) >> FRACBITS;
					FSectorTagIterator itr(lines[i].args[0]);
					while ((s = itr.Next()) >= 0)
					{
						sector_t *sec = &sectors[s];
						sec->damageamount = damage;
						sec->damagetype = NAME_None;
						if (sec->damageamount < 20)
						{
							sec->leakydamage = 0;
							sec->damageinterval = 32;
						}
						else if (sec->damageamount < 50)
						{
							sec->leakydamage = 5;
							sec->damageinterval = 32;
						}
						else
						{
							sec->leakydamage = 256;
							sec->damageinterval = 1;
						}
					}
				}
				break;

			case Init_SectorLink:
				if (lines[i].args[3] == 0)
					P_AddSectorLinksByID(lines[i].frontsector, lines[i].args[0], lines[i].args[2]);
				break;

			// killough 10/98:
			//
			// Support for sky textures being transferred from sidedefs.
			// Allows scrolling and other effects (but if scrolling is
			// used, then the same sector tag needs to be used for the
			// sky sector, the sky-transfer linedef, and the scroll-effect
			// linedef). Still requires user to use F_SKY1 for the floor
			// or ceiling texture, to distinguish floor and ceiling sky.

			case Init_TransferSky:
				{
					FSectorTagIterator itr(lines[i].args[0]);
					while ((s = itr.Next()) >= 0)
						 sectors[s].sky = (i + 1) | PL_SKYFLAT; 
					break;
				}
			}
			break;
		}
	}
	// [RH] Start running any open scripts on this map
	FBehavior::StaticStartTypedScripts (SCRIPT_Open, NULL, false);
}

////////////////////////////////////////////////////////////////////////////
//
// FRICTION EFFECTS
//
// phares 3/12/98: Start of friction effects

// As the player moves, friction is applied by decreasing the x and y
// velocity values on each tic. By varying the percentage of decrease,
// we can simulate muddy or icy conditions. In mud, the player slows
// down faster. In ice, the player slows down more slowly.
//
// The amount of friction change is controlled by the length of a linedef
// with type 223. A length < 100 gives you mud. A length > 100 gives you ice.
//
// Also, each sector where these effects are to take place is given a
// new special type _______. Changing the type value at runtime allows
// these effects to be turned on or off.
//
// Sector boundaries present problems. The player should experience these
// friction changes only when his feet are touching the sector floor. At
// sector boundaries where floor height changes, the player can find
// himself still 'in' one sector, but with his feet at the floor level
// of the next sector (steps up or down). To handle this, Thinkers are used
// in icy/muddy sectors. These thinkers examine each object that is touching
// their sectors, looking for players whose feet are at the same level as
// their floors. Players satisfying this condition are given new friction
// values that are applied by the player movement code later.

//
// killough 8/28/98:
//
// Completely redid code, which did not need thinkers, and which put a heavy
// drag on CPU. Friction is now a property of sectors, NOT objects inside
// them. All objects, not just players, are affected by it, if they touch
// the sector's floor. Code simpler and faster, only calling on friction
// calculations when an object needs friction considered, instead of doing
// friction calculations on every sector during every tic.
//
// Although this -might- ruin Boom demo sync involving friction, it's the only
// way, short of code explosion, to fix the original design bug. Fixing the
// design bug in Boom's original friction code, while maintaining demo sync
// under every conceivable circumstance, would double or triple code size, and
// would require maintenance of buggy legacy code which is only useful for old
// demos. Doom demos, which are more important IMO, are not affected by this
// change.
//
// [RH] On the other hand, since I've given up on trying to maintain demo
//		sync between versions, these considerations aren't a big deal to me.
//
/////////////////////////////
//
// Initialize the sectors where friction is increased or decreased

static void P_SpawnFriction(void)
{
	int i;
	line_t *l = lines;

	for (i = 0 ; i < numlines ; i++,l++)
	{
		if (l->special == Sector_SetFriction)
		{
			int length;

			if (l->args[1])
			{	// [RH] Allow setting friction amount from parameter
				length = l->args[1] <= 200 ? l->args[1] : 200;
			}
			else
			{
				length = int(l->Delta().Length());
			}

			P_SetSectorFriction (l->args[0], length, false);
			l->special = 0;
		}
	}
}

void P_SetSectorFriction (int tag, int amount, bool alterFlag)
{
	int s;
	double friction, movefactor;

	// An amount of 100 should result in a friction of
	// ORIG_FRICTION (0xE800)
	friction = ((0x1EB8 * amount) / 0x80 + 0xD001) / 65536.;

	// killough 8/28/98: prevent odd situations
	friction = clamp(friction, 0., 1.);

	// The following check might seem odd. At the time of movement,
	// the move distance is multiplied by 'friction/0x10000', so a
	// higher friction value actually means 'less friction'.
	movefactor = FrictionToMoveFactor(friction);

	FSectorTagIterator itr(tag);
	while ((s = itr.Next()) >= 0)
	{
		// killough 8/28/98:
		//
		// Instead of spawning thinkers, which are slow and expensive,
		// modify the sector's own friction values. Friction should be
		// a property of sectors, not objects which reside inside them.
		// Original code scanned every object in every friction sector
		// on every tic, adjusting its friction, putting unnecessary
		// drag on CPU. New code adjusts friction of sector only once
		// at level startup, and then uses this friction value.

		sectors[s].friction = friction;
		sectors[s].movefactor = movefactor;
		if (alterFlag)
		{
			// When used inside a script, the sectors' friction flags
			// can be enabled and disabled at will.
			if (friction == ORIG_FRICTION)
			{
				sectors[s].Flags &= ~SECF_FRICTION;
			}
			else
			{
				sectors[s].Flags |= SECF_FRICTION;
			}
		}
	}
}

double FrictionToMoveFactor(double friction)
{
	double movefactor;

	// [RH] Twiddled these values so that velocity on ice (with
	//		friction 0xf900) is the same as in Heretic/Hexen.
	if (friction >= ORIG_FRICTION)	// ice
									//movefactor = ((0x10092 - friction)*(0x70))/0x158;
		movefactor = (((0x10092 - friction * 65536) * 1024) / 4352 + 568) / 65536.;
	else
		movefactor = (((friction*65536. - 0xDB34)*(0xA)) / 0x80) / 65536.;

	// killough 8/28/98: prevent odd situations
	if (movefactor < 1 / 2048.)
		movefactor = 1 / 2048.;

	return movefactor;
}


//
// phares 3/12/98: End of friction effects
//
////////////////////////////////////////////////////////////////////////////

<<<<<<< HEAD
////////////////////////////////////////////////////////////////////////////
//
// PUSH/PULL EFFECT
//
// phares 3/20/98: Start of push/pull effects
//
// This is where push/pull effects are applied to objects in the sectors.
//
// There are four kinds of push effects
//
// 1) Pushing Away
//
//    Pushes you away from a point source defined by the location of an
//    MT_PUSH Thing. The force decreases linearly with distance from the
//    source. This force crosses sector boundaries and is felt w/in a circle
//    whose center is at the MT_PUSH. The force is felt only if the point
//    MT_PUSH can see the target object.
//
// 2) Pulling toward
//
//    Same as Pushing Away except you're pulled toward an MT_PULL point
//    source. This force crosses sector boundaries and is felt w/in a circle
//    whose center is at the MT_PULL. The force is felt only if the point
//    MT_PULL can see the target object.
//
// 3) Wind
//
//    Pushes you in a constant direction. Full force above ground, half
//    force on the ground, nothing if you're below it (water).
//
// 4) Current
//
//    Pushes you in a constant direction. No force above ground, full
//    force if on the ground or below it (water).
//
// The magnitude of the force is controlled by the length of a controlling
// linedef. The force vector for types 3 & 4 is determined by the angle
// of the linedef, and is constant.
//
// For each sector where these effects occur, the sector special type has
// to have the PUSH_MASK bit set. If this bit is turned off by a switch
// at run-time, the effect will not occur. The controlling sector for
// types 1 & 2 is the sector containing the MT_PUSH/MT_PULL Thing.


#define PUSH_FACTOR 128

/////////////////////////////
//
// Add a push thinker to the thinker list

DPusher::DPusher (DPusher::EPusher type, line_t *l, int magnitude, int angle,
				  AActor *source, int affectee)
{
	m_Source = source;
	m_Type = type;
	if (l)
	{
		m_PushVec = l->Delta();
		m_Magnitude = m_PushVec.Length();
	}
	else
	{ // [RH] Allow setting magnitude and angle with parameters
		ChangeValues (magnitude, angle);
	}
	if (source) // point source exist?
	{
		m_Radius = m_Magnitude * 2; // where force goes to zero
	}
	m_Affectee = affectee;
}

int DPusher::CheckForSectorMatch (EPusher type, int tag)
{
	if (m_Type == type && tagManager.SectorHasTag(m_Affectee, tag))
		return m_Affectee;
	else
		return -1;
}


/////////////////////////////
//
// T_Pusher looks for all objects that are inside the _f_radius() of
// the effect.
//
void DPusher::Tick ()
{
	sector_t *sec;
	AActor *thing;
	msecnode_t *node;
	double ht;

	if (!var_pushers)
		return;

	sec = sectors + m_Affectee;

	// Be sure the special sector type is still turned on. If so, proceed.
	// Else, bail out; the sector type has been changed on us.

	if (!(sec->Flags & SECF_PUSH))
		return;

	// For constant pushers (wind/current) there are 3 situations:
	//
	// 1) Affected Thing is above the floor.
	//
	//    Apply the full force if wind, no force if current.
	//
	// 2) Affected Thing is on the ground.
	//
	//    Apply half force if wind, full force if current.
	//
	// 3) Affected Thing is below the ground (underwater effect).
	//
	//    Apply no force if wind, full force if current.
	//
	// Apply the effect to clipped players only for now.
	//
	// In Phase II, you can apply these effects to Things other than players.
	// [RH] No Phase II, but it works with anything having MF2_WINDTHRUST now.

	if (m_Type == p_push)
	{
		// Seek out all pushable things within the force _f_radius() of this
		// point pusher. Crosses sectors, so use blockmap.

		FPortalGroupArray check(FPortalGroupArray::PGA_NoSectorPortals);	// no sector portals because this thing is utterly z-unaware.
		FMultiBlockThingsIterator it(check, m_Source, FLOAT2FIXED(m_Radius));
		FMultiBlockThingsIterator::CheckResult cres;


		while (it.Next(&cres))
		{
			AActor *thing = cres.thing;
			// Normal ZDoom is based only on the WINDTHRUST flag, with the noclip cheat as an exemption.
			bool pusharound = ((thing->flags2 & MF2_WINDTHRUST) && !(thing->flags & MF_NOCLIP));
					
			// MBF allows any sentient or shootable thing to be affected, but players with a fly cheat aren't.
			if (compatflags & COMPATF_MBFMONSTERMOVE)
			{
				pusharound = ((pusharound || (thing->IsSentient()) || (thing->flags & MF_SHOOTABLE)) // Add categories here
					&& (!(thing->player && (thing->flags & (MF_NOGRAVITY))))); // Exclude flying players here
			}

			if ((pusharound) )
			{
				DVector2 pos = m_Source->Vec2To(thing);
				double dist = pos.Length();
				double speed = (m_Magnitude - (dist/2)) / (PUSH_FACTOR * 2);

				// If speed <= 0, you're outside the effective _f_radius(). You also have
				// to be able to see the push/pull source point.

				if ((speed > 0) && (P_CheckSight (thing, m_Source, SF_IGNOREVISIBILITY)))
				{
					DAngle pushangle = pos.Angle();
					if (m_Source->GetClass()->TypeName == NAME_PointPuller) pushangle += 180;  
					thing->Thrust(pushangle, speed);
				}
			}
		}
		return;
	}

	// constant pushers p_wind and p_current

	node = sec->touching_thinglist; // things touching this sector
	for ( ; node ; node = node->m_snext)
	{
		thing = node->m_thing;
		if (!(thing->flags2 & MF2_WINDTHRUST) || (thing->flags & MF_NOCLIP))
			continue;

		sector_t *hsec = sec->GetHeightSec();
		fixedvec3 pos = thing->_f_PosRelative(sec);
		DVector2 pushvel;
		if (m_Type == p_wind)
		{
			if (hsec == NULL)
			{ // NOT special water sector
				if (thing->Z() > thing->floorz) // above ground
				{
					pushvel = m_PushVec; // full force
				}
				else // on ground
				{
					pushvel = m_PushVec / 2; // half force
				}
			}
			else // special water sector
			{
				ht = hsec->floorplane.ZatPointF(pos);
				if (thing->Z() > ht) // above ground
				{
					pushvel = m_PushVec; // full force
				}
				else if (thing->player->viewz < ht) // underwater
				{
					pushvel.Zero(); // no force
				}
				else // wading in water
				{
					pushvel = m_PushVec / 2; // full force
				}
			}
		}
		else // p_current
		{
			const secplane_t *floor;

			if (hsec == NULL)
			{ // NOT special water sector
				floor = &sec->floorplane;
			}
			else
			{ // special water sector
				floor = &hsec->floorplane;
			}
			if (thing->Z() > floor->ZatPointF(pos))
			{ // above ground
				pushvel.Zero(); // no force
			}
			else
			{ // on ground/underwater
				pushvel = m_PushVec; // full force
			}
		}
		thing->Vel += pushvel / PUSH_FACTOR;
	}
}

/////////////////////////////
//
// P_GetPushThing() returns a pointer to an MT_PUSH or MT_PULL thing,
// NULL otherwise.

AActor *P_GetPushThing (int s)
{
	AActor* thing;
	sector_t* sec;

	sec = sectors + s;
	thing = sec->thinglist;

	while (thing &&
		thing->GetClass()->TypeName != NAME_PointPusher &&
		thing->GetClass()->TypeName != NAME_PointPuller)
	{
		thing = thing->snext;
	}
	return thing;
}

/////////////////////////////
//
// Initialize the sectors where pushers are present
//

static void P_SpawnPushers ()
{
	int i;
	line_t *l = lines;
	int s;

	for (i = 0; i < numlines; i++, l++)
	{
		switch (l->special)
		{
		case Sector_SetWind: // wind
		{
			FSectorTagIterator itr(l->args[0]);
			while ((s = itr.Next()) >= 0)
				new DPusher(DPusher::p_wind, l->args[3] ? l : NULL, l->args[1], l->args[2], NULL, s);
			l->special = 0;
			break;
		}

		case Sector_SetCurrent: // current
		{
			FSectorTagIterator itr(l->args[0]);
			while ((s = itr.Next()) >= 0)
				new DPusher(DPusher::p_current, l->args[3] ? l : NULL, l->args[1], l->args[2], NULL, s);
			l->special = 0;
			break;
		}

		case PointPush_SetForce: // push/pull
			if (l->args[0]) {	// [RH] Find thing by sector
				FSectorTagIterator itr(l->args[0]);
				while ((s = itr.Next()) >= 0)
				{
					AActor *thing = P_GetPushThing (s);
					if (thing) {	// No MT_P* means no effect
						// [RH] Allow narrowing it down by tid
						if (!l->args[1] || l->args[1] == thing->tid)
							new DPusher (DPusher::p_push, l->args[3] ? l : NULL, l->args[2],
										 0, thing, s);
					}
				}
			} else {	// [RH] Find thing by tid
				AActor *thing;
				FActorIterator iterator (l->args[1]);

				while ( (thing = iterator.Next ()) )
				{
					if (thing->GetClass()->TypeName == NAME_PointPusher ||
						thing->GetClass()->TypeName == NAME_PointPuller)
					{
						new DPusher (DPusher::p_push, l->args[3] ? l : NULL, l->args[2],
									 0, thing, int(thing->Sector - sectors));
					}
				}
			}
			l->special = 0;
			break;
		}
	}
}

//
// phares 3/20/98: End of Pusher effects
//
////////////////////////////////////////////////////////////////////////////

=======
>>>>>>> 263051a7
void sector_t::AdjustFloorClip () const
{
	msecnode_t *node;

	for (node = touching_thinglist; node; node = node->m_snext)
	{
		if (node->m_thing->flags2 & MF2_FLOORCLIP)
		{
			node->m_thing->AdjustFloorClip();
		}
	}
}<|MERGE_RESOLUTION|>--- conflicted
+++ resolved
@@ -84,35 +84,6 @@
 
 EXTERN_CVAR(Bool, cl_predict_specials)
 
-<<<<<<< HEAD
-IMPLEMENT_POINTY_CLASS (DPusher)
- DECLARE_POINTER (m_Source)
-END_POINTERS
-
-DPusher::DPusher ()
-{
-}
-
-inline FArchive &operator<< (FArchive &arc, DPusher::EPusher &type)
-{
-	BYTE val = (BYTE)type;
-	arc << val;
-	type = (DPusher::EPusher)val;
-	return arc;
-}
-
-void DPusher::Serialize (FArchive &arc)
-{
-	Super::Serialize (arc);
-	arc << m_Type
-		<< m_Source
-		<< m_PushVec
-		<< m_Magnitude
-		<< m_Radius
-		<< m_Affectee;
-}
-=======
->>>>>>> 263051a7
 
 // killough 3/7/98: Initialize generalized scrolling
 void P_SpawnScrollers();
@@ -1646,338 +1617,9 @@
 //
 ////////////////////////////////////////////////////////////////////////////
 
-<<<<<<< HEAD
-////////////////////////////////////////////////////////////////////////////
-//
-// PUSH/PULL EFFECT
-//
-// phares 3/20/98: Start of push/pull effects
-//
-// This is where push/pull effects are applied to objects in the sectors.
-//
-// There are four kinds of push effects
-//
-// 1) Pushing Away
-//
-//    Pushes you away from a point source defined by the location of an
-//    MT_PUSH Thing. The force decreases linearly with distance from the
-//    source. This force crosses sector boundaries and is felt w/in a circle
-//    whose center is at the MT_PUSH. The force is felt only if the point
-//    MT_PUSH can see the target object.
-//
-// 2) Pulling toward
-//
-//    Same as Pushing Away except you're pulled toward an MT_PULL point
-//    source. This force crosses sector boundaries and is felt w/in a circle
-//    whose center is at the MT_PULL. The force is felt only if the point
-//    MT_PULL can see the target object.
-//
-// 3) Wind
-//
-//    Pushes you in a constant direction. Full force above ground, half
-//    force on the ground, nothing if you're below it (water).
-//
-// 4) Current
-//
-//    Pushes you in a constant direction. No force above ground, full
-//    force if on the ground or below it (water).
-//
-// The magnitude of the force is controlled by the length of a controlling
-// linedef. The force vector for types 3 & 4 is determined by the angle
-// of the linedef, and is constant.
-//
-// For each sector where these effects occur, the sector special type has
-// to have the PUSH_MASK bit set. If this bit is turned off by a switch
-// at run-time, the effect will not occur. The controlling sector for
-// types 1 & 2 is the sector containing the MT_PUSH/MT_PULL Thing.
-
-
-#define PUSH_FACTOR 128
-
-/////////////////////////////
-//
-// Add a push thinker to the thinker list
-
-DPusher::DPusher (DPusher::EPusher type, line_t *l, int magnitude, int angle,
-				  AActor *source, int affectee)
-{
-	m_Source = source;
-	m_Type = type;
-	if (l)
-	{
-		m_PushVec = l->Delta();
-		m_Magnitude = m_PushVec.Length();
-	}
-	else
-	{ // [RH] Allow setting magnitude and angle with parameters
-		ChangeValues (magnitude, angle);
-	}
-	if (source) // point source exist?
-	{
-		m_Radius = m_Magnitude * 2; // where force goes to zero
-	}
-	m_Affectee = affectee;
-}
-
-int DPusher::CheckForSectorMatch (EPusher type, int tag)
-{
-	if (m_Type == type && tagManager.SectorHasTag(m_Affectee, tag))
-		return m_Affectee;
-	else
-		return -1;
-}
-
-
-/////////////////////////////
-//
-// T_Pusher looks for all objects that are inside the _f_radius() of
-// the effect.
-//
-void DPusher::Tick ()
-{
-	sector_t *sec;
-	AActor *thing;
+void sector_t::AdjustFloorClip () const
+{
 	msecnode_t *node;
-	double ht;
-
-	if (!var_pushers)
-		return;
-
-	sec = sectors + m_Affectee;
-
-	// Be sure the special sector type is still turned on. If so, proceed.
-	// Else, bail out; the sector type has been changed on us.
-
-	if (!(sec->Flags & SECF_PUSH))
-		return;
-
-	// For constant pushers (wind/current) there are 3 situations:
-	//
-	// 1) Affected Thing is above the floor.
-	//
-	//    Apply the full force if wind, no force if current.
-	//
-	// 2) Affected Thing is on the ground.
-	//
-	//    Apply half force if wind, full force if current.
-	//
-	// 3) Affected Thing is below the ground (underwater effect).
-	//
-	//    Apply no force if wind, full force if current.
-	//
-	// Apply the effect to clipped players only for now.
-	//
-	// In Phase II, you can apply these effects to Things other than players.
-	// [RH] No Phase II, but it works with anything having MF2_WINDTHRUST now.
-
-	if (m_Type == p_push)
-	{
-		// Seek out all pushable things within the force _f_radius() of this
-		// point pusher. Crosses sectors, so use blockmap.
-
-		FPortalGroupArray check(FPortalGroupArray::PGA_NoSectorPortals);	// no sector portals because this thing is utterly z-unaware.
-		FMultiBlockThingsIterator it(check, m_Source, FLOAT2FIXED(m_Radius));
-		FMultiBlockThingsIterator::CheckResult cres;
-
-
-		while (it.Next(&cres))
-		{
-			AActor *thing = cres.thing;
-			// Normal ZDoom is based only on the WINDTHRUST flag, with the noclip cheat as an exemption.
-			bool pusharound = ((thing->flags2 & MF2_WINDTHRUST) && !(thing->flags & MF_NOCLIP));
-					
-			// MBF allows any sentient or shootable thing to be affected, but players with a fly cheat aren't.
-			if (compatflags & COMPATF_MBFMONSTERMOVE)
-			{
-				pusharound = ((pusharound || (thing->IsSentient()) || (thing->flags & MF_SHOOTABLE)) // Add categories here
-					&& (!(thing->player && (thing->flags & (MF_NOGRAVITY))))); // Exclude flying players here
-			}
-
-			if ((pusharound) )
-			{
-				DVector2 pos = m_Source->Vec2To(thing);
-				double dist = pos.Length();
-				double speed = (m_Magnitude - (dist/2)) / (PUSH_FACTOR * 2);
-
-				// If speed <= 0, you're outside the effective _f_radius(). You also have
-				// to be able to see the push/pull source point.
-
-				if ((speed > 0) && (P_CheckSight (thing, m_Source, SF_IGNOREVISIBILITY)))
-				{
-					DAngle pushangle = pos.Angle();
-					if (m_Source->GetClass()->TypeName == NAME_PointPuller) pushangle += 180;  
-					thing->Thrust(pushangle, speed);
-				}
-			}
-		}
-		return;
-	}
-
-	// constant pushers p_wind and p_current
-
-	node = sec->touching_thinglist; // things touching this sector
-	for ( ; node ; node = node->m_snext)
-	{
-		thing = node->m_thing;
-		if (!(thing->flags2 & MF2_WINDTHRUST) || (thing->flags & MF_NOCLIP))
-			continue;
-
-		sector_t *hsec = sec->GetHeightSec();
-		fixedvec3 pos = thing->_f_PosRelative(sec);
-		DVector2 pushvel;
-		if (m_Type == p_wind)
-		{
-			if (hsec == NULL)
-			{ // NOT special water sector
-				if (thing->Z() > thing->floorz) // above ground
-				{
-					pushvel = m_PushVec; // full force
-				}
-				else // on ground
-				{
-					pushvel = m_PushVec / 2; // half force
-				}
-			}
-			else // special water sector
-			{
-				ht = hsec->floorplane.ZatPointF(pos);
-				if (thing->Z() > ht) // above ground
-				{
-					pushvel = m_PushVec; // full force
-				}
-				else if (thing->player->viewz < ht) // underwater
-				{
-					pushvel.Zero(); // no force
-				}
-				else // wading in water
-				{
-					pushvel = m_PushVec / 2; // full force
-				}
-			}
-		}
-		else // p_current
-		{
-			const secplane_t *floor;
-
-			if (hsec == NULL)
-			{ // NOT special water sector
-				floor = &sec->floorplane;
-			}
-			else
-			{ // special water sector
-				floor = &hsec->floorplane;
-			}
-			if (thing->Z() > floor->ZatPointF(pos))
-			{ // above ground
-				pushvel.Zero(); // no force
-			}
-			else
-			{ // on ground/underwater
-				pushvel = m_PushVec; // full force
-			}
-		}
-		thing->Vel += pushvel / PUSH_FACTOR;
-	}
-}
-
-/////////////////////////////
-//
-// P_GetPushThing() returns a pointer to an MT_PUSH or MT_PULL thing,
-// NULL otherwise.
-
-AActor *P_GetPushThing (int s)
-{
-	AActor* thing;
-	sector_t* sec;
-
-	sec = sectors + s;
-	thing = sec->thinglist;
-
-	while (thing &&
-		thing->GetClass()->TypeName != NAME_PointPusher &&
-		thing->GetClass()->TypeName != NAME_PointPuller)
-	{
-		thing = thing->snext;
-	}
-	return thing;
-}
-
-/////////////////////////////
-//
-// Initialize the sectors where pushers are present
-//
-
-static void P_SpawnPushers ()
-{
-	int i;
-	line_t *l = lines;
-	int s;
-
-	for (i = 0; i < numlines; i++, l++)
-	{
-		switch (l->special)
-		{
-		case Sector_SetWind: // wind
-		{
-			FSectorTagIterator itr(l->args[0]);
-			while ((s = itr.Next()) >= 0)
-				new DPusher(DPusher::p_wind, l->args[3] ? l : NULL, l->args[1], l->args[2], NULL, s);
-			l->special = 0;
-			break;
-		}
-
-		case Sector_SetCurrent: // current
-		{
-			FSectorTagIterator itr(l->args[0]);
-			while ((s = itr.Next()) >= 0)
-				new DPusher(DPusher::p_current, l->args[3] ? l : NULL, l->args[1], l->args[2], NULL, s);
-			l->special = 0;
-			break;
-		}
-
-		case PointPush_SetForce: // push/pull
-			if (l->args[0]) {	// [RH] Find thing by sector
-				FSectorTagIterator itr(l->args[0]);
-				while ((s = itr.Next()) >= 0)
-				{
-					AActor *thing = P_GetPushThing (s);
-					if (thing) {	// No MT_P* means no effect
-						// [RH] Allow narrowing it down by tid
-						if (!l->args[1] || l->args[1] == thing->tid)
-							new DPusher (DPusher::p_push, l->args[3] ? l : NULL, l->args[2],
-										 0, thing, s);
-					}
-				}
-			} else {	// [RH] Find thing by tid
-				AActor *thing;
-				FActorIterator iterator (l->args[1]);
-
-				while ( (thing = iterator.Next ()) )
-				{
-					if (thing->GetClass()->TypeName == NAME_PointPusher ||
-						thing->GetClass()->TypeName == NAME_PointPuller)
-					{
-						new DPusher (DPusher::p_push, l->args[3] ? l : NULL, l->args[2],
-									 0, thing, int(thing->Sector - sectors));
-					}
-				}
-			}
-			l->special = 0;
-			break;
-		}
-	}
-}
-
-//
-// phares 3/20/98: End of Pusher effects
-//
-////////////////////////////////////////////////////////////////////////////
-
-=======
->>>>>>> 263051a7
-void sector_t::AdjustFloorClip () const
-{
-	msecnode_t *node;
 
 	for (node = touching_thinglist; node; node = node->m_snext)
 	{
