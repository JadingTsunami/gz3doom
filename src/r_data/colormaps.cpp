/*
** r_data.cpp
**
**---------------------------------------------------------------------------
** Copyright 1998-2008 Randy Heit
** All rights reserved.
**
** Redistribution and use in source and binary forms, with or without
** modification, are permitted provided that the following conditions
** are met:
**
** 1. Redistributions of source code must retain the above copyright
**    notice, this list of conditions and the following disclaimer.
** 2. Redistributions in binary form must reproduce the above copyright
**    notice, this list of conditions and the following disclaimer in the
**    documentation and/or other materials provided with the distribution.
** 3. The name of the author may not be used to endorse or promote products
**    derived from this software without specific prior written permission.
**
** THIS SOFTWARE IS PROVIDED BY THE AUTHOR ``AS IS'' AND ANY EXPRESS OR
** IMPLIED WARRANTIES, INCLUDING, BUT NOT LIMITED TO, THE IMPLIED WARRANTIES
** OF MERCHANTABILITY AND FITNESS FOR A PARTICULAR PURPOSE ARE DISCLAIMED.
** IN NO EVENT SHALL THE AUTHOR BE LIABLE FOR ANY DIRECT, INDIRECT,
** INCIDENTAL, SPECIAL, EXEMPLARY, OR CONSEQUENTIAL DAMAGES (INCLUDING, BUT
** NOT LIMITED TO, PROCUREMENT OF SUBSTITUTE GOODS OR SERVICES; LOSS OF USE,
** DATA, OR PROFITS; OR BUSINESS INTERRUPTION) HOWEVER CAUSED AND ON ANY
** THEORY OF LIABILITY, WHETHER IN CONTRACT, STRICT LIABILITY, OR TORT
** (INCLUDING NEGLIGENCE OR OTHERWISE) ARISING IN ANY WAY OUT OF THE USE OF
** THIS SOFTWARE, EVEN IF ADVISED OF THE POSSIBILITY OF SUCH DAMAGE.
**---------------------------------------------------------------------------
**
**
*/

#include <stddef.h>
#include <string.h>
#include <math.h>
#include <float.h>

#include "i_system.h"
#include "w_wad.h"
#include "doomdef.h"
#include "r_sky.h"
#include "c_dispatch.h"
#include "sc_man.h"
#include "v_text.h"
#include "st_start.h"
#include "doomstat.h"
#include "v_palette.h"
#include "colormatcher.h"
#include "colormaps.h"
#include "v_video.h"
#include "templates.h"
#include "r_utility.h"
#include "r_renderer.h"

static bool R_CheckForFixedLights(const BYTE *colormaps);


extern "C" {
FDynamicColormap NormalLight;
FDynamicColormap FullNormalLight; //[SP] Emulate GZDoom brightness
}
bool NormalLightHasFixedLights;


struct FakeCmap 
{
	char name[8];
	PalEntry blend;
	int lump;
};

TArray<FakeCmap> fakecmaps;
<<<<<<< HEAD
FSWColormap realcolormaps;
=======
BYTE *realcolormaps;
BYTE *realfbcolormaps; //[SP] For fullbright use
>>>>>>> 8678baf6
size_t numfakecmaps;



TArray<FSpecialColormap> SpecialColormaps;
BYTE DesaturateColormap[31][256];

struct FSpecialColormapParameters
{
	float Start[3], End[3];
};

static FSpecialColormapParameters SpecialColormapParms[] =
{
	// Doom invulnerability is an inverted grayscale.
	// Strife uses it when firing the Sigil
	{ { 1, 1, 1 }, {    0,    0,   0 } },

	// Heretic invulnerability is a golden shade.
	{ { 0, 0, 0 }, {  1.5, 0.75,   0 }, },

	// [BC] Build the Doomsphere colormap. It is red!
	{ { 0, 0, 0 }, {  1.5,    0,   0 } },

	// [BC] Build the Guardsphere colormap. It's a greenish-white kind of thing.
	{ { 0, 0, 0 }, { 1.25,  1.5,   1 } },

	// Build a blue colormap.
	{ { 0, 0, 0 }, {    0,    0, 1.5 } },
};

static void FreeSpecialLights();



//==========================================================================
//
//
//
//==========================================================================

int AddSpecialColormap(float r1, float g1, float b1, float r2, float g2, float b2)
{
	// Clamp these in range for the hardware shader.
	r1 = clamp(r1, 0.0f, 2.0f);
	g1 = clamp(g1, 0.0f, 2.0f);
	b1 = clamp(b1, 0.0f, 2.0f);
	r2 = clamp(r2, 0.0f, 2.0f);
	g2 = clamp(g2, 0.0f, 2.0f);
	b2 = clamp(b2, 0.0f, 2.0f);

	for(unsigned i=0; i<SpecialColormaps.Size(); i++)
	{
		// Avoid precision issues here when trying to find a proper match.
		if (fabs(SpecialColormaps[i].ColorizeStart[0]- r1) < FLT_EPSILON &&
			fabs(SpecialColormaps[i].ColorizeStart[1]- g1) < FLT_EPSILON &&
			fabs(SpecialColormaps[i].ColorizeStart[2]- b1) < FLT_EPSILON &&
			fabs(SpecialColormaps[i].ColorizeEnd[0]- r2) < FLT_EPSILON &&
			fabs(SpecialColormaps[i].ColorizeEnd[1]- g2) < FLT_EPSILON &&
			fabs(SpecialColormaps[i].ColorizeEnd[2]- b2) < FLT_EPSILON)
		{
			return i;	// The map already exists
		}
	}

	FSpecialColormap *cm = &SpecialColormaps[SpecialColormaps.Reserve(1)];

	cm->ColorizeStart[0] = float(r1);
	cm->ColorizeStart[1] = float(g1);
	cm->ColorizeStart[2] = float(b1);
	cm->ColorizeEnd[0] = float(r2);
	cm->ColorizeEnd[1] = float(g2);
	cm->ColorizeEnd[2] = float(b2);

	r2 -= r1;
	g2 -= g1;
	b2 -= b1;
	r1 *= 255;
	g1 *= 255;
	b1 *= 255;

	for (int c = 0; c < 256; c++)
	{
		double intensity = (GPalette.BaseColors[c].r * 77 +
							GPalette.BaseColors[c].g * 143 +
							GPalette.BaseColors[c].b * 37) / 256.0;

		PalEntry pe = PalEntry(	MIN(255, int(r1 + intensity*r2)), 
								MIN(255, int(g1 + intensity*g2)), 
								MIN(255, int(b1 + intensity*b2)));

		cm->Colormap[c] = ColorMatcher.Pick(pe);
	}

	// This table is used by the texture composition code
	for(int i = 0;i < 256; i++)
	{
		cm->GrayscaleToColor[i] = PalEntry(	MIN(255, int(r1 + i*r2)), 
											MIN(255, int(g1 + i*g2)), 
											MIN(255, int(b1 + i*b2)));
	}
	return SpecialColormaps.Size() - 1;
}


//==========================================================================
//
// Colored Lighting Stuffs
//
//==========================================================================

FDynamicColormap *GetSpecialLights (PalEntry color, PalEntry fade, int desaturate)
{
	FDynamicColormap *colormap;

	// If this colormap has already been created, just return it
	for (colormap = &NormalLight; colormap != NULL; colormap = colormap->Next)
	{
		if (color == colormap->Color &&
			fade == colormap->Fade &&
			desaturate == colormap->Desaturate)
		{
			return colormap;
		}
	}

	// Not found. Create it.
	colormap = new FDynamicColormap;
	colormap->Next = NormalLight.Next;
	colormap->Color = color;
	colormap->Fade = fade;
	colormap->Desaturate = desaturate;
	NormalLight.Next = colormap;

	if (Renderer->UsesColormap())
	{
		colormap->Maps = new BYTE[NUMCOLORMAPS*256];
		colormap->BuildLights ();
	}
	else colormap->Maps = NULL;

	return colormap;
}

//==========================================================================
//
// Free all lights created with GetSpecialLights
//
//==========================================================================

static void FreeSpecialLights()
{
	FDynamicColormap *colormap, *next;

	for (colormap = NormalLight.Next; colormap != NULL; colormap = next)
	{
		next = colormap->Next;
		delete[] colormap->Maps;
		delete colormap;
	}
	NormalLight.Next = NULL;
}

//==========================================================================
//
// Builds NUMCOLORMAPS colormaps lit with the specified color
//
//==========================================================================

void FDynamicColormap::BuildLights ()
{
	int l, c;
	int lr, lg, lb, ld, ild;
	PalEntry colors[256], basecolors[256];
	BYTE *shade;

	if (Maps == NULL)
		return;

	// Scale light to the range 0-256, so we can avoid
	// dividing by 255 in the bottom loop.
	lr = Color.r*256/255;
	lg = Color.g*256/255;
	lb = Color.b*256/255;
	ld = Desaturate*256/255;
	if (ld < 0)	// No negative desaturations, please.
	{
		ld = -ld;
	}
	ild = 256-ld;

	if (ld == 0)
	{
		memcpy (basecolors, GPalette.BaseColors, sizeof(basecolors));
	}
	else
	{
		// Desaturate the palette before lighting it.
		for (c = 0; c < 256; c++)
		{
			int r = GPalette.BaseColors[c].r;
			int g = GPalette.BaseColors[c].g;
			int b = GPalette.BaseColors[c].b;
			int intensity = ((r * 77 + g * 143 + b * 37) >> 8) * ld;
			basecolors[c].r = (r*ild + intensity) >> 8;
			basecolors[c].g = (g*ild + intensity) >> 8;
			basecolors[c].b = (b*ild + intensity) >> 8;
			basecolors[c].a = 0;
		}
	}

	// build normal (but colored) light mappings
	for (l = 0; l < NUMCOLORMAPS; l++)
	{
		DoBlending (basecolors, colors, 256,
			Fade.r, Fade.g, Fade.b, l * (256 / NUMCOLORMAPS));

		shade = Maps + 256*l;
		if ((DWORD)Color == MAKERGB(255,255,255))
		{ // White light, so we can just pick the colors directly
			for (c = 0; c < 256; c++)
			{
				*shade++ = ColorMatcher.Pick (colors[c].r, colors[c].g, colors[c].b);
			}
		}
		else
		{ // Colored light, so do the (slightly) slower thing
			for (c = 0; c < 256; c++)
			{
				*shade++ = ColorMatcher.Pick (
					(colors[c].r*lr)>>8,
					(colors[c].g*lg)>>8,
					(colors[c].b*lb)>>8);
			}
		}
	}
}

//==========================================================================
//
//
//
//==========================================================================

void FDynamicColormap::ChangeColor (PalEntry lightcolor, int desaturate)
{
	if (lightcolor != Color || desaturate != Desaturate)
	{
		Color = lightcolor;
		// [BB] desaturate must be in [0,255]
		Desaturate = clamp(desaturate, 0, 255);
		if (Maps) BuildLights ();
	}
}

//==========================================================================
//
//
//
//==========================================================================

void FDynamicColormap::ChangeFade (PalEntry fadecolor)
{
	if (fadecolor != Fade)
	{
		Fade = fadecolor;
		if (Maps) BuildLights ();
	}
}

//==========================================================================
//
//
//
//==========================================================================

void FDynamicColormap::ChangeColorFade (PalEntry lightcolor, PalEntry fadecolor)
{
	if (lightcolor != Color || fadecolor != Fade)
	{
		Color = lightcolor;
		Fade = fadecolor;
		if (Maps) BuildLights ();
	}
}

//==========================================================================
//
//
//
//==========================================================================

void FDynamicColormap::RebuildAllLights()
{
	if (Renderer->UsesColormap())
	{
		FDynamicColormap *cm;

		for (cm = &NormalLight; cm != NULL; cm = cm->Next)
		{
			if (cm->Maps == NULL)
			{
				cm->Maps = new BYTE[NUMCOLORMAPS*256];
				cm->BuildLights ();
			}
		}
	}
}

//==========================================================================
//
// R_SetDefaultColormap
//
//==========================================================================

void R_SetDefaultColormap (const char *name)
{
	if (strnicmp (fakecmaps[0].name, name, 8) != 0)
	{
		int lump, i, j;
		BYTE map[256];
		BYTE unremap[256];
		BYTE remap[256];

		lump = Wads.CheckNumForFullName (name, true, ns_colormaps);
		if (lump == -1)
			lump = Wads.CheckNumForName (name, ns_global);

		// [RH] If using BUILD's palette, generate the colormap
		if (lump == -1 || Wads.CheckNumForFullName("palette.dat") >= 0 || Wads.CheckNumForFullName("blood.pal") >= 0)
		{
			Printf ("Make colormap\n");
			FDynamicColormap foo;

			foo.Color = 0xFFFFFF;
			foo.Fade = 0;
			foo.Maps = realcolormaps.Maps;
			foo.Desaturate = 0;
			foo.Next = NULL;
			foo.BuildLights ();
		}
		else
		{
			FWadLump lumpr = Wads.OpenLumpNum (lump);

			// [RH] The colormap may not have been designed for the specific
			// palette we are using, so remap it to match the current palette.
			memcpy (remap, GPalette.Remap, 256);
			memset (unremap, 0, 256);
			for (i = 0; i < 256; ++i)
			{
				unremap[remap[i]] = i;
			}
			// Mapping to color 0 is okay, because the colormap won't be used to
			// produce a masked texture.
			remap[0] = 0;
			for (i = 0; i < NUMCOLORMAPS; ++i)
			{
				BYTE *map2 = &realcolormaps.Maps[i*256];
				lumpr.Read (map, 256);
				for (j = 0; j < 256; ++j)
				{
					map2[j] = remap[map[unremap[j]]];
				}
			}
		}

		uppercopy (fakecmaps[0].name, name);
		fakecmaps[0].blend = 0;
	}
}

//==========================================================================
//
// R_DeinitColormaps
//
//==========================================================================

void R_DeinitColormaps ()
{
	SpecialColormaps.Clear();
	fakecmaps.Clear();
<<<<<<< HEAD
	delete[] realcolormaps.Maps;
=======
	if (realcolormaps != NULL)
	{
		delete[] realcolormaps;
		realcolormaps = NULL;
	}
	if (realfbcolormaps != NULL)
	{
		delete[] realfbcolormaps;
		realfbcolormaps = NULL;
	}
>>>>>>> 8678baf6
	FreeSpecialLights();
}

//==========================================================================
//
// R_InitColormaps
//
//==========================================================================

void R_InitColormaps ()
{
	// [RH] Try and convert BOOM colormaps into blending values.
	//		This is a really rough hack, but it's better than
	//		not doing anything with them at all (right?)

	FakeCmap cm;

	R_DeinitColormaps();

	cm.name[0] = 0;
	cm.blend = 0;
	fakecmaps.Push(cm);

	DWORD NumLumps = Wads.GetNumLumps();

	for (DWORD i = 0; i < NumLumps; i++)
	{
		if (Wads.GetLumpNamespace(i) == ns_colormaps)
		{
			char name[9];
			name[8] = 0;
			Wads.GetLumpName (name, i);

			if (Wads.CheckNumForName (name, ns_colormaps) == (int)i)
			{
				strncpy(cm.name, name, 8);
				cm.blend = 0;
				cm.lump = i;
				fakecmaps.Push(cm);
			}
		}
	}
	realcolormaps.Maps = new BYTE[256*NUMCOLORMAPS*fakecmaps.Size()];
	R_SetDefaultColormap ("COLORMAP");

	if (fakecmaps.Size() > 1)
	{
		BYTE unremap[256], remap[256], mapin[256];
		int i;
		unsigned j;

		memcpy (remap, GPalette.Remap, 256);
		memset (unremap, 0, 256);
		for (i = 0; i < 256; ++i)
		{
			unremap[remap[i]] = i;
		}
		remap[0] = 0;
		for (j = 1; j < fakecmaps.Size(); j++)
		{
			if (Wads.LumpLength (fakecmaps[j].lump) >= (NUMCOLORMAPS+1)*256)
			{
				int k, r, g, b;
				FWadLump lump = Wads.OpenLumpNum (fakecmaps[j].lump);
				BYTE *const map = realcolormaps.Maps + NUMCOLORMAPS*256*j;

				for (k = 0; k < NUMCOLORMAPS; ++k)
				{
					BYTE *map2 = &map[k*256];
					lump.Read (mapin, 256);
					map2[0] = 0;
					for (r = 1; r < 256; ++r)
					{
						map2[r] = remap[mapin[unremap[r]]];
					}
				}

				r = g = b = 0;

				for (k = 0; k < 256; k++)
				{
					r += GPalette.BaseColors[map[k]].r;
					g += GPalette.BaseColors[map[k]].g;
					b += GPalette.BaseColors[map[k]].b;
				}
				fakecmaps[j].blend = PalEntry (255, r/256, g/256, b/256);
			}
		}
	}

	// [SP] Create a copy of the colormap
	if (!realfbcolormaps)
	{
		realfbcolormaps = new BYTE[256*NUMCOLORMAPS*fakecmaps.Size()];
		memcpy(realfbcolormaps, realcolormaps, 256*NUMCOLORMAPS*fakecmaps.Size());
	}

	NormalLight.Color = PalEntry (255, 255, 255);
	NormalLight.Fade = 0;
<<<<<<< HEAD
	NormalLight.Maps = realcolormaps.Maps;
	FullNormalLight.Color = PalEntry (255, 255, 255);
	FullNormalLight.Fade = 0;
	FullNormalLight.Maps = realcolormaps.Maps;
	NormalLightHasFixedLights = R_CheckForFixedLights(realcolormaps.Maps);
=======
	NormalLight.Maps = realcolormaps;
	FullNormalLight.Color = PalEntry (255, 255, 255);
	FullNormalLight.Fade = 0;
	FullNormalLight.Maps = realfbcolormaps;
	NormalLightHasFixedLights = R_CheckForFixedLights(realcolormaps);
>>>>>>> 8678baf6
	numfakecmaps = fakecmaps.Size();

	// build default special maps (e.g. invulnerability)

	for (unsigned i = 0; i < countof(SpecialColormapParms); ++i)
	{
		AddSpecialColormap(SpecialColormapParms[i].Start[0], SpecialColormapParms[i].Start[1],
			SpecialColormapParms[i].Start[2], SpecialColormapParms[i].End[0],
			SpecialColormapParms[i].End[1], SpecialColormapParms[i].End[2]);
	}
	// desaturated colormaps. These are used for texture composition
	for(int m = 0; m < 31; m++)
	{
		BYTE *shade = DesaturateColormap[m];
		for (int c = 0; c < 256; c++)
		{
			int intensity = (GPalette.BaseColors[c].r * 77 +
						GPalette.BaseColors[c].g * 143 +
						GPalette.BaseColors[c].b * 37) / 256;

			int r = (GPalette.BaseColors[c].r * (31-m) + intensity *m) / 31;
			int g = (GPalette.BaseColors[c].g * (31-m) + intensity *m) / 31;
			int b = (GPalette.BaseColors[c].b * (31-m) + intensity *m) / 31;
			shade[c] = ColorMatcher.Pick(r, g, b);
		}
	}
}

//==========================================================================
//
// R_CheckForFixedLights
//
// Returns true if there are any entries in the colormaps that are the
// same for every colormap and not the fade color.
//
//==========================================================================

static bool R_CheckForFixedLights(const BYTE *colormaps)
{
	const BYTE *lastcolormap = colormaps + (NUMCOLORMAPS - 1) * 256;
	BYTE freq[256];
	int i, j;

	// Count the frequencies of different colors in the final colormap.
	// If they occur more than X amount of times, we ignore them as a
	// potential fixed light.

	memset(freq, 0, sizeof(freq));
	for (i = 0; i < 256; ++i)
	{
		freq[lastcolormap[i]]++;
	}

	// Now check the colormaps for fixed lights that are uncommon in the
	// final coloramp.
	for (i = 255; i >= 0; --i)
	{
		BYTE color = lastcolormap[i];
		if (freq[color] > 10)		// arbitrary number to decide "common" colors
		{
			continue;
		}
		// It's rare in the final colormap. See if it's the same for all colormaps.
		for (j = 0; j < NUMCOLORMAPS - 1; ++j)
		{
			if (colormaps[j * 256 + i] != color)
				break;
		}
		if (j == NUMCOLORMAPS - 1)
		{ // It was the same all the way across.
			return true;
		}
	}
	return false;
}

//==========================================================================
//
// [RH] Returns an index into realcolormaps. Multiply it by
//		256*NUMCOLORMAPS to find the start of the colormap to use.
//		WATERMAP is an exception and returns a blending value instead.
//
//==========================================================================

DWORD R_ColormapNumForName (const char *name)
{
	if (strnicmp (name, "COLORMAP", 8))
	{	// COLORMAP always returns 0
		for(int i=fakecmaps.Size()-1; i > 0; i--)
		{
			if (!strnicmp(name, fakecmaps[i].name, 8))
			{
				return i;
			}
		}
				
		if (!strnicmp (name, "WATERMAP", 8))
			return MAKEARGB (128,0,0x4f,0xa5);
	}
	return 0;
}

//==========================================================================
//
// R_BlendForColormap
//
//==========================================================================

DWORD R_BlendForColormap (DWORD map)
{
	return APART(map) ? map : 
		map < fakecmaps.Size() ? DWORD(fakecmaps[map].blend) : 0;
}<|MERGE_RESOLUTION|>--- conflicted
+++ resolved
@@ -72,12 +72,8 @@
 };
 
 TArray<FakeCmap> fakecmaps;
-<<<<<<< HEAD
 FSWColormap realcolormaps;
-=======
-BYTE *realcolormaps;
-BYTE *realfbcolormaps; //[SP] For fullbright use
->>>>>>> 8678baf6
+FSWColormap realfbcolormaps; //[SP] For fullbright use
 size_t numfakecmaps;
 
 
@@ -460,20 +456,13 @@
 {
 	SpecialColormaps.Clear();
 	fakecmaps.Clear();
-<<<<<<< HEAD
 	delete[] realcolormaps.Maps;
-=======
-	if (realcolormaps != NULL)
-	{
-		delete[] realcolormaps;
-		realcolormaps = NULL;
-	}
 	if (realfbcolormaps != NULL)
 	{
 		delete[] realfbcolormaps;
 		realfbcolormaps = NULL;
 	}
->>>>>>> 8678baf6
+	delete[] realfbcolormaps.Maps;
 	FreeSpecialLights();
 }
 
@@ -573,19 +562,11 @@
 
 	NormalLight.Color = PalEntry (255, 255, 255);
 	NormalLight.Fade = 0;
-<<<<<<< HEAD
 	NormalLight.Maps = realcolormaps.Maps;
 	FullNormalLight.Color = PalEntry (255, 255, 255);
 	FullNormalLight.Fade = 0;
-	FullNormalLight.Maps = realcolormaps.Maps;
+	FullNormalLight.Maps = realfbcolormaps.Maps;
 	NormalLightHasFixedLights = R_CheckForFixedLights(realcolormaps.Maps);
-=======
-	NormalLight.Maps = realcolormaps;
-	FullNormalLight.Color = PalEntry (255, 255, 255);
-	FullNormalLight.Fade = 0;
-	FullNormalLight.Maps = realfbcolormaps;
-	NormalLightHasFixedLights = R_CheckForFixedLights(realcolormaps);
->>>>>>> 8678baf6
 	numfakecmaps = fakecmaps.Size();
 
 	// build default special maps (e.g. invulnerability)
