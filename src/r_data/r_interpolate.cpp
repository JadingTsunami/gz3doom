--- conflicted
+++ resolved
@@ -1,4 +1,3 @@
-<<<<<<< HEAD
 /*
 ** r_interpolate.cpp
 **
@@ -984,991 +983,3 @@
 	return out;
 }
 
-
-=======
-/*
-** r_interpolate.cpp
-**
-** Movement interpolation
-**
-**---------------------------------------------------------------------------
-** Copyright 2008 Christoph Oelckers
-** All rights reserved.
-**
-** Redistribution and use in source and binary forms, with or without
-** modification, are permitted provided that the following conditions
-** are met:
-**
-** 1. Redistributions of source code must retain the above copyright
-**    notice, this list of conditions and the following disclaimer.
-** 2. Redistributions in binary form must reproduce the above copyright
-**    notice, this list of conditions and the following disclaimer in the
-**    documentation and/or other materials provided with the distribution.
-** 3. The name of the author may not be used to endorse or promote products
-**    derived from this software without specific prior written permission.
-**
-** THIS SOFTWARE IS PROVIDED BY THE AUTHOR ``AS IS'' AND ANY EXPRESS OR
-** IMPLIED WARRANTIES, INCLUDING, BUT NOT LIMITED TO, THE IMPLIED WARRANTIES
-** OF MERCHANTABILITY AND FITNESS FOR A PARTICULAR PURPOSE ARE DISCLAIMED.
-** IN NO EVENT SHALL THE AUTHOR BE LIABLE FOR ANY DIRECT, INDIRECT,
-** INCIDENTAL, SPECIAL, EXEMPLARY, OR CONSEQUENTIAL DAMAGES (INCLUDING, BUT
-** NOT LIMITED TO, PROCUREMENT OF SUBSTITUTE GOODS OR SERVICES; LOSS OF USE,
-** DATA, OR PROFITS; OR BUSINESS INTERRUPTION) HOWEVER CAUSED AND ON ANY
-** THEORY OF LIABILITY, WHETHER IN CONTRACT, STRICT LIABILITY, OR TORT
-** (INCLUDING NEGLIGENCE OR OTHERWISE) ARISING IN ANY WAY OUT OF THE USE OF
-** THIS SOFTWARE, EVEN IF ADVISED OF THE POSSIBILITY OF SUCH DAMAGE.
-**---------------------------------------------------------------------------
-**
-*/
-
-#include "p_3dmidtex.h"
-#include "stats.h"
-#include "r_data/r_interpolate.h"
-#include "p_local.h"
-#include "i_system.h"
-#include "po_man.h"
-#include "farchive.h"
-
-//==========================================================================
-//
-//
-//
-//==========================================================================
-
-class DSectorPlaneInterpolation : public DInterpolation
-{
-	DECLARE_CLASS(DSectorPlaneInterpolation, DInterpolation)
-
-	sector_t *sector;
-	fixed_t oldheight, oldtexz;
-	fixed_t bakheight, baktexz;
-	bool ceiling;
-	TArray<DInterpolation *> attached;
-
-
-public:
-
-	DSectorPlaneInterpolation() {}
-	DSectorPlaneInterpolation(sector_t *sector, bool plane, bool attach);
-	void Destroy();
-	void UpdateInterpolation();
-	void Restore();
-	void Interpolate(fixed_t smoothratio);
-	void Serialize(FArchive &arc);
-	size_t PointerSubstitution (DObject *old, DObject *notOld);
-	size_t PropagateMark();
-};
-
-//==========================================================================
-//
-//
-//
-//==========================================================================
-
-class DSectorScrollInterpolation : public DInterpolation
-{
-	DECLARE_CLASS(DSectorScrollInterpolation, DInterpolation)
-
-	sector_t *sector;
-	fixed_t oldx, oldy;
-	fixed_t bakx, baky;
-	bool ceiling;
-
-public:
-
-	DSectorScrollInterpolation() {}
-	DSectorScrollInterpolation(sector_t *sector, bool plane);
-	void Destroy();
-	void UpdateInterpolation();
-	void Restore();
-	void Interpolate(fixed_t smoothratio);
-	void Serialize(FArchive &arc);
-};
-
-
-//==========================================================================
-//
-//
-//
-//==========================================================================
-
-class DWallScrollInterpolation : public DInterpolation
-{
-	DECLARE_CLASS(DWallScrollInterpolation, DInterpolation)
-
-	side_t *side;
-	int part;
-	fixed_t oldx, oldy;
-	fixed_t bakx, baky;
-
-public:
-
-	DWallScrollInterpolation() {}
-	DWallScrollInterpolation(side_t *side, int part);
-	void Destroy();
-	void UpdateInterpolation();
-	void Restore();
-	void Interpolate(fixed_t smoothratio);
-	void Serialize(FArchive &arc);
-};
-
-//==========================================================================
-//
-//
-//
-//==========================================================================
-
-class DPolyobjInterpolation : public DInterpolation
-{
-	DECLARE_CLASS(DPolyobjInterpolation, DInterpolation)
-
-	FPolyObj *poly;
-	TArray<fixed_t> oldverts, bakverts;
-	fixed_t oldcx, oldcy;
-	fixed_t bakcx, bakcy;
-
-public:
-
-	DPolyobjInterpolation() {}
-	DPolyobjInterpolation(FPolyObj *poly);
-	void Destroy();
-	void UpdateInterpolation();
-	void Restore();
-	void Interpolate(fixed_t smoothratio);
-	void Serialize(FArchive &arc);
-};
-
-
-//==========================================================================
-//
-//
-//
-//==========================================================================
-
-IMPLEMENT_ABSTRACT_POINTY_CLASS(DInterpolation)
-DECLARE_POINTER(Next)
-DECLARE_POINTER(Prev)
-END_POINTERS
-IMPLEMENT_CLASS(DSectorPlaneInterpolation)
-IMPLEMENT_CLASS(DSectorScrollInterpolation)
-IMPLEMENT_CLASS(DWallScrollInterpolation)
-IMPLEMENT_CLASS(DPolyobjInterpolation)
-
-//==========================================================================
-//
-// Important note:
-// The linked list of interpolations and the pointers in the interpolated
-// objects are not processed by the garbage collector. This is intentional!
-//
-// If an interpolation is no longer owned by any thinker it should
-// be destroyed even if the interpolator still has a link to it.
-//
-// When such an interpolation is destroyed by the garbage collector it
-// will automatically be unlinked from the list.
-//
-//==========================================================================
-
-FInterpolator interpolator;
-
-//==========================================================================
-//
-//
-//
-//==========================================================================
-
-int FInterpolator::CountInterpolations ()
-{
-	return count;
-}
-
-//==========================================================================
-//
-//
-//
-//==========================================================================
-
-void FInterpolator::UpdateInterpolations()
-{
-	for (DInterpolation *probe = Head; probe != NULL; probe = probe->Next)
-	{
-		probe->UpdateInterpolation ();
-	}
-}
-
-//==========================================================================
-//
-//
-//
-//==========================================================================
-
-void FInterpolator::AddInterpolation(DInterpolation *interp)
-{
-	interp->Next = Head;
-	if (Head != NULL) Head->Prev = interp;
-	interp->Prev = NULL;
-	Head = interp;
-	count++;
-}
-
-//==========================================================================
-//
-//
-//
-//==========================================================================
-
-void FInterpolator::RemoveInterpolation(DInterpolation *interp)
-{
-	if (Head == interp)
-	{
-		Head = interp->Next;
-		if (Head != NULL) Head->Prev = NULL;
-	}
-	else
-	{
-		if (interp->Prev != NULL) interp->Prev->Next = interp->Next;
-		if (interp->Next != NULL) interp->Next->Prev = interp->Prev;
-	}
-	interp->Next = NULL;
-	interp->Prev = NULL;
-	count--;
-}
-
-//==========================================================================
-//
-//
-//
-//==========================================================================
-
-void FInterpolator::DoInterpolations(fixed_t smoothratio)
-{
-	if (smoothratio == FRACUNIT)
-	{
-		didInterp = false;
-		return;
-	}
-
-	didInterp = true;
-
-	DInterpolation *probe = Head;
-	while (probe != NULL)
-	{
-		DInterpolation *next = probe->Next;
-		probe->Interpolate(smoothratio);
-		probe = next;
-	}
-}
-
-//==========================================================================
-//
-//
-//
-//==========================================================================
-
-void FInterpolator::RestoreInterpolations()
-{
-	if (didInterp)
-	{
-		didInterp = false;
-		for (DInterpolation *probe = Head; probe != NULL; probe = probe->Next)
-		{
-			probe->Restore();
-		}
-	}
-}
-
-//==========================================================================
-//
-//
-//
-//==========================================================================
-
-void FInterpolator::ClearInterpolations()
-{
-	DInterpolation *probe = Head;
-	Head = NULL;
-	while (probe != NULL)
-	{
-		DInterpolation *next = probe->Next;
-		probe->Next = probe->Prev = NULL;
-		probe->Destroy();
-		probe = next;
-	}
-}
-
-
-//==========================================================================
-//
-//
-//
-//==========================================================================
-
-//==========================================================================
-//
-//
-//
-//==========================================================================
-
-DInterpolation::DInterpolation()
-{
-	Next = NULL;
-	Prev = NULL;
-	refcount = 0;
-}
-
-//==========================================================================
-//
-//
-//
-//==========================================================================
-
-int DInterpolation::AddRef()
-{
-	return ++refcount;
-}
-
-//==========================================================================
-//
-//
-//
-//==========================================================================
-
-int DInterpolation::DelRef(bool force)
-{
-	if (refcount > 0) --refcount;
-	if (force && refcount == 0) Destroy();
-	return refcount;
-}
-
-//==========================================================================
-//
-//
-//
-//==========================================================================
-
-void DInterpolation::Destroy()
-{
-	interpolator.RemoveInterpolation(this);
-	refcount = 0;
-	Super::Destroy();
-}
-
-//==========================================================================
-//
-//
-//
-//==========================================================================
-
-void DInterpolation::Serialize(FArchive &arc)
-{
-	Super::Serialize(arc);
-	arc << refcount;
-	if (arc.IsLoading())
-	{
-		interpolator.AddInterpolation(this);
-	}
-}
-
-//==========================================================================
-//
-//
-//
-//==========================================================================
-
-//==========================================================================
-//
-//
-//
-//==========================================================================
-
-DSectorPlaneInterpolation::DSectorPlaneInterpolation(sector_t *_sector, bool _plane, bool attach)
-{
-	sector = _sector;
-	ceiling = _plane;
-	UpdateInterpolation ();
-
-	if (attach)
-	{
-		P_Start3dMidtexInterpolations(attached, sector, ceiling);
-		P_StartLinkedSectorInterpolations(attached, sector, ceiling);
-	}
-	interpolator.AddInterpolation(this);
-}
-
-//==========================================================================
-//
-//
-//
-//==========================================================================
-
-void DSectorPlaneInterpolation::Destroy()
-{
-	if (ceiling) 
-	{
-		sector->interpolations[sector_t::CeilingMove] = NULL;
-	}
-	else 
-	{
-		sector->interpolations[sector_t::FloorMove] = NULL;
-	}
-
-	for(unsigned i=0; i<attached.Size(); i++)
-	{
-		attached[i]->DelRef();
-	}
-	Super::Destroy();
-}
-
-//==========================================================================
-//
-//
-//
-//==========================================================================
-
-void DSectorPlaneInterpolation::UpdateInterpolation()
-{
-	if (!ceiling)
-	{
-		oldheight = sector->floorplane.d;
-		oldtexz = sector->GetPlaneTexZ(sector_t::floor);
-	}
-	else
-	{
-		oldheight = sector->ceilingplane.d;
-		oldtexz = sector->GetPlaneTexZ(sector_t::ceiling);
-	}
-}
-
-//==========================================================================
-//
-//
-//
-//==========================================================================
-
-void DSectorPlaneInterpolation::Restore()
-{
-	if (!ceiling)
-	{
-		sector->floorplane.d = bakheight;
-		sector->SetPlaneTexZ(sector_t::floor, baktexz);
-	}
-	else
-	{
-		sector->ceilingplane.d = bakheight;
-		sector->SetPlaneTexZ(sector_t::ceiling, baktexz);
-	}
-	P_RecalculateAttached3DFloors(sector);
-	sector->CheckPortalPlane(ceiling? sector_t::ceiling : sector_t::floor);
-}
-
-//==========================================================================
-//
-//
-//
-//==========================================================================
-
-void DSectorPlaneInterpolation::Interpolate(fixed_t smoothratio)
-{
-	fixed_t *pheight;
-	int pos;
-
-	if (!ceiling)
-	{
-		pheight = &sector->floorplane.d;
-		pos = sector_t::floor;
-	}
-	else
-	{
-		pheight = &sector->ceilingplane.d;
-		pos = sector_t::ceiling;
-	}
-
-	bakheight = *pheight;
-	baktexz = sector->GetPlaneTexZ(pos);
-
-	if (refcount == 0 && oldheight == bakheight)
-	{
-		Destroy();
-	}
-	else
-	{
-		*pheight = oldheight + FixedMul(bakheight - oldheight, smoothratio);
-		sector->SetPlaneTexZ(pos, oldtexz + FixedMul(baktexz - oldtexz, smoothratio));
-		P_RecalculateAttached3DFloors(sector);
-		sector->CheckPortalPlane(pos);
-	}
-}
-
-//==========================================================================
-//
-//
-//
-//==========================================================================
-
-void DSectorPlaneInterpolation::Serialize(FArchive &arc)
-{
-	Super::Serialize(arc);
-	arc << sector << ceiling << oldheight << oldtexz << attached;
-}
-
-//==========================================================================
-//
-//
-//
-//==========================================================================
-
-size_t DSectorPlaneInterpolation::PointerSubstitution (DObject *old, DObject *notOld)
-{
-	int subst = 0;
-	for(unsigned i=0; i<attached.Size(); i++)
-	{
-		if (attached[i] == old) 
-		{
-			attached[i] = (DInterpolation*)notOld;
-			subst++;
-		}
-	}
-	return subst;
-}
-
-//==========================================================================
-//
-//
-//
-//==========================================================================
-
-size_t DSectorPlaneInterpolation::PropagateMark()
-{
-	for(unsigned i=0; i<attached.Size(); i++)
-	{
-		GC::Mark(attached[i]);
-	}
-	return Super::PropagateMark();
-}
-
-//==========================================================================
-//
-//
-//
-//==========================================================================
-
-//==========================================================================
-//
-//
-//
-//==========================================================================
-
-DSectorScrollInterpolation::DSectorScrollInterpolation(sector_t *_sector, bool _plane)
-{
-	sector = _sector;
-	ceiling = _plane;
-	UpdateInterpolation ();
-	interpolator.AddInterpolation(this);
-}
-
-//==========================================================================
-//
-//
-//
-//==========================================================================
-
-void DSectorScrollInterpolation::Destroy()
-{
-	if (ceiling) 
-	{
-		sector->interpolations[sector_t::CeilingScroll] = NULL;
-	}
-	else 
-	{
-		sector->interpolations[sector_t::FloorScroll] = NULL;
-	}
-	Super::Destroy();
-}
-
-//==========================================================================
-//
-//
-//
-//==========================================================================
-
-void DSectorScrollInterpolation::UpdateInterpolation()
-{
-	oldx = sector->GetXOffset(ceiling);
-	oldy = sector->GetYOffset(ceiling, false);
-}
-
-//==========================================================================
-//
-//
-//
-//==========================================================================
-
-void DSectorScrollInterpolation::Restore()
-{
-	sector->SetXOffset(ceiling, bakx);
-	sector->SetYOffset(ceiling, baky);
-}
-
-//==========================================================================
-//
-//
-//
-//==========================================================================
-
-void DSectorScrollInterpolation::Interpolate(fixed_t smoothratio)
-{
-	bakx = sector->GetXOffset(ceiling);
-	baky = sector->GetYOffset(ceiling, false);
-
-	if (refcount == 0 && oldx == bakx && oldy == baky)
-	{
-		Destroy();
-	}
-	else
-	{
-		sector->SetXOffset(ceiling, oldx + FixedMul(bakx - oldx, smoothratio));
-		sector->SetYOffset(ceiling, oldy + FixedMul(baky - oldy, smoothratio));
-	}
-}
-
-//==========================================================================
-//
-//
-//
-//==========================================================================
-
-void DSectorScrollInterpolation::Serialize(FArchive &arc)
-{
-	Super::Serialize(arc);
-	arc << sector << ceiling << oldx << oldy;
-}
-
-
-//==========================================================================
-//
-//
-//
-//==========================================================================
-
-//==========================================================================
-//
-//
-//
-//==========================================================================
-
-DWallScrollInterpolation::DWallScrollInterpolation(side_t *_side, int _part)
-{
-	side = _side;
-	part = _part;
-	UpdateInterpolation ();
-	interpolator.AddInterpolation(this);
-}
-
-//==========================================================================
-//
-//
-//
-//==========================================================================
-
-void DWallScrollInterpolation::Destroy()
-{
-	side->textures[part].interpolation = NULL;
-	Super::Destroy();
-}
-
-//==========================================================================
-//
-//
-//
-//==========================================================================
-
-void DWallScrollInterpolation::UpdateInterpolation()
-{
-	oldx = side->GetTextureXOffset(part);
-	oldy = side->GetTextureYOffset(part);
-}
-
-//==========================================================================
-//
-//
-//
-//==========================================================================
-
-void DWallScrollInterpolation::Restore()
-{
-	side->SetTextureXOffset(part, bakx);
-	side->SetTextureYOffset(part, baky);
-}
-
-//==========================================================================
-//
-//
-//
-//==========================================================================
-
-void DWallScrollInterpolation::Interpolate(fixed_t smoothratio)
-{
-	bakx = side->GetTextureXOffset(part);
-	baky = side->GetTextureYOffset(part);
-
-	if (refcount == 0 && oldx == bakx && oldy == baky)
-	{
-		Destroy();
-	}
-	else
-	{
-		side->SetTextureXOffset(part, oldx + FixedMul(bakx - oldx, smoothratio));
-		side->SetTextureYOffset(part, oldy + FixedMul(baky - oldy, smoothratio));
-	}
-}
-
-//==========================================================================
-//
-//
-//
-//==========================================================================
-
-void DWallScrollInterpolation::Serialize(FArchive &arc)
-{
-	Super::Serialize(arc);
-	arc << side << part << oldx << oldy;
-}
-
-//==========================================================================
-//
-//
-//
-//==========================================================================
-
-//==========================================================================
-//
-//
-//
-//==========================================================================
-
-DPolyobjInterpolation::DPolyobjInterpolation(FPolyObj *po)
-{
-	poly = po;
-	oldverts.Resize(po->Vertices.Size() << 1);
-	bakverts.Resize(po->Vertices.Size() << 1);
-	UpdateInterpolation ();
-	interpolator.AddInterpolation(this);
-}
-
-//==========================================================================
-//
-//
-//
-//==========================================================================
-
-void DPolyobjInterpolation::Destroy()
-{
-	poly->interpolation = NULL;
-	Super::Destroy();
-}
-
-//==========================================================================
-//
-//
-//
-//==========================================================================
-
-void DPolyobjInterpolation::UpdateInterpolation()
-{
-	for(unsigned int i = 0; i < poly->Vertices.Size(); i++)
-	{
-		oldverts[i*2  ] = poly->Vertices[i]->x;
-		oldverts[i*2+1] = poly->Vertices[i]->y;
-	}
-	oldcx = poly->CenterSpot.x;
-	oldcy = poly->CenterSpot.y;
-}
-
-//==========================================================================
-//
-//
-//
-//==========================================================================
-
-void DPolyobjInterpolation::Restore()
-{
-	for(unsigned int i = 0; i < poly->Vertices.Size(); i++)
-	{
-		poly->Vertices[i]->x = bakverts[i*2  ];
-		poly->Vertices[i]->y = bakverts[i*2+1];
-	}
-	poly->CenterSpot.x = bakcx;
-	poly->CenterSpot.y = bakcy;
-	poly->ClearSubsectorLinks();
-}
-
-//==========================================================================
-//
-//
-//
-//==========================================================================
-
-void DPolyobjInterpolation::Interpolate(fixed_t smoothratio)
-{
-	bool changed = false;
-	for(unsigned int i = 0; i < poly->Vertices.Size(); i++)
-	{
-		fixed_t *px = &poly->Vertices[i]->x;
-		fixed_t *py = &poly->Vertices[i]->y;
-
-		bakverts[i*2  ] = *px;
-		bakverts[i*2+1] = *py;
-
-		if (bakverts[i * 2] != oldverts[i * 2] || bakverts[i * 2 + 1] != oldverts[i * 2 + 1])
-		{
-			changed = true;
-			*px = oldverts[i * 2] + FixedMul(bakverts[i * 2] - oldverts[i * 2], smoothratio);
-			*py = oldverts[i * 2 + 1] + FixedMul(bakverts[i * 2 + 1] - oldverts[i * 2 + 1], smoothratio);
-		}
-	}
-	if (refcount == 0 && !changed)
-	{
-		Destroy();
-	}
-	else
-	{
-		bakcx = poly->CenterSpot.x;
-		bakcy = poly->CenterSpot.y;
-		poly->CenterSpot.x = bakcx + FixedMul(bakcx - oldcx, smoothratio);
-		poly->CenterSpot.y = bakcy + FixedMul(bakcy - oldcy, smoothratio);
-
-		poly->ClearSubsectorLinks();
-	}
-}
-
-//==========================================================================
-//
-//
-//
-//==========================================================================
-
-void DPolyobjInterpolation::Serialize(FArchive &arc)
-{
-	Super::Serialize(arc);
-	int po = int(poly - polyobjs);
-	arc << po << oldverts;
-	poly = polyobjs + po;
-
-	arc << oldcx << oldcy;
-	if (arc.IsLoading()) bakverts.Resize(oldverts.Size());
-}
-
-
-//==========================================================================
-//
-//
-//
-//==========================================================================
-
-DInterpolation *side_t::SetInterpolation(int position)
-{
-	if (textures[position].interpolation == NULL)
-	{
-		textures[position].interpolation = new DWallScrollInterpolation(this, position);
-	}
-	textures[position].interpolation->AddRef();
-	GC::WriteBarrier(textures[position].interpolation);
-	return textures[position].interpolation;
-}
-
-//==========================================================================
-//
-//
-//
-//==========================================================================
-
-void side_t::StopInterpolation(int position)
-{
-	if (textures[position].interpolation != NULL)
-	{
-		textures[position].interpolation->DelRef();
-	}
-}
-
-//==========================================================================
-//
-//
-//
-//==========================================================================
-
-DInterpolation *sector_t::SetInterpolation(int position, bool attach)
-{
-	if (interpolations[position] == NULL)
-	{
-		DInterpolation *interp;
-		switch (position)
-		{
-		case sector_t::CeilingMove:
-			interp = new DSectorPlaneInterpolation(this, true, attach);
-			break;
-
-		case sector_t::FloorMove:
-			interp = new DSectorPlaneInterpolation(this, false, attach);
-			break;
-
-		case sector_t::CeilingScroll:
-			interp = new DSectorScrollInterpolation(this, true);
-			break;
-
-		case sector_t::FloorScroll:
-			interp = new DSectorScrollInterpolation(this, false);
-			break;
-
-		default:
-			return NULL;
-		}
-		interpolations[position] = interp;
-	}
-	interpolations[position]->AddRef();
-	GC::WriteBarrier(interpolations[position]);
-	return interpolations[position];
-}
-
-//==========================================================================
-//
-//
-//
-//==========================================================================
-
-DInterpolation *FPolyObj::SetInterpolation()
-{
-	if (interpolation != NULL)
-	{
-		interpolation->AddRef();
-	}
-	else
-	{
-		interpolation = new DPolyobjInterpolation(this);
-		interpolation->AddRef();
-	}
-	GC::WriteBarrier(interpolation);
-	return interpolation;
-}
-
-//==========================================================================
-//
-//
-//
-//==========================================================================
-
-void FPolyObj::StopInterpolation()
-{
-	if (interpolation != NULL)
-	{
-		interpolation->DelRef();
-	}
-}
-
-
-ADD_STAT (interpolations)
-{
-	FString out;
-	out.Format ("%d interpolations", interpolator.CountInterpolations ());
-	return out;
-}
-
->>>>>>> 55142078
