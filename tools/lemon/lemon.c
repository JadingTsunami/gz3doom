/*
** This file contains all sources (including headers) to the LEMON
** LALR(1) parser generator.  The sources have been combined into a
** single file to make it easy to include LEMON in the source tree
** and Makefile of another program.
**
** The author of this program disclaims copyright.
**
** This file is based on version 1.69 of lemon.c from the SQLite
** CVS, with modifications to make it work nicer when run
** from Developer Studio.
*/
#include <stdio.h>
#include <stdarg.h>
#include <string.h>
#include <ctype.h>
#include <stdlib.h>
#include <assert.h>

#ifndef __WIN32__
#   if defined(_WIN32) || defined(WIN32)
#	define __WIN32__
#   endif
#endif

#ifdef __WIN32__
extern int access();
#else
#include <unistd.h>
#endif

/* #define PRIVATE static */
#define PRIVATE

#ifdef TEST
#define MAXRHS 5       /* Set low to exercise exception code */
#else
#define MAXRHS 1000
#endif

static void *msort(void *list, void *next, int (*cmp)());

/*
** Compilers are getting increasingly pedantic about type conversions
** as C evolves ever closer to Ada.... To work around the latest problems
** we have to define the following variant of strlen().
*/
#define lemonStrlen(X)   ((int)strlen(X))

/******** From the file "action.h" *************************************/
static struct action *Action_new(void);
static struct action *Action_sort(struct action *);

/********** From the file "build.h" ************************************/
void FindRulePrecedences();
void FindFirstSets();
void FindStates();
void FindLinks();
void FindFollowSets();
void FindActions();

/********* From the file "configlist.h" *********************************/
void Configlist_init(/* void */);
struct config *Configlist_add(/* struct rule *, int */);
struct config *Configlist_addbasis(/* struct rule *, int */);
void Configlist_closure(/* void */);
void Configlist_sort(/* void */);
void Configlist_sortbasis(/* void */);
struct config *Configlist_return(/* void */);
struct config *Configlist_basis(/* void */);
void Configlist_eat(/* struct config * */);
void Configlist_reset(/* void */);

/********* From the file "error.h" ***************************************/
void ErrorMsg(const char *, int,const char *, ...);

/****** From the file "option.h" ******************************************/
struct s_options {
  enum { OPT_FLAG=1,  OPT_INT,  OPT_DBL,  OPT_STR,
         OPT_FFLAG, OPT_FINT, OPT_FDBL, OPT_FSTR} type;
  char *label;
  char *arg;
  char *message;
};
int    OptInit(/* char**,struct s_options*,FILE* */);
int    OptNArgs(/* void */);
char  *OptArg(/* int */);
void   OptErr(/* int */);
void   OptPrint(/* void */);

/******** From the file "parse.h" *****************************************/
void Parse(/* struct lemon *lemp */);

/********* From the file "plink.h" ***************************************/
struct plink *Plink_new(/* void */);
void Plink_add(/* struct plink **, struct config * */);
void Plink_copy(/* struct plink **, struct plink * */);
void Plink_delete(/* struct plink * */);

/********** From the file "report.h" *************************************/
void Reprint(/* struct lemon * */);
void ReportOutput(/* struct lemon * */);
void ReportTable(/* struct lemon * */);
void ReportHeader(/* struct lemon * */);
void CompressTables(/* struct lemon * */);
void ResortStates(/* struct lemon * */);

/********** From the file "set.h" ****************************************/
void  SetSize(/* int N */);             /* All sets will be of size N */
char *SetNew(/* void */);               /* A new set for element 0..N */
void  SetFree(/* char* */);             /* Deallocate a set */

int SetAdd(/* char*,int */);            /* Add element to a set */
int SetUnion(/* char *A,char *B */);    /* A <- A U B, thru element N */

#define SetFind(X,Y) (X[Y])       /* True if Y is in set X */

/********** From the file "struct.h" *************************************/
/*
** Principal data structures for the LEMON parser generator.
*/

typedef enum {LEMON_FALSE=0, LEMON_TRUE} Boolean;

/* Symbols (terminals and nonterminals) of the grammar are stored
** in the following: */
struct symbol {
  char *name;              /* Name of the symbol */
  int index;               /* Index number for this symbol */
  enum {
    TERMINAL,
    NONTERMINAL,
    MULTITERMINAL
  } type;                  /* Symbols are all either TERMINALS or NTs */
  struct rule *rule;       /* Linked list of rules of this (if an NT) */
  struct symbol *fallback; /* fallback token in case this token doesn't parse */
  int prec;                /* Precedence if defined (-1 otherwise) */
  enum e_assoc {
    LEFT,
    RIGHT,
    NONE,
    UNK
  } assoc;                 /* Associativity if precedence is defined */
  char *firstset;          /* First-set for all rules of this symbol */
  Boolean lambda;          /* True if NT and can generate an empty string */
  int useCnt;              /* Number of times used */
  char *destructor;        /* Code which executes whenever this symbol is
                           ** popped from the stack during error processing */
  int destLineno;          /* Line number for start of destructor */
  char *datatype;          /* The data type of information held by this
                           ** object. Only used if type==NONTERMINAL */
  int dtnum;               /* The data type number.  In the parser, the value
                           ** stack is a union.  The .yy%d element of this
                           ** union is the correct data type for this object */
  /* The following fields are used by MULTITERMINALs only */
  int nsubsym;             /* Number of constituent symbols in the MULTI */
  struct symbol **subsym;  /* Array of constituent symbols */
};

/* Each production rule in the grammar is stored in the following
** structure.  */
struct rule {
  struct symbol *lhs;      /* Left-hand side of the rule */
  char *lhsalias;          /* Alias for the LHS (NULL if none) */
  int lhsStart;            /* True if left-hand side is the start symbol */
  int ruleline;            /* Line number for the rule */
  int nrhs;                /* Number of RHS symbols */
  struct symbol **rhs;     /* The RHS symbols */
  char **rhsalias;         /* An alias for each RHS symbol (NULL if none) */
  int line;                /* Line number at which code begins */
  char *code;              /* The code executed when this rule is reduced */
  struct symbol *precsym;  /* Precedence symbol for this rule */
  int index;               /* An index number for this rule */
  Boolean canReduce;       /* True if this rule is ever reduced */
  struct rule *nextlhs;    /* Next rule with the same LHS */
  struct rule *next;       /* Next rule in the global list */
};

/* A configuration is a production rule of the grammar together with
** a mark (dot) showing how much of that rule has been processed so far.
** Configurations also contain a follow-set which is a list of terminal
** symbols which are allowed to immediately follow the end of the rule.
** Every configuration is recorded as an instance of the following: */
struct config {
  struct rule *rp;         /* The rule upon which the configuration is based */
  int dot;                 /* The parse point */
  char *fws;               /* Follow-set for this configuration only */
  struct plink *fplp;      /* Follow-set forward propagation links */
  struct plink *bplp;      /* Follow-set backwards propagation links */
  struct state *stp;       /* Pointer to state which contains this */
  enum {
    COMPLETE,              /* The status is used during followset and */
    INCOMPLETE             /*    shift computations */
  } status;
  struct config *next;     /* Next configuration in the state */
  struct config *bp;       /* The next basis configuration */
};

/* Every shift or reduce operation is stored as one of the following */
struct action {
  struct symbol *sp;       /* The look-ahead symbol */
  enum e_action {
    SHIFT,
    ACCEPT,
    REDUCE,
    ERROR,
    SSCONFLICT,              /* A shift/shift conflict */
    SRCONFLICT,              /* Was a reduce, but part of a conflict */
    RRCONFLICT,              /* Was a reduce, but part of a conflict */
    SH_RESOLVED,             /* Was a shift.  Precedence resolved conflict */
    RD_RESOLVED,             /* Was reduce.  Precedence resolved conflict */
    NOT_USED                 /* Deleted by compression */
  } type;
  union {
    struct state *stp;     /* The new state, if a shift */
    struct rule *rp;       /* The rule, if a reduce */
  } x;
  struct action *next;     /* Next action for this state */
  struct action *collide;  /* Next action with the same hash */
};

/* Each state of the generated parser's finite state machine
** is encoded as an instance of the following structure. */
struct state {
  struct config *bp;       /* The basis configurations for this state */
  struct config *cfp;      /* All configurations in this set */
  int statenum;            /* Sequential number for this state */
  struct action *ap;       /* Array of actions for this state */
  int nTknAct, nNtAct;     /* Number of actions on terminals and nonterminals */
  int iTknOfst, iNtOfst;   /* yy_action[] offset for terminals and nonterms */
  int iDflt;               /* Default action */
};
#define NO_OFFSET (-2147483647)

/* A followset propagation link indicates that the contents of one
** configuration followset should be propagated to another whenever
** the first changes. */
struct plink {
  struct config *cfp;      /* The configuration to which linked */
  struct plink *next;      /* The next propagate link */
};

/* The state vector for the entire parser generator is recorded as
** follows.  (LEMON uses no global variables and makes little use of
** static variables.  Fields in the following structure can be thought
** of as begin global variables in the program.) */
struct lemon {
  struct state **sorted;   /* Table of states sorted by state number */
  struct rule *rule;       /* List of all rules */
  int nstate;              /* Number of states */
  int nrule;               /* Number of rules */
  int nsymbol;             /* Number of terminal and nonterminal symbols */
  int nterminal;           /* Number of terminal symbols */
  struct symbol **symbols; /* Sorted array of pointers to symbols */
  int errorcnt;            /* Number of errors */
  struct symbol *wildcard; /* Token that matches anything */
  struct symbol *errsym;   /* The error symbol */
  char *name;              /* Name of the generated parser */
  char *arg;               /* Declaration of the 3th argument to parser */
  char *tokentype;         /* Type of terminal symbols in the parser stack */
  char *vartype;           /* The default type of non-terminal symbols */
  char *start;             /* Name of the start symbol for the grammar */
  char *stacksize;         /* Size of the parser stack */
  char *include;           /* Code to put at the start of the C file */
  char *error;             /* Code to execute when an error is seen */
  char *overflow;          /* Code to execute on a stack overflow */
  char *failure;           /* Code to execute on parser failure */
  char *accept;            /* Code to execute when the parser excepts */
  char *extracode;         /* Code appended to the generated file */
  char *tokendest;         /* Code to execute to destroy token data */
  char *vardest;           /* Code for the default non-terminal destructor */
  char *filename;          /* Name of the input file */
  char *outname;           /* Name of the current output file */
  char *tokenprefix;       /* A prefix added to token names in the .h file */
  int nconflict;           /* Number of parsing conflicts */
  int tablesize;           /* Size of the parse tables */
  int basisflag;           /* Print only basis configurations */
  int has_fallback;        /* True if any %fallback is seen in the grammar */
  int nolinenosflag;       /* True if #line statements should not be printed */
  char *argv0;             /* Name of the program */
};

#define MemoryCheck(X) if((X)==0){ \
  extern void memory_error(); \
  memory_error(); \
}

/**************** From the file "table.h" *********************************/
/*
** All code in this file has been automatically generated
** from a specification in the file
**              "table.q"
** by the associative array code building program "aagen".
** Do not edit this file!  Instead, edit the specification
** file, then rerun aagen.
*/
/*
** Code for processing tables in the LEMON parser generator.
*/

/* Routines for handling a strings */

char *Strsafe();

void Strsafe_init(/* void */);
int Strsafe_insert(/* char * */);
char *Strsafe_find(/* char * */);

/* Routines for handling symbols of the grammar */

struct symbol *Symbol_new();
int Symbolcmpp(/* struct symbol **, struct symbol ** */);
void Symbol_init(/* void */);
int Symbol_insert(/* struct symbol *, char * */);
struct symbol *Symbol_find(/* char * */);
struct symbol *Symbol_Nth(/* int */);
int Symbol_count(/*  */);
struct symbol **Symbol_arrayof(/*  */);

/* Routines to manage the state table */

int Configcmp(/* struct config *, struct config * */);
struct state *State_new();
void State_init(/* void */);
int State_insert(/* struct state *, struct config * */);
struct state *State_find(/* struct config * */);
struct state **State_arrayof(/*  */);

/* Routines used for efficiency in Configlist_add */

void Configtable_init(/* void */);
int Configtable_insert(/* struct config * */);
struct config *Configtable_find(/* struct config * */);
void Configtable_clear(/* int(*)(struct config *) */);
/****************** From the file "action.c" *******************************/
/*
** Routines processing parser actions in the LEMON parser generator.
*/

/* Allocate a new parser action */
static struct action *Action_new(void){
  static struct action *freelist = 0;
  struct action *new;

  if( freelist==0 ){
    int i;
    int amt = 100;
    freelist = (struct action *)calloc(amt, sizeof(struct action));
    if( freelist==0 ){
      fprintf(stderr,"Unable to allocate memory for a new parser action.");
      exit(1);
    }
    for(i=0; i<amt-1; i++) freelist[i].next = &freelist[i+1];
    freelist[amt-1].next = 0;
  }
  new = freelist;
  freelist = freelist->next;
  return new;
}

/* Compare two actions for sorting purposes.  Return negative, zero, or
** positive if the first action is less than, equal to, or greater than
** the first
*/
static int actioncmp(ap1,ap2)
struct action *ap1;
struct action *ap2;
{
  int rc;
  rc = ap1->sp->index - ap2->sp->index;
  if( rc==0 ){
    rc = (int)ap1->type - (int)ap2->type;
  }
  if( rc==0 && ap1->type==REDUCE ){
    rc = ap1->x.rp->index - ap2->x.rp->index;
  }
  return rc;
}

/* Sort parser actions */
static struct action *Action_sort(struct action *ap)
{
  ap = (struct action *)msort(ap,&ap->next,actioncmp);
  return ap;
}

void Action_add(app,type,sp,arg)
struct action **app;
enum e_action type;
struct symbol *sp;
char *arg;
{
  struct action *new;
  new = Action_new();
  new->next = *app;
  *app = new;
  new->type = type;
  new->sp = sp;
  if( type==SHIFT ){
    new->x.stp = (struct state *)arg;
  }else{
    new->x.rp = (struct rule *)arg;
  }
}
/********************** New code to implement the "acttab" module ***********/
/*
** This module implements routines use to construct the yy_action[] table.
*/

/*
** The state of the yy_action table under construction is an instance of
** the following structure
*/
typedef struct acttab acttab;
struct acttab {
  int nAction;                 /* Number of used slots in aAction[] */
  int nActionAlloc;            /* Slots allocated for aAction[] */
  struct {
    int lookahead;             /* Value of the lookahead token */
    int action;                /* Action to take on the given lookahead */
  } *aAction,                  /* The yy_action[] table under construction */
    *aLookahead;               /* A single new transaction set */
  int mnLookahead;             /* Minimum aLookahead[].lookahead */
  int mnAction;                /* Action associated with mnLookahead */
  int mxLookahead;             /* Maximum aLookahead[].lookahead */
  int nLookahead;              /* Used slots in aLookahead[] */
  int nLookaheadAlloc;         /* Slots allocated in aLookahead[] */
};

/* Return the number of entries in the yy_action table */
#define acttab_size(X) ((X)->nAction)

/* The value for the N-th entry in yy_action */
#define acttab_yyaction(X,N)  ((X)->aAction[N].action)

/* The value for the N-th entry in yy_lookahead */
#define acttab_yylookahead(X,N)  ((X)->aAction[N].lookahead)

/* Free all memory associated with the given acttab */
void acttab_free(acttab **pp){
  acttab *p = *pp;
  free( p->aAction );
  free( p->aLookahead );
  free( p );
}

/* Allocate a new acttab structure */
acttab *acttab_alloc(void){
  acttab *p = calloc( 1, sizeof(*p) );
  if( p==0 ){
    fprintf(stderr,"Unable to allocate memory for a new acttab.");
    exit(1);
  }
  memset(p, 0, sizeof(*p));
  return p;
}

/* Add a new action to the current transaction set
*/
void acttab_action(acttab *p, int lookahead, int action){
  if( p->nLookahead>=p->nLookaheadAlloc ){
    p->nLookaheadAlloc += 25;
    p->aLookahead = realloc( p->aLookahead,
                             sizeof(p->aLookahead[0])*p->nLookaheadAlloc );
    if( p->aLookahead==0 ){
      fprintf(stderr,"malloc failed\n");
      exit(1);
    }
  }
  if( p->nLookahead==0 ){
    p->mxLookahead = lookahead;
    p->mnLookahead = lookahead;
    p->mnAction = action;
  }else{
    if( p->mxLookahead<lookahead ) p->mxLookahead = lookahead;
    if( p->mnLookahead>lookahead ){
      p->mnLookahead = lookahead;
      p->mnAction = action;
    }
  }
  p->aLookahead[p->nLookahead].lookahead = lookahead;
  p->aLookahead[p->nLookahead].action = action;
  p->nLookahead++;
}

/*
** Add the transaction set built up with prior calls to acttab_action()
** into the current action table.  Then reset the transaction set back
** to an empty set in preparation for a new round of acttab_action() calls.
**
** Return the offset into the action table of the new transaction.
*/
int acttab_insert(acttab *p){
  int i, j, k, n;
  assert( p->nLookahead>0 );

  /* Make sure we have enough space to hold the expanded action table
  ** in the worst case.  The worst case occurs if the transaction set
  ** must be appended to the current action table
  */
  n = p->mxLookahead + 1;
  if( p->nAction + n >= p->nActionAlloc ){
    int oldAlloc = p->nActionAlloc;
    p->nActionAlloc = p->nAction + n + p->nActionAlloc + 20;
    p->aAction = realloc( p->aAction,
                          sizeof(p->aAction[0])*p->nActionAlloc);
    if( p->aAction==0 ){
      fprintf(stderr,"malloc failed\n");
      exit(1);
    }
    for(i=oldAlloc; i<p->nActionAlloc; i++){
      p->aAction[i].lookahead = -1;
      p->aAction[i].action = -1;
    }
  }

  /* Scan the existing action table looking for an offset where we can
  ** insert the current transaction set.  Fall out of the loop when that
  ** offset is found.  In the worst case, we fall out of the loop when
  ** i reaches p->nAction, which means we append the new transaction set.
  **
  ** i is the index in p->aAction[] where p->mnLookahead is inserted.
  */
  for(i=0; i<p->nAction+p->mnLookahead; i++){
    if( p->aAction[i].lookahead<0 ){
      for(j=0; j<p->nLookahead; j++){
        k = p->aLookahead[j].lookahead - p->mnLookahead + i;
        if( k<0 ) break;
        if( p->aAction[k].lookahead>=0 ) break;
      }
      if( j<p->nLookahead ) continue;
      for(j=0; j<p->nAction; j++){
        if( p->aAction[j].lookahead==j+p->mnLookahead-i ) break;
      }
      if( j==p->nAction ){
        break;  /* Fits in empty slots */
      }
    }else if( p->aAction[i].lookahead==p->mnLookahead ){
      if( p->aAction[i].action!=p->mnAction ) continue;
      for(j=0; j<p->nLookahead; j++){
        k = p->aLookahead[j].lookahead - p->mnLookahead + i;
        if( k<0 || k>=p->nAction ) break;
        if( p->aLookahead[j].lookahead!=p->aAction[k].lookahead ) break;
        if( p->aLookahead[j].action!=p->aAction[k].action ) break;
      }
      if( j<p->nLookahead ) continue;
      n = 0;
      for(j=0; j<p->nAction; j++){
        if( p->aAction[j].lookahead<0 ) continue;
        if( p->aAction[j].lookahead==j+p->mnLookahead-i ) n++;
      }
      if( n==p->nLookahead ){
        break;  /* Same as a prior transaction set */
      }
    }
  }
  /* Insert transaction set at index i. */
  for(j=0; j<p->nLookahead; j++){
    k = p->aLookahead[j].lookahead - p->mnLookahead + i;
    p->aAction[k] = p->aLookahead[j];
    if( k>=p->nAction ) p->nAction = k+1;
  }
  p->nLookahead = 0;

  /* Return the offset that is added to the lookahead in order to get the
  ** index into yy_action of the action */
  return i - p->mnLookahead;
}

/********************** From the file "build.c" *****************************/
/*
** Routines to construction the finite state machine for the LEMON
** parser generator.
*/

/* Find a precedence symbol of every rule in the grammar.
** 
** Those rules which have a precedence symbol coded in the input
** grammar using the "[symbol]" construct will already have the
** rp->precsym field filled.  Other rules take as their precedence
** symbol the first RHS symbol with a defined precedence.  If there
** are not RHS symbols with a defined precedence, the precedence
** symbol field is left blank.
*/
void FindRulePrecedences(xp)
struct lemon *xp;
{
  struct rule *rp;
  for(rp=xp->rule; rp; rp=rp->next){
    if( rp->precsym==0 ){
      int i, j;
      for(i=0; i<rp->nrhs && rp->precsym==0; i++){
        struct symbol *sp = rp->rhs[i];
        if( sp->type==MULTITERMINAL ){
          for(j=0; j<sp->nsubsym; j++){
            if( sp->subsym[j]->prec>=0 ){
              rp->precsym = sp->subsym[j];
              break;
            }
          }
        }else if( sp->prec>=0 ){
          rp->precsym = rp->rhs[i];
	}
      }
    }
  }
  return;
}

/* Find all nonterminals which will generate the empty string.
** Then go back and compute the first sets of every nonterminal.
** The first set is the set of all terminal symbols which can begin
** a string generated by that nonterminal.
*/
void FindFirstSets(lemp)
struct lemon *lemp;
{
  int i, j;
  struct rule *rp;
  int progress;

  for(i=0; i<lemp->nsymbol; i++){
    lemp->symbols[i]->lambda = LEMON_FALSE;
  }
  for(i=lemp->nterminal; i<lemp->nsymbol; i++){
    lemp->symbols[i]->firstset = SetNew();
  }

  /* First compute all lambdas */
  do{
    progress = 0;
    for(rp=lemp->rule; rp; rp=rp->next){
      if( rp->lhs->lambda ) continue;
      for(i=0; i<rp->nrhs; i++){
         struct symbol *sp = rp->rhs[i];
         assert( sp->type==NONTERMINAL || sp->lambda==LEMON_FALSE );
         if( sp->lambda==LEMON_FALSE ) break;
      }
      if( i==rp->nrhs ){
        rp->lhs->lambda = LEMON_TRUE;
        progress = 1;
      }
    }
  }while( progress );

  /* Now compute all first sets */
  do{
    struct symbol *s1, *s2;
    progress = 0;
    for(rp=lemp->rule; rp; rp=rp->next){
      s1 = rp->lhs;
      for(i=0; i<rp->nrhs; i++){
        s2 = rp->rhs[i];
        if( s2->type==TERMINAL ){
          progress += SetAdd(s1->firstset,s2->index);
          break;
        }else if( s2->type==MULTITERMINAL ){
          for(j=0; j<s2->nsubsym; j++){
            progress += SetAdd(s1->firstset,s2->subsym[j]->index);
          }
          break;
	}else if( s1==s2 ){
          if( s1->lambda==LEMON_FALSE ) break;
	}else{
          progress += SetUnion(s1->firstset,s2->firstset);
          if( s2->lambda==LEMON_FALSE ) break;
	}
      }
    }
  }while( progress );
  return;
}

/* Compute all LR(0) states for the grammar.  Links
** are added to between some states so that the LR(1) follow sets
** can be computed later.
*/
PRIVATE struct state *getstate(/* struct lemon * */);  /* forward reference */
void FindStates(lemp)
struct lemon *lemp;
{
  struct symbol *sp;
  struct rule *rp;

  Configlist_init();

  /* Find the start symbol */
  if( lemp->start ){
    sp = Symbol_find(lemp->start);
    if( sp==0 ){
      ErrorMsg(lemp->filename,0,
"The specified start symbol \"%s\" is not \
in a nonterminal of the grammar.  \"%s\" will be used as the start \
symbol instead.",lemp->start,lemp->rule->lhs->name);
      lemp->errorcnt++;
      sp = lemp->rule->lhs;
    }
  }else{
    sp = lemp->rule->lhs;
  }

  /* Make sure the start symbol doesn't occur on the right-hand side of
  ** any rule.  Report an error if it does.  (YACC would generate a new
  ** start symbol in this case.) */
  for(rp=lemp->rule; rp; rp=rp->next){
    int i;
    for(i=0; i<rp->nrhs; i++){
      if( rp->rhs[i]==sp ){   /* FIX ME:  Deal with multiterminals */
        ErrorMsg(lemp->filename,0,
"The start symbol \"%s\" occurs on the \
right-hand side of a rule. This will result in a parser which \
does not work properly.",sp->name);
        lemp->errorcnt++;
      }
    }
  }

  /* The basis configuration set for the first state
  ** is all rules which have the start symbol as their
  ** left-hand side */
  for(rp=sp->rule; rp; rp=rp->nextlhs){
    struct config *newcfp;
    rp->lhsStart = 1;
    newcfp = Configlist_addbasis(rp,0);
    SetAdd(newcfp->fws,0);
  }

  /* Compute the first state.  All other states will be
  ** computed automatically during the computation of the first one.
  ** The returned pointer to the first state is not used. */
  (void)getstate(lemp);
  return;
}

/* Return a pointer to a state which is described by the configuration
** list which has been built from calls to Configlist_add.
*/
PRIVATE void buildshifts(/* struct lemon *, struct state * */); /* Forwd ref */
PRIVATE struct state *getstate(lemp)
struct lemon *lemp;
{
  struct config *cfp, *bp;
  struct state *stp;

  /* Extract the sorted basis of the new state.  The basis was constructed
  ** by prior calls to "Configlist_addbasis()". */
  Configlist_sortbasis();
  bp = Configlist_basis();

  /* Get a state with the same basis */
  stp = State_find(bp);
  if( stp ){
    /* A state with the same basis already exists!  Copy all the follow-set
    ** propagation links from the state under construction into the
    ** preexisting state, then return a pointer to the preexisting state */
    struct config *x, *y;
    for(x=bp, y=stp->bp; x && y; x=x->bp, y=y->bp){
      Plink_copy(&y->bplp,x->bplp);
      Plink_delete(x->fplp);
      x->fplp = x->bplp = 0;
    }
    cfp = Configlist_return();
    Configlist_eat(cfp);
  }else{
    /* This really is a new state.  Construct all the details */
    Configlist_closure(lemp);    /* Compute the configuration closure */
    Configlist_sort();           /* Sort the configuration closure */
    cfp = Configlist_return();   /* Get a pointer to the config list */
    stp = State_new();           /* A new state structure */
    MemoryCheck(stp);
    stp->bp = bp;                /* Remember the configuration basis */
    stp->cfp = cfp;              /* Remember the configuration closure */
    stp->statenum = lemp->nstate++; /* Every state gets a sequence number */
    stp->ap = 0;                 /* No actions, yet. */
    State_insert(stp,stp->bp);   /* Add to the state table */
    buildshifts(lemp,stp);       /* Recursively compute successor states */
  }
  return stp;
}

/*
** Return true if two symbols are the same.
*/
int same_symbol(a,b)
struct symbol *a;
struct symbol *b;
{
  int i;
  if( a==b ) return 1;
  if( a->type!=MULTITERMINAL ) return 0;
  if( b->type!=MULTITERMINAL ) return 0;
  if( a->nsubsym!=b->nsubsym ) return 0;
  for(i=0; i<a->nsubsym; i++){
    if( a->subsym[i]!=b->subsym[i] ) return 0;
  }
  return 1;
}

/* Construct all successor states to the given state.  A "successor"
** state is any state which can be reached by a shift action.
*/
PRIVATE void buildshifts(lemp,stp)
struct lemon *lemp;
struct state *stp;     /* The state from which successors are computed */
{
  struct config *cfp;  /* For looping thru the config closure of "stp" */
  struct config *bcfp; /* For the inner loop on config closure of "stp" */
  struct config *new;  /* */
  struct symbol *sp;   /* Symbol following the dot in configuration "cfp" */
  struct symbol *bsp;  /* Symbol following the dot in configuration "bcfp" */
  struct state *newstp; /* A pointer to a successor state */

  /* Each configuration becomes complete after it contibutes to a successor
  ** state.  Initially, all configurations are incomplete */
  for(cfp=stp->cfp; cfp; cfp=cfp->next) cfp->status = INCOMPLETE;

  /* Loop through all configurations of the state "stp" */
  for(cfp=stp->cfp; cfp; cfp=cfp->next){
    if( cfp->status==COMPLETE ) continue;    /* Already used by inner loop */
    if( cfp->dot>=cfp->rp->nrhs ) continue;  /* Can't shift this config */
    Configlist_reset();                      /* Reset the new config set */
    sp = cfp->rp->rhs[cfp->dot];             /* Symbol after the dot */

    /* For every configuration in the state "stp" which has the symbol "sp"
    ** following its dot, add the same configuration to the basis set under
    ** construction but with the dot shifted one symbol to the right. */
    for(bcfp=cfp; bcfp; bcfp=bcfp->next){
      if( bcfp->status==COMPLETE ) continue;    /* Already used */
      if( bcfp->dot>=bcfp->rp->nrhs ) continue; /* Can't shift this one */
      bsp = bcfp->rp->rhs[bcfp->dot];           /* Get symbol after dot */
      if( !same_symbol(bsp,sp) ) continue;      /* Must be same as for "cfp" */
      bcfp->status = COMPLETE;                  /* Mark this config as used */
      new = Configlist_addbasis(bcfp->rp,bcfp->dot+1);
      Plink_add(&new->bplp,bcfp);
    }

    /* Get a pointer to the state described by the basis configuration set
    ** constructed in the preceding loop */
    newstp = getstate(lemp);

    /* The state "newstp" is reached from the state "stp" by a shift action
    ** on the symbol "sp" */
    if( sp->type==MULTITERMINAL ){
      int i;
      for(i=0; i<sp->nsubsym; i++){
        Action_add(&stp->ap,SHIFT,sp->subsym[i],(char*)newstp);
      }
    }else{
      Action_add(&stp->ap,SHIFT,sp,(char *)newstp);
    }
  }
}

/*
** Construct the propagation links
*/
void FindLinks(lemp)
struct lemon *lemp;
{
  int i;
  struct config *cfp, *other;
  struct state *stp;
  struct plink *plp;

  /* Housekeeping detail:
  ** Add to every propagate link a pointer back to the state to
  ** which the link is attached. */
  for(i=0; i<lemp->nstate; i++){
    stp = lemp->sorted[i];
    for(cfp=stp->cfp; cfp; cfp=cfp->next){
      cfp->stp = stp;
    }
  }

  /* Convert all backlinks into forward links.  Only the forward
  ** links are used in the follow-set computation. */
  for(i=0; i<lemp->nstate; i++){
    stp = lemp->sorted[i];
    for(cfp=stp->cfp; cfp; cfp=cfp->next){
      for(plp=cfp->bplp; plp; plp=plp->next){
        other = plp->cfp;
        Plink_add(&other->fplp,cfp);
      }
    }
  }
}

/* Compute all followsets.
**
** A followset is the set of all symbols which can come immediately
** after a configuration.
*/
void FindFollowSets(lemp)
struct lemon *lemp;
{
  int i;
  struct config *cfp;
  struct plink *plp;
  int progress;
  int change;

  for(i=0; i<lemp->nstate; i++){
    for(cfp=lemp->sorted[i]->cfp; cfp; cfp=cfp->next){
      cfp->status = INCOMPLETE;
    }
  }
  
  do{
    progress = 0;
    for(i=0; i<lemp->nstate; i++){
      for(cfp=lemp->sorted[i]->cfp; cfp; cfp=cfp->next){
        if( cfp->status==COMPLETE ) continue;
        for(plp=cfp->fplp; plp; plp=plp->next){
          change = SetUnion(plp->cfp->fws,cfp->fws);
          if( change ){
            plp->cfp->status = INCOMPLETE;
            progress = 1;
	  }
	}
        cfp->status = COMPLETE;
      }
    }
  }while( progress );
}

static int resolve_conflict();

/* Compute the reduce actions, and resolve conflicts.
*/
void FindActions(lemp)
struct lemon *lemp;
{
  int i,j;
  struct config *cfp;
  struct state *stp;
  struct symbol *sp;
  struct rule *rp;

  /* Add all of the reduce actions 
  ** A reduce action is added for each element of the followset of
  ** a configuration which has its dot at the extreme right.
  */
  for(i=0; i<lemp->nstate; i++){   /* Loop over all states */
    stp = lemp->sorted[i];
    for(cfp=stp->cfp; cfp; cfp=cfp->next){  /* Loop over all configurations */
      if( cfp->rp->nrhs==cfp->dot ){        /* Is dot at extreme right? */
        for(j=0; j<lemp->nterminal; j++){
          if( SetFind(cfp->fws,j) ){
            /* Add a reduce action to the state "stp" which will reduce by the
            ** rule "cfp->rp" if the lookahead symbol is "lemp->symbols[j]" */
            Action_add(&stp->ap,REDUCE,lemp->symbols[j],(char *)cfp->rp);
          }
	}
      }
    }
  }

  /* Add the accepting token */
  if( lemp->start ){
    sp = Symbol_find(lemp->start);
    if( sp==0 ) sp = lemp->rule->lhs;
  }else{
    sp = lemp->rule->lhs;
  }
  /* Add to the first state (which is always the starting state of the
  ** finite state machine) an action to ACCEPT if the lookahead is the
  ** start nonterminal.  */
  Action_add(&lemp->sorted[0]->ap,ACCEPT,sp,0);

  /* Resolve conflicts */
  for(i=0; i<lemp->nstate; i++){
    struct action *ap, *nap;
    struct state *stp;
    stp = lemp->sorted[i];
    /* assert( stp->ap ); */
    stp->ap = Action_sort(stp->ap);
    for(ap=stp->ap; ap && ap->next; ap=ap->next){
      for(nap=ap->next; nap && nap->sp==ap->sp; nap=nap->next){
         /* The two actions "ap" and "nap" have the same lookahead.
         ** Figure out which one should be used */
         lemp->nconflict += resolve_conflict(ap,nap,lemp->errsym);
      }
    }
  }

  /* Report an error for each rule that can never be reduced. */
  for(rp=lemp->rule; rp; rp=rp->next) rp->canReduce = LEMON_FALSE;
  for(i=0; i<lemp->nstate; i++){
    struct action *ap;
    for(ap=lemp->sorted[i]->ap; ap; ap=ap->next){
      if( ap->type==REDUCE ) ap->x.rp->canReduce = LEMON_TRUE;
    }
  }
  for(rp=lemp->rule; rp; rp=rp->next){
    if( rp->canReduce ) continue;
    ErrorMsg(lemp->filename,rp->ruleline,"This rule can not be reduced.\n");
    lemp->errorcnt++;
  }
}

/* Resolve a conflict between the two given actions.  If the
** conflict can't be resolved, return non-zero.
**
** NO LONGER TRUE:
**   To resolve a conflict, first look to see if either action
**   is on an error rule.  In that case, take the action which
**   is not associated with the error rule.  If neither or both
**   actions are associated with an error rule, then try to
**   use precedence to resolve the conflict.
**
** If either action is a SHIFT, then it must be apx.  This
** function won't work if apx->type==REDUCE and apy->type==SHIFT.
*/
static int resolve_conflict(apx,apy,errsym)
struct action *apx;
struct action *apy;
struct symbol *errsym;   /* The error symbol (if defined.  NULL otherwise) */
{
  struct symbol *spx, *spy;
  int errcnt = 0;
  assert( apx->sp==apy->sp );  /* Otherwise there would be no conflict */
  if( apx->type==SHIFT && apy->type==SHIFT ){
    apy->type = SSCONFLICT;
    errcnt++;
  }
  if( apx->type==SHIFT && apy->type==REDUCE ){
    spx = apx->sp;
    spy = apy->x.rp->precsym;
    if( spy==0 || spx->prec<0 || spy->prec<0 ){
      /* Not enough precedence information. */
      apy->type = SRCONFLICT;
      errcnt++;
    }else if( spx->prec>spy->prec ){    /* Lower precedence wins */
      apy->type = RD_RESOLVED;
    }else if( spx->prec<spy->prec ){
      apx->type = SH_RESOLVED;
    }else if( spx->prec==spy->prec && spx->assoc==RIGHT ){ /* Use operator */
      apy->type = RD_RESOLVED;                             /* associativity */
    }else if( spx->prec==spy->prec && spx->assoc==LEFT ){  /* to break tie */
      apx->type = SH_RESOLVED;
    }else{
      assert( spx->prec==spy->prec && spx->assoc==NONE );
      apy->type = SRCONFLICT;
      errcnt++;
    }
  }else if( apx->type==REDUCE && apy->type==REDUCE ){
    spx = apx->x.rp->precsym;
    spy = apy->x.rp->precsym;
    if( spx==0 || spy==0 || spx->prec<0 ||
    spy->prec<0 || spx->prec==spy->prec ){
      apy->type = RRCONFLICT;
      errcnt++;
    }else if( spx->prec>spy->prec ){
      apy->type = RD_RESOLVED;
    }else if( spx->prec<spy->prec ){
      apx->type = RD_RESOLVED;
    }
  }else{
    assert( 
      apx->type==SH_RESOLVED ||
      apx->type==RD_RESOLVED ||
      apx->type==SSCONFLICT ||
      apx->type==SRCONFLICT ||
      apx->type==RRCONFLICT ||
      apy->type==SH_RESOLVED ||
      apy->type==RD_RESOLVED ||
      apy->type==SSCONFLICT ||
      apy->type==SRCONFLICT ||
      apy->type==RRCONFLICT
    );
    /* The REDUCE/SHIFT case cannot happen because SHIFTs come before
    ** REDUCEs on the list.  If we reach this point it must be because
    ** the parser conflict had already been resolved. */
  }
  return errcnt;
}
/********************* From the file "configlist.c" *************************/
/*
** Routines to processing a configuration list and building a state
** in the LEMON parser generator.
*/

static struct config *freelist = 0;      /* List of free configurations */
static struct config *current = 0;       /* Top of list of configurations */
static struct config **currentend = 0;   /* Last on list of configs */
static struct config *basis = 0;         /* Top of list of basis configs */
static struct config **basisend = 0;     /* End of list of basis configs */

/* Return a pointer to a new configuration */
PRIVATE struct config *newconfig(){
  struct config *new;
  if( freelist==0 ){
    int i;
    int amt = 3;
    freelist = (struct config *)calloc( amt, sizeof(struct config) );
    if( freelist==0 ){
      fprintf(stderr,"Unable to allocate memory for a new configuration.");
      exit(1);
    }
    for(i=0; i<amt-1; i++) freelist[i].next = &freelist[i+1];
    freelist[amt-1].next = 0;
  }
  new = freelist;
  freelist = freelist->next;
  return new;
}

/* The configuration "old" is no longer used */
PRIVATE void deleteconfig(old)
struct config *old;
{
  old->next = freelist;
  freelist = old;
}

/* Initialized the configuration list builder */
void Configlist_init(){
  current = 0;
  currentend = &current;
  basis = 0;
  basisend = &basis;
  Configtable_init();
  return;
}

/* Initialized the configuration list builder */
void Configlist_reset(){
  current = 0;
  currentend = &current;
  basis = 0;
  basisend = &basis;
  Configtable_clear(0);
  return;
}

/* Add another configuration to the configuration list */
struct config *Configlist_add(rp,dot)
struct rule *rp;    /* The rule */
int dot;            /* Index into the RHS of the rule where the dot goes */
{
  struct config *cfp, model;

  assert( currentend!=0 );
  model.rp = rp;
  model.dot = dot;
  cfp = Configtable_find(&model);
  if( cfp==0 ){
    cfp = newconfig();
    cfp->rp = rp;
    cfp->dot = dot;
    cfp->fws = SetNew();
    cfp->stp = 0;
    cfp->fplp = cfp->bplp = 0;
    cfp->next = 0;
    cfp->bp = 0;
    *currentend = cfp;
    currentend = &cfp->next;
    Configtable_insert(cfp);
  }
  return cfp;
}

/* Add a basis configuration to the configuration list */
struct config *Configlist_addbasis(rp,dot)
struct rule *rp;
int dot;
{
  struct config *cfp, model;

  assert( basisend!=0 );
  assert( currentend!=0 );
  model.rp = rp;
  model.dot = dot;
  cfp = Configtable_find(&model);
  if( cfp==0 ){
    cfp = newconfig();
    cfp->rp = rp;
    cfp->dot = dot;
    cfp->fws = SetNew();
    cfp->stp = 0;
    cfp->fplp = cfp->bplp = 0;
    cfp->next = 0;
    cfp->bp = 0;
    *currentend = cfp;
    currentend = &cfp->next;
    *basisend = cfp;
    basisend = &cfp->bp;
    Configtable_insert(cfp);
  }
  return cfp;
}

/* Compute the closure of the configuration list */
void Configlist_closure(lemp)
struct lemon *lemp;
{
  struct config *cfp, *newcfp;
  struct rule *rp, *newrp;
  struct symbol *sp, *xsp;
  int i, dot;

  assert( currentend!=0 );
  for(cfp=current; cfp; cfp=cfp->next){
    rp = cfp->rp;
    dot = cfp->dot;
    if( dot>=rp->nrhs ) continue;
    sp = rp->rhs[dot];
    if( sp->type==NONTERMINAL ){
      if( sp->rule==0 && sp!=lemp->errsym ){
        ErrorMsg(lemp->filename,rp->line,"Nonterminal \"%s\" has no rules.",
          sp->name);
        lemp->errorcnt++;
      }
      for(newrp=sp->rule; newrp; newrp=newrp->nextlhs){
        newcfp = Configlist_add(newrp,0);
        for(i=dot+1; i<rp->nrhs; i++){
          xsp = rp->rhs[i];
          if( xsp->type==TERMINAL ){
            SetAdd(newcfp->fws,xsp->index);
            break;
          }else if( xsp->type==MULTITERMINAL ){
            int k;
            for(k=0; k<xsp->nsubsym; k++){
              SetAdd(newcfp->fws, xsp->subsym[k]->index);
            }
            break;
	  }else{
            SetUnion(newcfp->fws,xsp->firstset);
            if( xsp->lambda==LEMON_FALSE ) break;
	  }
	}
        if( i==rp->nrhs ) Plink_add(&cfp->fplp,newcfp);
      }
    }
  }
  return;
}

/* Sort the configuration list */
void Configlist_sort(){
  current = (struct config *)msort(current,&(current->next),Configcmp);
  currentend = 0;
  return;
}

/* Sort the basis configuration list */
void Configlist_sortbasis(){
  basis = (struct config *)msort(current,&(current->bp),Configcmp);
  basisend = 0;
  return;
}

/* Return a pointer to the head of the configuration list and
** reset the list */
struct config *Configlist_return(){
  struct config *old;
  old = current;
  current = 0;
  currentend = 0;
  return old;
}

/* Return a pointer to the head of the configuration list and
** reset the list */
struct config *Configlist_basis(){
  struct config *old;
  old = basis;
  basis = 0;
  basisend = 0;
  return old;
}

/* Free all elements of the given configuration list */
void Configlist_eat(cfp)
struct config *cfp;
{
  struct config *nextcfp;
  for(; cfp; cfp=nextcfp){
    nextcfp = cfp->next;
    assert( cfp->fplp==0 );
    assert( cfp->bplp==0 );
    if( cfp->fws ) SetFree(cfp->fws);
    deleteconfig(cfp);
  }
  return;
}
/***************** From the file "error.c" *********************************/
/*
** Code for printing error message.
*/

/* Find a good place to break "msg" so that its length is at least "min"
** but no more than "max".  Make the point as close to max as possible.
*/
static int findbreak(msg,min,max)
char *msg;
int min;
int max;
{
  int i,spot;
  char c;
  for(i=spot=min; i<=max; i++){
    c = msg[i];
    if( c=='\t' ) msg[i] = ' ';
    if( c=='\n' ){ msg[i] = ' '; spot = i; break; }
    if( c==0 ){ spot = i; break; }
    if( c=='-' && i<max-1 ) spot = i+1;
    if( c==' ' ) spot = i;
  }
  return spot;
}

/*
** The error message is split across multiple lines if necessary.  The
** splits occur at a space, if there is a space available near the end
** of the line.
*/
#define ERRMSGSIZE  10000 /* Hope this is big enough.  No way to error check */
#if _MSC_VER
#define LINEWIDTH   10000 /* Max width of any output line */
#else
#define LINEWIDTH      79 /* Max width of any output line */
#endif
#define PREFIXLIMIT  3000 /* Max width of the prefix on each line */
void ErrorMsg(const char *filename, int lineno, const char *format, ...){
  char errmsg[ERRMSGSIZE];
  char prefix[PREFIXLIMIT+10];
  size_t errmsgsize;
  size_t prefixsize;
  size_t availablewidth;
  va_list ap;
  int end, restart, base;

  va_start(ap, format);
  /* Prepare a prefix to be prepended to every output line */
#if _MSC_VER
  if( lineno>0 ){
	sprintf(prefix,"%.*s(%d) : error : ",PREFIXLIMIT-10,filename,lineno);
  }else{
	sprintf(prefix,"%.*s : error : ",PREFIXLIMIT-10,filename);
  }
#else
  if( lineno>0 ){
    sprintf(prefix,"%.*s:%d: ",PREFIXLIMIT-10,filename,lineno);
  }else{
    sprintf(prefix,"%.*s: ",PREFIXLIMIT-10,filename);
  }
#endif
  prefixsize = lemonStrlen(prefix);
  availablewidth = LINEWIDTH - prefixsize;

  /* Generate the error message */
  vsprintf(errmsg,format,ap);
  va_end(ap);
  errmsgsize = lemonStrlen(errmsg);
  /* Remove trailing '\n's from the error message. */
  while( errmsgsize>0 && errmsg[errmsgsize-1]=='\n' ){
     errmsg[--errmsgsize] = 0;
  }

  /* Print the error message */
  base = 0;
  while( errmsg[base]!=0 ){
    end = restart = findbreak(&errmsg[base],0,availablewidth);
    restart += base;
    while( errmsg[restart]==' ' ) restart++;
    fprintf(stdout,"%s%.*s\n",prefix,end,&errmsg[base]);
    base = restart;
  }
}
/**************** From the file "main.c" ************************************/
/*
** Main program file for the LEMON parser generator.
*/

/* Report an out-of-memory condition and abort.  This function
** is used mostly by the "MemoryCheck" macro in struct.h
*/
void memory_error(){
  fprintf(stderr,"Out of memory.  Aborting...\n");
  exit(1);
}

static int nDefine = 0;      /* Number of -D options on the command line */
static char **azDefine = 0;  /* Name of the -D macros */

/* This routine is called with the argument to each -D command-line option.
** Add the macro defined to the azDefine array.
*/
static void handle_D_option(char *z){
  char **paz;
  nDefine++;
  azDefine = realloc(azDefine, sizeof(azDefine[0])*nDefine);
  if( azDefine==0 ){
    fprintf(stderr,"out of memory\n");
    exit(1);
  }
  paz = &azDefine[nDefine-1];
  *paz = malloc( lemonStrlen(z)+1 );
  if( *paz==0 ){
    fprintf(stderr,"out of memory\n");
    exit(1);
  }
  strcpy(*paz, z);
  for(z=*paz; *z && *z!='='; z++){}
  *z = 0;
}


/* The main program.  Parse the command line and do it... */
int main(argc,argv)
int argc;
char **argv;
{
  static int version = 0;
  static int rpflag = 0;
  static int basisflag = 0;
  static int compress = 0;
  static int quiet = 0;
  static int statistics = 0;
  static int mhflag = 0;
  static int nolinenosflag = 0;
  static struct s_options options[] = {
    {OPT_FLAG, "b", (char*)&basisflag, "Print only the basis in report."},
    {OPT_FLAG, "c", (char*)&compress, "Don't compress the action table."},
    {OPT_FSTR, "D", (char*)handle_D_option, "Define an %ifdef macro."},
    {OPT_FLAG, "g", (char*)&rpflag, "Print grammar without actions."},
    {OPT_FLAG, "m", (char*)&mhflag, "Output a makeheaders compatible file."},
    {OPT_FLAG, "l", (char*)&nolinenosflag, "Do not print #line statements."},
    {OPT_FLAG, "q", (char*)&quiet, "(Quiet) Don't print the report file."},
    {OPT_FLAG, "s", (char*)&statistics,
                                   "Print parser stats to standard output."},
    {OPT_FLAG, "x", (char*)&version, "Print the version number."},
    {OPT_FLAG,0,0,0}
  };
  int i;
  struct lemon lem;

  OptInit(argv,options,stderr);
  if( version ){
     printf("Lemon version 1.0\n");
     exit(0); 
  }
  if( OptNArgs()!=1 ){
    fprintf(stderr,"Exactly one filename argument is required.\n");
    exit(1);
  }
  memset(&lem, 0, sizeof(lem));
  lem.errorcnt = 0;

  /* Initialize the machine */
  Strsafe_init();
  Symbol_init();
  State_init();
  lem.argv0 = argv[0];
  lem.filename = OptArg(0);
  lem.basisflag = basisflag;
  lem.nolinenosflag = nolinenosflag;
  Symbol_new("$");
  lem.errsym = Symbol_new("error");
  lem.errsym->useCnt = 0;

  /* Parse the input file */
  Parse(&lem);
  if( lem.errorcnt ) exit(lem.errorcnt);
  if( lem.nrule==0 ){
    fprintf(stderr,"Empty grammar.\n");
    exit(1);
  }

  /* Count and index the symbols of the grammar */
  lem.nsymbol = Symbol_count();
  Symbol_new("{default}");
  lem.symbols = Symbol_arrayof();
  for(i=0; i<=lem.nsymbol; i++) lem.symbols[i]->index = i;
  qsort(lem.symbols,lem.nsymbol+1,sizeof(struct symbol*),
        (int(*)(const void*, const void*))Symbolcmpp);
  for(i=0; i<=lem.nsymbol; i++) lem.symbols[i]->index = i;
  for(i=1; isupper(lem.symbols[i]->name[0]); i++);
  lem.nterminal = i;

  /* Generate a reprint of the grammar, if requested on the command line */
  if( rpflag ){
    Reprint(&lem);
  }else{
    /* Initialize the size for all follow and first sets */
    SetSize(lem.nterminal+1);

    /* Find the precedence for every production rule (that has one) */
    FindRulePrecedences(&lem);

    /* Compute the lambda-nonterminals and the first-sets for every
    ** nonterminal */
    FindFirstSets(&lem);

    /* Compute all LR(0) states.  Also record follow-set propagation
    ** links so that the follow-set can be computed later */
    lem.nstate = 0;
    FindStates(&lem);
    lem.sorted = State_arrayof();

    /* Tie up loose ends on the propagation links */
    FindLinks(&lem);

    /* Compute the follow set of every reducible configuration */
    FindFollowSets(&lem);

    /* Compute the action tables */
    FindActions(&lem);

    /* Compress the action tables */
    if( compress==0 ) CompressTables(&lem);

    /* Reorder and renumber the states so that states with fewer choices
    ** occur at the end. */
    ResortStates(&lem);

    /* Generate a report of the parser generated.  (the "y.output" file) */
    if( !quiet ) ReportOutput(&lem);

    /* Generate the source code for the parser */
    ReportTable(&lem, mhflag);

    /* Produce a header file for use by the scanner.  (This step is
    ** omitted if the "-m" option is used because makeheaders will
    ** generate the file for us.) */
    if( !mhflag ) ReportHeader(&lem);
  }
  if( statistics ){
    printf("Parser statistics: %d terminals, %d nonterminals, %d rules\n",
      lem.nterminal, lem.nsymbol - lem.nterminal, lem.nrule);
    printf("                   %d states, %d parser table entries, %d conflicts\n",
      lem.nstate, lem.tablesize, lem.nconflict);
  }
  if( lem.nconflict ){
    fprintf(stderr,"%d parsing conflicts.\n",lem.nconflict);
  }
  exit(lem.errorcnt + lem.nconflict);
  return (lem.errorcnt + lem.nconflict);
}
/******************** From the file "msort.c" *******************************/
/*
** A generic merge-sort program.
**
** USAGE:
** Let "ptr" be a pointer to some structure which is at the head of
** a null-terminated list.  Then to sort the list call:
**
**     ptr = msort(ptr,&(ptr->next),cmpfnc);
**
** In the above, "cmpfnc" is a pointer to a function which compares
** two instances of the structure and returns an integer, as in
** strcmp.  The second argument is a pointer to the pointer to the
** second element of the linked list.  This address is used to compute
** the offset to the "next" field within the structure.  The offset to
** the "next" field must be constant for all structures in the list.
**
** The function returns a new pointer which is the head of the list
** after sorting.
**
** ALGORITHM:
** Merge-sort.
*/

/*
** Return a pointer to the next structure in the linked list.
*/
#define NEXT(A) (*(void**)(((size_t)A)+offset))

/*
** Inputs:
**   a:       A sorted, null-terminated linked list.  (May be null).
**   b:       A sorted, null-terminated linked list.  (May be null).
**   cmp:     A pointer to the comparison function.
**   offset:  Offset in the structure to the "next" field.
**
** Return Value:
**   A pointer to the head of a sorted list containing the elements
**   of both a and b.
**
** Side effects:
**   The "next" pointers for elements in the lists a and b are
**   changed.
*/
static void *merge(void *a,void *b,int (*cmp)(),size_t offset)
{
  char *ptr, *head;

  if( a==0 ){
    head = b;
  }else if( b==0 ){
    head = a;
  }else{
    if( (*cmp)(a,b)<0 ){
      ptr = a;
      a = NEXT(a);
    }else{
      ptr = b;
      b = NEXT(b);
    }
    head = ptr;
    while( a && b ){
      if( (*cmp)(a,b)<0 ){
        NEXT(ptr) = a;
        ptr = a;
        a = NEXT(a);
      }else{
        NEXT(ptr) = b;
        ptr = b;
        b = NEXT(b);
      }
    }
    if( a ) NEXT(ptr) = a;
    else    NEXT(ptr) = b;
  }
  return head;
}

/*
** Inputs:
**   list:      Pointer to a singly-linked list of structures.
**   next:      Pointer to pointer to the second element of the list.
**   cmp:       A comparison function.
**
** Return Value:
**   A pointer to the head of a sorted list containing the elements
**   orginally in list.
**
** Side effects:
**   The "next" pointers for elements in list are changed.
*/
#define LISTSIZE 30
static void *msort(void *list,void *next,int (*cmp)())
{
  size_t offset;
  char *ep;
  char *set[LISTSIZE];
  int i;
  offset = (size_t)next - (size_t)list;
  for(i=0; i<LISTSIZE; i++) set[i] = 0;
  while( list ){
    ep = list;
    list = NEXT(list);
    NEXT(ep) = 0;
    for(i=0; i<LISTSIZE-1 && set[i]!=0; i++){
      ep = merge(ep,set[i],cmp,offset);
      set[i] = 0;
    }
    set[i] = ep;
  }
  ep = 0;
  for(i=0; i<LISTSIZE; i++) if( set[i] ) ep = merge(ep,set[i],cmp,offset);
  return ep;
}
/************************ From the file "option.c" **************************/
static char **argv;
static struct s_options *op;
static FILE *errstream;

#define ISOPT(X) ((X)[0]=='-'||(X)[0]=='+'||strchr((X),'=')!=0)

/*
** Print the command line with a carrot pointing to the k-th character
** of the n-th field.
*/
static void errline(n,k,err)
int n;
int k;
FILE *err;
{
  int i;
  size_t spcnt;
  if( argv[0] ) fprintf(err,"%s",argv[0]);
  spcnt = lemonStrlen(argv[0]) + 1;
  for(i=1; i<n && argv[i]; i++){
    fprintf(err," %s",argv[i]);
    spcnt += lemonStrlen(argv[i])+1;
  }
  spcnt += k;
  for(; argv[i]; i++) fprintf(err," %s",argv[i]);
  if( spcnt<20 ){
    fprintf(err,"\n%*s^-- here\n",(int)spcnt,"");
  }else{
    fprintf(err,"\n%*shere --^\n",(int)spcnt-7,"");
  }
}

/*
** Return the index of the N-th non-switch argument.  Return -1
** if N is out of range.
*/
static int argindex(n)
int n;
{
  int i;
  int dashdash = 0;
  if( argv!=0 && *argv!=0 ){
    for(i=1; argv[i]; i++){
      if( dashdash || !ISOPT(argv[i]) ){
        if( n==0 ) return i;
        n--;
      }
      if( strcmp(argv[i],"--")==0 ) dashdash = 1;
    }
  }
  return -1;
}

static char emsg[] = "Command line syntax error: ";

/*
** Process a flag command line argument.
*/
static int handleflags(i,err)
int i;
FILE *err;
{
  int v;
  int errcnt = 0;
  int j;
  for(j=0; op[j].label; j++){
    if( strncmp(&argv[i][1],op[j].label,lemonStrlen(op[j].label))==0 ) break;
  }
  v = argv[i][0]=='-' ? 1 : 0;
  if( op[j].label==0 ){
    if( err ){
      fprintf(err,"%sundefined option.\n",emsg);
      errline(i,1,err);
    }
    errcnt++;
  }else if( op[j].type==OPT_FLAG ){
    *((int*)op[j].arg) = v;
  }else if( op[j].type==OPT_FFLAG ){
    (*(void(*)())(op[j].arg))(v);
  }else if( op[j].type==OPT_FSTR ){
    (*(void(*)())(op[j].arg))(&argv[i][2]);
  }else{
    if( err ){
      fprintf(err,"%smissing argument on switch.\n",emsg);
      errline(i,1,err);
    }
    errcnt++;
  }
  return errcnt;
}

/*
** Process a command line switch which has an argument.
*/
static int handleswitch(i,err)
int i;
FILE *err;
{
  int lv = 0;
  double dv = 0.0;
  char *sv = 0, *end;
  char *cp;
  int j;
  int errcnt = 0;
  cp = strchr(argv[i],'=');
  assert( cp!=0 );
  *cp = 0;
  for(j=0; op[j].label; j++){
    if( strcmp(argv[i],op[j].label)==0 ) break;
  }
  *cp = '=';
  if( op[j].label==0 ){
    if( err ){
      fprintf(err,"%sundefined option.\n",emsg);
      errline(i,0,err);
    }
    errcnt++;
  }else{
    cp++;
    switch( op[j].type ){
      case OPT_FLAG:
      case OPT_FFLAG:
        if( err ){
          fprintf(err,"%soption requires an argument.\n",emsg);
          errline(i,0,err);
        }
        errcnt++;
        break;
      case OPT_DBL:
      case OPT_FDBL:
        dv = strtod(cp,&end);
        if( *end ){
          if( err ){
            fprintf(err,"%sillegal character in floating-point argument.\n",emsg);
            errline(i,((size_t)end)-(size_t)argv[i],err);
          }
          errcnt++;
        }
        break;
      case OPT_INT:
      case OPT_FINT:
        lv = strtol(cp,&end,0);
        if( *end ){
          if( err ){
            fprintf(err,"%sillegal character in integer argument.\n",emsg);
            errline(i,((size_t)end)-(size_t)argv[i],err);
          }
          errcnt++;
        }
        break;
      case OPT_STR:
      case OPT_FSTR:
        sv = cp;
        break;
    }
    switch( op[j].type ){
      case OPT_FLAG:
      case OPT_FFLAG:
        break;
      case OPT_DBL:
        *(double*)(op[j].arg) = dv;
        break;
      case OPT_FDBL:
        (*(void(*)())(op[j].arg))(dv);
        break;
      case OPT_INT:
        *(int*)(op[j].arg) = lv;
        break;
      case OPT_FINT:
        (*(void(*)())(op[j].arg))((int)lv);
        break;
      case OPT_STR:
        *(char**)(op[j].arg) = sv;
        break;
      case OPT_FSTR:
        (*(void(*)())(op[j].arg))(sv);
        break;
    }
  }
  return errcnt;
}

int OptInit(a,o,err)
char **a;
struct s_options *o;
FILE *err;
{
  int errcnt = 0;
  argv = a;
  op = o;
  errstream = err;
  if( argv && *argv && op ){
    int i;
    for(i=1; argv[i]; i++){
      if( argv[i][0]=='+' || argv[i][0]=='-' ){
        errcnt += handleflags(i,err);
      }else if( strchr(argv[i],'=') ){
        errcnt += handleswitch(i,err);
      }
    }
  }
  if( errcnt>0 ){
    fprintf(err,"Valid command line options for \"%s\" are:\n",*a);
    OptPrint();
    exit(1);
  }
  return 0;
}

int OptNArgs(){
  int cnt = 0;
  int dashdash = 0;
  int i;
  if( argv!=0 && argv[0]!=0 ){
    for(i=1; argv[i]; i++){
      if( dashdash || !ISOPT(argv[i]) ) cnt++;
      if( strcmp(argv[i],"--")==0 ) dashdash = 1;
    }
  }
  return cnt;
}

char *OptArg(n)
int n;
{
  int i;
  i = argindex(n);
  return i>=0 ? argv[i] : 0;
}

void OptErr(n)
int n;
{
  int i;
  i = argindex(n);
  if( i>=0 ) errline(i,0,errstream);
}

void OptPrint(){
  int i;
  size_t max, len;
  max = 0;
  for(i=0; op[i].label; i++){
    len = lemonStrlen(op[i].label) + 1;
    switch( op[i].type ){
      case OPT_FLAG:
      case OPT_FFLAG:
        break;
      case OPT_INT:
      case OPT_FINT:
        len += 9;       /* length of "<integer>" */
        break;
      case OPT_DBL:
      case OPT_FDBL:
        len += 6;       /* length of "<real>" */
        break;
      case OPT_STR:
      case OPT_FSTR:
        len += 8;       /* length of "<string>" */
        break;
    }
    if( len>max ) max = len;
  }
  for(i=0; op[i].label; i++){
    switch( op[i].type ){
      case OPT_FLAG:
      case OPT_FFLAG:
        fprintf(errstream,"  -%-*s  %s\n",(int)max,op[i].label,op[i].message);
        break;
      case OPT_INT:
      case OPT_FINT:
        fprintf(errstream,"  %s=<integer>%*s  %s\n",op[i].label,
          (int)(max-lemonStrlen(op[i].label)-9),"",op[i].message);
        break;
      case OPT_DBL:
      case OPT_FDBL:
        fprintf(errstream,"  %s=<real>%*s  %s\n",op[i].label,
          (int)(max-lemonStrlen(op[i].label)-6),"",op[i].message);
        break;
      case OPT_STR:
      case OPT_FSTR:
        fprintf(errstream,"  %s=<string>%*s  %s\n",op[i].label,
          (int)(max-lemonStrlen(op[i].label)-8),"",op[i].message);
        break;
    }
  }
}
/*********************** From the file "parse.c" ****************************/
/*
** Input file parser for the LEMON parser generator.
*/

/* The state of the parser */
struct pstate {
  char *filename;       /* Name of the input file */
  int tokenlineno;      /* Linenumber at which current token starts */
  int errorcnt;         /* Number of errors so far */
  char *tokenstart;     /* Text of current token */
  struct lemon *gp;     /* Global state vector */
  enum e_state {
    INITIALIZE,
    WAITING_FOR_DECL_OR_RULE,
    WAITING_FOR_DECL_KEYWORD,
    WAITING_FOR_DECL_ARG,
    WAITING_FOR_PRECEDENCE_SYMBOL,
    WAITING_FOR_ARROW,
    IN_RHS,
    LHS_ALIAS_1,
    LHS_ALIAS_2,
    LHS_ALIAS_3,
    RHS_ALIAS_1,
    RHS_ALIAS_2,
    PRECEDENCE_MARK_1,
    PRECEDENCE_MARK_2,
    RESYNC_AFTER_RULE_ERROR,
    RESYNC_AFTER_DECL_ERROR,
    WAITING_FOR_DESTRUCTOR_SYMBOL,
    WAITING_FOR_DATATYPE_SYMBOL,
    WAITING_FOR_FALLBACK_ID,
	WAITING_FOR_WILDCARD_ID
  } state;                   /* The state of the parser */
  struct symbol *fallback;   /* The fallback token */
  struct symbol *lhs;        /* Left-hand side of current rule */
  char *lhsalias;            /* Alias for the LHS */
  int nrhs;                  /* Number of right-hand side symbols seen */
  struct symbol *rhs[MAXRHS];  /* RHS symbols */
  char *alias[MAXRHS];       /* Aliases for each RHS symbol (or NULL) */
  struct rule *prevrule;     /* Previous rule parsed */
  char *declkeyword;         /* Keyword of a declaration */
  char **declargslot;        /* Where the declaration argument should be put */
  int insertLineMacro;       /* Add #line before declaration insert */
  int *decllinenoslot;       /* Where to write declaration line number */
  enum e_assoc declassoc;    /* Assign this association to decl arguments */
  int preccounter;           /* Assign this precedence to decl arguments */
  struct rule *firstrule;    /* Pointer to first rule in the grammar */
  struct rule *lastrule;     /* Pointer to the most recently parsed rule */
};

/* Parse a single token */
static void parseonetoken(psp)
struct pstate *psp;
{
  char *x;
  x = Strsafe(psp->tokenstart);     /* Save the token permanently */
#if 0
  printf("%s:%d: Token=[%s] state=%d\n",psp->filename,psp->tokenlineno,
    x,psp->state);
#endif
  switch( psp->state ){
    case INITIALIZE:
      psp->prevrule = 0;
      psp->preccounter = 0;
      psp->firstrule = psp->lastrule = 0;
      psp->gp->nrule = 0;
      /* Fall thru to next case */
    case WAITING_FOR_DECL_OR_RULE:
      if( x[0]=='%' ){
        psp->state = WAITING_FOR_DECL_KEYWORD;
      }else if( islower(x[0]) ){
        psp->lhs = Symbol_new(x);
        psp->nrhs = 0;
        psp->lhsalias = 0;
        psp->state = WAITING_FOR_ARROW;
      }else if( x[0]=='{' ){
        if( psp->prevrule==0 ){
          ErrorMsg(psp->filename,psp->tokenlineno,
"There is no prior rule upon which to attach the code \
fragment which begins on this line.");
          psp->errorcnt++;
	}else if( psp->prevrule->code!=0 ){
          ErrorMsg(psp->filename,psp->tokenlineno,
"Code fragment beginning on this line is not the first \
to follow the previous rule.");
          psp->errorcnt++;
        }else{
          psp->prevrule->line = psp->tokenlineno;
          psp->prevrule->code = &x[1];
	}
      }else if( x[0]=='[' ){
        psp->state = PRECEDENCE_MARK_1;
      }else{
        ErrorMsg(psp->filename,psp->tokenlineno,
          "Token \"%s\" should be either \"%%\" or a nonterminal name.",
          x);
        psp->errorcnt++;
      }
      break;
    case PRECEDENCE_MARK_1:
      if( !isupper(x[0]) ){
        ErrorMsg(psp->filename,psp->tokenlineno,
          "The precedence symbol must be a terminal.");
        psp->errorcnt++;
      }else if( psp->prevrule==0 ){
        ErrorMsg(psp->filename,psp->tokenlineno,
          "There is no prior rule to assign precedence \"[%s]\".",x);
        psp->errorcnt++;
      }else if( psp->prevrule->precsym!=0 ){
        ErrorMsg(psp->filename,psp->tokenlineno,
"Precedence mark on this line is not the first \
to follow the previous rule.");
        psp->errorcnt++;
      }else{
        psp->prevrule->precsym = Symbol_new(x);
      }
      psp->state = PRECEDENCE_MARK_2;
      break;
    case PRECEDENCE_MARK_2:
      if( x[0]!=']' ){
        ErrorMsg(psp->filename,psp->tokenlineno,
          "Missing \"]\" on precedence mark.");
        psp->errorcnt++;
      }
      psp->state = WAITING_FOR_DECL_OR_RULE;
      break;
    case WAITING_FOR_ARROW:
      if( x[0]==':' && x[1]==':' && x[2]=='=' ){
        psp->state = IN_RHS;
      }else if( x[0]=='(' ){
        psp->state = LHS_ALIAS_1;
      }else{
        ErrorMsg(psp->filename,psp->tokenlineno,
          "Expected to see a \":\" following the LHS symbol \"%s\".",
          psp->lhs->name);
        psp->errorcnt++;
        psp->state = RESYNC_AFTER_RULE_ERROR;
      }
      break;
    case LHS_ALIAS_1:
      if( isalpha(x[0]) ){
        psp->lhsalias = x;
        psp->state = LHS_ALIAS_2;
      }else{
        ErrorMsg(psp->filename,psp->tokenlineno,
          "\"%s\" is not a valid alias for the LHS \"%s\"\n",
          x,psp->lhs->name);
        psp->errorcnt++;
        psp->state = RESYNC_AFTER_RULE_ERROR;
      }
      break;
    case LHS_ALIAS_2:
      if( x[0]==')' ){
        psp->state = LHS_ALIAS_3;
      }else{
        ErrorMsg(psp->filename,psp->tokenlineno,
          "Missing \")\" following LHS alias name \"%s\".",psp->lhsalias);
        psp->errorcnt++;
        psp->state = RESYNC_AFTER_RULE_ERROR;
      }
      break;
    case LHS_ALIAS_3:
      if( x[0]==':' && x[1]==':' && x[2]=='=' ){
        psp->state = IN_RHS;
      }else{
        ErrorMsg(psp->filename,psp->tokenlineno,
          "Missing \"->\" following: \"%s(%s)\".",
           psp->lhs->name,psp->lhsalias);
        psp->errorcnt++;
        psp->state = RESYNC_AFTER_RULE_ERROR;
      }
      break;
    case IN_RHS:
      if( x[0]=='.' ){
        struct rule *rp;
        rp = (struct rule *)calloc( sizeof(struct rule) + 
             sizeof(struct symbol*)*psp->nrhs + sizeof(char*)*psp->nrhs, 1);
        if( rp==0 ){
          ErrorMsg(psp->filename,psp->tokenlineno,
            "Can't allocate enough memory for this rule.");
          psp->errorcnt++;
          psp->prevrule = 0;
	}else{
          int i;
          rp->ruleline = psp->tokenlineno;
          rp->rhs = (struct symbol**)&rp[1];
          rp->rhsalias = (char**)&(rp->rhs[psp->nrhs]);
          for(i=0; i<psp->nrhs; i++){
            rp->rhs[i] = psp->rhs[i];
            rp->rhsalias[i] = psp->alias[i];
	  }
          rp->lhs = psp->lhs;
          rp->lhsalias = psp->lhsalias;
          rp->nrhs = psp->nrhs;
          rp->code = 0;
          rp->precsym = 0;
          rp->index = psp->gp->nrule++;
          rp->nextlhs = rp->lhs->rule;
          rp->lhs->rule = rp;
          rp->next = 0;
          if( psp->firstrule==0 ){
            psp->firstrule = psp->lastrule = rp;
	  }else{
            psp->lastrule->next = rp;
            psp->lastrule = rp;
	  }
          psp->prevrule = rp;
	}
        psp->state = WAITING_FOR_DECL_OR_RULE;
      }else if( isalpha(x[0]) ){
        if( psp->nrhs>=MAXRHS ){
          ErrorMsg(psp->filename,psp->tokenlineno,
            "Too many symbols on RHS of rule beginning at \"%s\".",
            x);
          psp->errorcnt++;
          psp->state = RESYNC_AFTER_RULE_ERROR;
	}else{
          psp->rhs[psp->nrhs] = Symbol_new(x);
          psp->alias[psp->nrhs] = 0;
          psp->nrhs++;
	}
      }else if( (x[0]=='|' || x[0]=='/') && psp->nrhs>0 ){
        struct symbol *msp = psp->rhs[psp->nrhs-1];
        if( msp->type!=MULTITERMINAL ){
          struct symbol *origsp = msp;
          msp = calloc(1,sizeof(*msp));
          msp->type = MULTITERMINAL;
          msp->nsubsym = 1;
          msp->subsym = calloc(1,sizeof(struct symbol*));
          msp->subsym[0] = origsp;
          msp->name = origsp->name;
          psp->rhs[psp->nrhs-1] = msp;
        }
        msp->nsubsym++;
        msp->subsym = realloc(msp->subsym, sizeof(struct symbol*)*msp->nsubsym);
        msp->subsym[msp->nsubsym-1] = Symbol_new(&x[1]);
        if( islower(x[1]) || islower(msp->subsym[0]->name[0]) ){
          ErrorMsg(psp->filename,psp->tokenlineno,
            "Cannot form a compound containing a non-terminal");
          psp->errorcnt++;
        }
      }else if( x[0]=='(' && psp->nrhs>0 ){
        psp->state = RHS_ALIAS_1;
      }else{
        ErrorMsg(psp->filename,psp->tokenlineno,
          "Illegal character on RHS of rule: \"%s\".",x);
        psp->errorcnt++;
        psp->state = RESYNC_AFTER_RULE_ERROR;
      }
      break;
    case RHS_ALIAS_1:
      if( isalpha(x[0]) ){
        psp->alias[psp->nrhs-1] = x;
        psp->state = RHS_ALIAS_2;
      }else{
        ErrorMsg(psp->filename,psp->tokenlineno,
          "\"%s\" is not a valid alias for the RHS symbol \"%s\"\n",
          x,psp->rhs[psp->nrhs-1]->name);
        psp->errorcnt++;
        psp->state = RESYNC_AFTER_RULE_ERROR;
      }
      break;
    case RHS_ALIAS_2:
      if( x[0]==')' ){
        psp->state = IN_RHS;
      }else{
        ErrorMsg(psp->filename,psp->tokenlineno,
          "Missing \")\" following LHS alias name \"%s\".",psp->lhsalias);
        psp->errorcnt++;
        psp->state = RESYNC_AFTER_RULE_ERROR;
      }
      break;
    case WAITING_FOR_DECL_KEYWORD:
      if( isalpha(x[0]) ){
        psp->declkeyword = x;
        psp->declargslot = 0;
        psp->decllinenoslot = 0;
        psp->insertLineMacro = 1;
        psp->state = WAITING_FOR_DECL_ARG;
        if( strcmp(x,"name")==0 ){
          psp->declargslot = &(psp->gp->name);
          psp->insertLineMacro = 0;
	}else if( strcmp(x,"include")==0 ){
          psp->declargslot = &(psp->gp->include);
	}else if( strcmp(x,"code")==0 ){
          psp->declargslot = &(psp->gp->extracode);
	}else if( strcmp(x,"token_destructor")==0 ){
          psp->declargslot = &psp->gp->tokendest;
	}else if( strcmp(x,"default_destructor")==0 ){
          psp->declargslot = &psp->gp->vardest;
	}else if( strcmp(x,"token_prefix")==0 ){
          psp->declargslot = &psp->gp->tokenprefix;
          psp->insertLineMacro = 0;
	}else if( strcmp(x,"syntax_error")==0 ){
          psp->declargslot = &(psp->gp->error);
	}else if( strcmp(x,"parse_accept")==0 ){
          psp->declargslot = &(psp->gp->accept);
	}else if( strcmp(x,"parse_failure")==0 ){
          psp->declargslot = &(psp->gp->failure);
	}else if( strcmp(x,"stack_overflow")==0 ){
          psp->declargslot = &(psp->gp->overflow);
        }else if( strcmp(x,"extra_argument")==0 ){
          psp->declargslot = &(psp->gp->arg);
          psp->insertLineMacro = 0;
        }else if( strcmp(x,"token_type")==0 ){
          psp->declargslot = &(psp->gp->tokentype);
          psp->insertLineMacro = 0;
        }else if( strcmp(x,"default_type")==0 ){
          psp->declargslot = &(psp->gp->vartype);
          psp->insertLineMacro = 0;
        }else if( strcmp(x,"stack_size")==0 ){
          psp->declargslot = &(psp->gp->stacksize);
          psp->insertLineMacro = 0;
        }else if( strcmp(x,"start_symbol")==0 ){
          psp->declargslot = &(psp->gp->start);
          psp->insertLineMacro = 0;
        }else if( strcmp(x,"left")==0 ){
          psp->preccounter++;
          psp->declassoc = LEFT;
          psp->state = WAITING_FOR_PRECEDENCE_SYMBOL;
        }else if( strcmp(x,"right")==0 ){
          psp->preccounter++;
          psp->declassoc = RIGHT;
          psp->state = WAITING_FOR_PRECEDENCE_SYMBOL;
        }else if( strcmp(x,"nonassoc")==0 ){
          psp->preccounter++;
          psp->declassoc = NONE;
          psp->state = WAITING_FOR_PRECEDENCE_SYMBOL;
	}else if( strcmp(x,"destructor")==0 ){
          psp->state = WAITING_FOR_DESTRUCTOR_SYMBOL;
	}else if( strcmp(x,"type")==0 ){
          psp->state = WAITING_FOR_DATATYPE_SYMBOL;
        }else if( strcmp(x,"fallback")==0 ){
          psp->fallback = 0;
          psp->state = WAITING_FOR_FALLBACK_ID;
        }else if( strcmp(x,"wildcard")==0 ){
          psp->state = WAITING_FOR_WILDCARD_ID;
        }else{
          ErrorMsg(psp->filename,psp->tokenlineno,
            "Unknown declaration keyword: \"%%%s\".",x);
          psp->errorcnt++;
          psp->state = RESYNC_AFTER_DECL_ERROR;
	}
      }else{
        ErrorMsg(psp->filename,psp->tokenlineno,
          "Illegal declaration keyword: \"%s\".",x);
        psp->errorcnt++;
        psp->state = RESYNC_AFTER_DECL_ERROR;
      }
      break;
    case WAITING_FOR_DESTRUCTOR_SYMBOL:
      if( !isalpha(x[0]) ){
        ErrorMsg(psp->filename,psp->tokenlineno,
          "Symbol name missing after %%destructor keyword");
        psp->errorcnt++;
        psp->state = RESYNC_AFTER_DECL_ERROR;
      }else{
        struct symbol *sp = Symbol_new(x);
        psp->declargslot = &sp->destructor;
		psp->decllinenoslot = &sp->destLineno;
        psp->insertLineMacro = 1;
        psp->state = WAITING_FOR_DECL_ARG;
      }
      break;
    case WAITING_FOR_DATATYPE_SYMBOL:
      if( !isalpha(x[0]) ){
        ErrorMsg(psp->filename,psp->tokenlineno,
          "Symbol name missing after %%destructor keyword");
        psp->errorcnt++;
        psp->state = RESYNC_AFTER_DECL_ERROR;
      }else{
        struct symbol *sp = Symbol_new(x);
        psp->declargslot = &sp->datatype;
        psp->insertLineMacro = 0;
        psp->state = WAITING_FOR_DECL_ARG;
      }
      break;
    case WAITING_FOR_PRECEDENCE_SYMBOL:
      if( x[0]=='.' ){
        psp->state = WAITING_FOR_DECL_OR_RULE;
      }else if( isupper(x[0]) ){
        struct symbol *sp;
        sp = Symbol_new(x);
        if( sp->prec>=0 ){
          ErrorMsg(psp->filename,psp->tokenlineno,
            "Symbol \"%s\" has already be given a precedence.",x);
          psp->errorcnt++;
	}else{
          sp->prec = psp->preccounter;
          sp->assoc = psp->declassoc;
	}
      }else{
        ErrorMsg(psp->filename,psp->tokenlineno,
          "Can't assign a precedence to \"%s\".",x);
        psp->errorcnt++;
      }
      break;
    case WAITING_FOR_DECL_ARG:
      if( x[0]=='{' || x[0]=='\"' || isalnum(x[0]) ){
        char *zOld, *zNew, *zBuf, *z;
        int nOld, n, nLine, nNew, nBack;
		int addLineMacro;
        char zLine[50];
        zNew = x;
        if( zNew[0]=='"' || zNew[0]=='{' ) zNew++;
        nNew = lemonStrlen(zNew);
        if( *psp->declargslot ){
          zOld = *psp->declargslot;
        }else{
          zOld = "";
        }
        nOld = lemonStrlen(zOld);
        n = nOld + nNew + 20;
		addLineMacro = !psp->gp->nolinenosflag && psp->insertLineMacro &&
			            (psp->decllinenoslot==0 || psp->decllinenoslot[0]!=0);
		if( addLineMacro ){
          for(z=psp->filename, nBack=0; *z; z++){
            if( *z=='\\' ) nBack++;
          }
          sprintf(zLine, "#line %d ", psp->tokenlineno);
          nLine = lemonStrlen(zLine);
          n += nLine + lemonStrlen(psp->filename) + nBack;
        }
        *psp->declargslot = zBuf = realloc(*psp->declargslot, n);
        zBuf += nOld;
        if( addLineMacro ){
          if( nOld && zBuf[-1]!='\n' ){
            *(zBuf++) = '\n';
          }
          memcpy(zBuf, zLine, nLine);
          zBuf += nLine;
          *(zBuf++) = '"';
          for(z=psp->filename; *z; z++){
            if( *z=='\\' ){
              *(zBuf++) = '\\';
            }
            *(zBuf++) = *z;
          }
          *(zBuf++) = '"';
          *(zBuf++) = '\n';
        }
		if( psp->decllinenoslot && psp->decllinenoslot[0]==0 ){
		  psp->decllinenoslot[0] = psp->tokenlineno;
		}
        memcpy(zBuf, zNew, nNew);
        zBuf += nNew;
        *zBuf = 0;
        psp->state = WAITING_FOR_DECL_OR_RULE;
      }else{
        ErrorMsg(psp->filename,psp->tokenlineno,
          "Illegal argument to %%%s: %s",psp->declkeyword,x);
        psp->errorcnt++;
        psp->state = RESYNC_AFTER_DECL_ERROR;
      }
      break;
    case WAITING_FOR_FALLBACK_ID:
      if( x[0]=='.' ){
        psp->state = WAITING_FOR_DECL_OR_RULE;
      }else if( !isupper(x[0]) ){
        ErrorMsg(psp->filename, psp->tokenlineno,
          "%%fallback argument \"%s\" should be a token", x);
        psp->errorcnt++;
      }else{
        struct symbol *sp = Symbol_new(x);
        if( psp->fallback==0 ){
          psp->fallback = sp;
        }else if( sp->fallback ){
          ErrorMsg(psp->filename, psp->tokenlineno,
            "More than one fallback assigned to token %s", x);
          psp->errorcnt++;
        }else{
          sp->fallback = psp->fallback;
          psp->gp->has_fallback = 1;
        }
      }
      break;
    case WAITING_FOR_WILDCARD_ID:
      if( x[0]=='.' ){
        psp->state = WAITING_FOR_DECL_OR_RULE;
      }else if( !isupper(x[0]) ){
        ErrorMsg(psp->filename, psp->tokenlineno,
          "%%wildcard argument \"%s\" should be a token", x);
        psp->errorcnt++;
      }else{
        struct symbol *sp = Symbol_new(x);
        if( psp->gp->wildcard==0 ){
          psp->gp->wildcard = sp;
        }else{
          ErrorMsg(psp->filename, psp->tokenlineno,
            "Extra wildcard to token: %s", x);
          psp->errorcnt++;
        }
      }
      break;
    case RESYNC_AFTER_RULE_ERROR:
/*      if( x[0]=='.' ) psp->state = WAITING_FOR_DECL_OR_RULE;
**      break; */
    case RESYNC_AFTER_DECL_ERROR:
      if( x[0]=='.' ) psp->state = WAITING_FOR_DECL_OR_RULE;
      if( x[0]=='%' ) psp->state = WAITING_FOR_DECL_KEYWORD;
      break;
  }
}

/* Run the preprocessor over the input file text.  The global variables
** azDefine[0] through azDefine[nDefine-1] contains the names of all defined
** macros.  This routine looks for "%ifdef" and "%ifndef" and "%endif" and
** comments them out.  Text in between is also commented out as appropriate.
*/
static void preprocess_input(char *z){
  int i, j, k, n;
  int exclude = 0;
  int start = 0;
  int lineno = 1;
  int start_lineno = 1;
  for(i=0; z[i]; i++){
    if( z[i]=='\n' ) lineno++;
    if( z[i]!='%' || (i>0 && z[i-1]!='\n') ) continue;
    if( strncmp(&z[i],"%endif",6)==0 && isspace(z[i+6]) ){
      if( exclude ){
        exclude--;
        if( exclude==0 ){
          for(j=start; j<i; j++) if( z[j]!='\n' ) z[j] = ' ';
        }
      }
      for(j=i; z[j] && z[j]!='\n'; j++) z[j] = ' ';
    }else if( (strncmp(&z[i],"%ifdef",6)==0 && isspace(z[i+6]))
          || (strncmp(&z[i],"%ifndef",7)==0 && isspace(z[i+7])) ){
      if( exclude ){
        exclude++;
      }else{
        for(j=i+7; isspace(z[j]); j++){}
        for(n=0; z[j+n] && !isspace(z[j+n]); n++){}
        exclude = 1;
        for(k=0; k<nDefine; k++){
          if( strncmp(azDefine[k],&z[j],n)==0 && lemonStrlen(azDefine[k])==n ){
            exclude = 0;
            break;
          }
        }
        if( z[i+3]=='n' ) exclude = !exclude;
        if( exclude ){
          start = i;
          start_lineno = lineno;
        }
      }
      for(j=i; z[j] && z[j]!='\n'; j++) z[j] = ' ';
    }
  }
  if( exclude ){
    fprintf(stderr,"unterminated %%ifdef starting on line %d\n", start_lineno);
    exit(1);
  }
}

int strip_crlf(filebuf, filesize)
char *filebuf;
int filesize;
{
	int i, j;

	for (i = j = 0; i < filesize; ++i, ++j)
	{
		if (filebuf[i] == '\r' && filebuf[i+1] == '\n')
		{
			++i;
		}
		filebuf[j] = filebuf[i];
	}
	return j;
}

/* In spite of its name, this function is really a scanner.  It read
** in the entire input file (all at once) then tokenizes it.  Each
** token is passed to the function "parseonetoken" which builds all
** the appropriate data structures in the global state vector "gp".
*/
void Parse(gp)
struct lemon *gp;
{
  struct pstate ps;
  FILE *fp;
  char *filebuf;
  int filesize;
  int lineno;
  int c;
  char *cp, *nextcp;
  int startline = 0;

  memset(&ps, '\0', sizeof(ps));
  ps.gp = gp;
  ps.filename = gp->filename;
  ps.errorcnt = 0;
  ps.state = INITIALIZE;

  /* Begin by reading the input file */
  fp = fopen(ps.filename,"rb");
  if( fp==0 ){
    ErrorMsg(ps.filename,0,"Can't open this file for reading.");
    gp->errorcnt++;
    return;
  }
  fseek(fp,0,2);
  filesize = ftell(fp);
  rewind(fp);
  filebuf = (char *)malloc( filesize+1 );
  if( filebuf==0 ){
    ErrorMsg(ps.filename,0,"Can't allocate %d of memory to hold this file.",
      filesize+1);
    gp->errorcnt++;
<<<<<<< HEAD
	fclose(fp);
=======
    fclose(fp);
>>>>>>> 9b128638
    return;
  }
  if( fread(filebuf,1,filesize,fp)!=filesize ){
    ErrorMsg(ps.filename,0,"Can't read in all %d bytes of this file.",
      filesize);
    free(filebuf);
    fclose(fp);
    gp->errorcnt++;
	fclose(fp);
    return;
  }
  fclose(fp);
  filesize = strip_crlf(filebuf, filesize);
  filebuf[filesize] = 0;

  /* Make an initial pass through the file to handle %ifdef and %ifndef */
  preprocess_input(filebuf);

  /* Now scan the text of the input file */
  lineno = 1;
  for(cp=filebuf; (c= *cp)!=0; ){
    if( c=='\n' ) lineno++;              /* Keep track of the line number */
    if( isspace(c) ){ cp++; continue; }  /* Skip all white space */
    if( c=='/' && cp[1]=='/' ){          /* Skip C++ style comments */
      cp+=2;
      while( (c= *cp)!=0 && c!='\n' ) cp++;
      continue;
    }
    if( c=='/' && cp[1]=='*' ){          /* Skip C style comments */
      cp+=2;
      while( (c= *cp)!=0 && (c!='/' || cp[-1]!='*') ){
        if( c=='\n' ) lineno++;
        cp++;
      }
      if( c ) cp++;
      continue;
    }
    ps.tokenstart = cp;                /* Mark the beginning of the token */
    ps.tokenlineno = lineno;           /* Linenumber on which token begins */
    if( c=='\"' ){                     /* String literals */
      cp++;
      while( (c= *cp)!=0 && c!='\"' ){
        if( c=='\n' ) lineno++;
        cp++;
      }
      if( c==0 ){
        ErrorMsg(ps.filename,startline,
"String starting on this line is not terminated before the end of the file.");
        ps.errorcnt++;
        nextcp = cp;
      }else{
        nextcp = cp+1;
      }
    }else if( c=='{' ){               /* A block of C code */
      int level;
      cp++;
      for(level=1; (c= *cp)!=0 && (level>1 || c!='}'); cp++){
        if( c=='\n' ) lineno++;
        else if( c=='{' ) level++;
        else if( c=='}' ) level--;
        else if( c=='/' && cp[1]=='*' ){  /* Skip comments */
          int prevc;
          cp = &cp[2];
          prevc = 0;
          while( (c= *cp)!=0 && (c!='/' || prevc!='*') ){
            if( c=='\n' ) lineno++;
            prevc = c;
            cp++;
	  }
	}else if( c=='/' && cp[1]=='/' ){  /* Skip C++ style comments too */
          cp = &cp[2];
          while( (c= *cp)!=0 && c!='\n' ) cp++;
          if( c ) lineno++;
	}else if( c=='\'' || c=='\"' ){    /* String a character literals */
          int startchar, prevc;
          startchar = c;
          prevc = 0;
          for(cp++; (c= *cp)!=0 && (c!=startchar || prevc=='\\'); cp++){
            if( c=='\n' ) lineno++;
            if( prevc=='\\' ) prevc = 0;
            else              prevc = c;
	  }
	}
      }
      if( c==0 ){
        ErrorMsg(ps.filename,ps.tokenlineno,
"C code starting on this line is not terminated before the end of the file.");
        ps.errorcnt++;
        nextcp = cp;
      }else{
        nextcp = cp+1;
      }
    }else if( isalnum(c) ){          /* Identifiers */
      while( (c= *cp)!=0 && (isalnum(c) || c=='_') ) cp++;
      nextcp = cp;
    }else if( c==':' && cp[1]==':' && cp[2]=='=' ){ /* The operator "::=" */
      cp += 3;
      nextcp = cp;
    }else if( (c=='/' || c=='|') && isalpha(cp[1]) ){
      cp += 2;
      while( (c = *cp)!=0 && (isalnum(c) || c=='_') ) cp++;
      nextcp = cp;
    }else{                          /* All other (one character) operators */
      cp++;
      nextcp = cp;
    }
    c = *cp;
    *cp = 0;                        /* Null terminate the token */
    parseonetoken(&ps);             /* Parse the token */
    *cp = c;                        /* Restore the buffer */
    cp = nextcp;
  }
  free(filebuf);                    /* Release the buffer after parsing */
  gp->rule = ps.firstrule;
  gp->errorcnt = ps.errorcnt;
}
/*************************** From the file "plink.c" *********************/
/*
** Routines processing configuration follow-set propagation links
** in the LEMON parser generator.
*/
static struct plink *plink_freelist = 0;

/* Allocate a new plink */
struct plink *Plink_new(){
  struct plink *new;

  if( plink_freelist==0 ){
    int i;
    int amt = 100;
    plink_freelist = (struct plink *)calloc( amt, sizeof(struct plink) );
    if( plink_freelist==0 ){
      fprintf(stderr,
      "Unable to allocate memory for a new follow-set propagation link.\n");
      exit(1);
    }
    for(i=0; i<amt-1; i++) plink_freelist[i].next = &plink_freelist[i+1];
    plink_freelist[amt-1].next = 0;
  }
  new = plink_freelist;
  plink_freelist = plink_freelist->next;
  return new;
}

/* Add a plink to a plink list */
void Plink_add(plpp,cfp)
struct plink **plpp;
struct config *cfp;
{
  struct plink *new;
  new = Plink_new();
  new->next = *plpp;
  *plpp = new;
  new->cfp = cfp;
}

/* Transfer every plink on the list "from" to the list "to" */
void Plink_copy(to,from)
struct plink **to;
struct plink *from;
{
  struct plink *nextpl;
  while( from ){
    nextpl = from->next;
    from->next = *to;
    *to = from;
    from = nextpl;
  }
}

/* Delete every plink on the list */
void Plink_delete(plp)
struct plink *plp;
{
  struct plink *nextpl;

  while( plp ){
    nextpl = plp->next;
    plp->next = plink_freelist;
    plink_freelist = plp;
    plp = nextpl;
  }
}
/*********************** From the file "report.c" **************************/
/*
** Procedures for generating reports and tables in the LEMON parser generator.
*/

/* Generate a filename with the given suffix.  Space to hold the
** name comes from malloc() and must be freed by the calling
** function.
*/
PRIVATE char *file_makename(lemp,suffix)
struct lemon *lemp;
char *suffix;
{
  char *name;
  char *cp;

  name = malloc( lemonStrlen(lemp->filename) + lemonStrlen(suffix) + 5 );
  if( name==0 ){
    fprintf(stderr,"Can't allocate space for a filename.\n");
    exit(1);
  }
  strcpy(name,lemp->filename);
  cp = strrchr(name,'.');
  if( cp ) *cp = 0;
  strcat(name,suffix);
  return name;
}

/* Open a file with a name based on the name of the input file,
** but with a different (specified) suffix, and return a pointer
** to the stream */
PRIVATE FILE *file_open(lemp,suffix,mode)
struct lemon *lemp;
char *suffix;
char *mode;
{
  FILE *fp;

  if( lemp->outname ) free(lemp->outname);
  lemp->outname = file_makename(lemp, suffix);
  fp = fopen(lemp->outname,mode);
  if( fp==0 && *mode=='w' ){
    fprintf(stderr,"Can't open file \"%s\".\n",lemp->outname);
    lemp->errorcnt++;
    return 0;
  }
  return fp;
}

/* Duplicate the input file without comments and without actions 
** on rules */
void Reprint(lemp)
struct lemon *lemp;
{
  struct rule *rp;
  struct symbol *sp;
  int i, j, maxlen, len, ncolumns, skip;
  printf("// Reprint of input file \"%s\".\n// Symbols:\n",lemp->filename);
  maxlen = 10;
  for(i=0; i<lemp->nsymbol; i++){
    sp = lemp->symbols[i];
    len = lemonStrlen(sp->name);
    if( len>maxlen ) maxlen = len;
  }
  ncolumns = 76/(maxlen+5);
  if( ncolumns<1 ) ncolumns = 1;
  skip = (lemp->nsymbol + ncolumns - 1)/ncolumns;
  for(i=0; i<skip; i++){
    printf("//");
    for(j=i; j<lemp->nsymbol; j+=skip){
      sp = lemp->symbols[j];
      assert( sp->index==j );
      printf(" %3d %-*.*s",j,maxlen,maxlen,sp->name);
    }
    printf("\n");
  }
  for(rp=lemp->rule; rp; rp=rp->next){
    printf("%s",rp->lhs->name);
    /*    if( rp->lhsalias ) printf("(%s)",rp->lhsalias); */
    printf(" ::=");
    for(i=0; i<rp->nrhs; i++){
      sp = rp->rhs[i];
      printf(" %s", sp->name);
      if( sp->type==MULTITERMINAL ){
        for(j=1; j<sp->nsubsym; j++){
          printf("|%s", sp->subsym[j]->name);
        }
      }
      /* if( rp->rhsalias[i] ) printf("(%s)",rp->rhsalias[i]); */
    }
    printf(".");
    if( rp->precsym ) printf(" [%s]",rp->precsym->name);
    /* if( rp->code ) printf("\n    %s",rp->code); */
    printf("\n");
  }
}

void ConfigPrint(fp,cfp)
FILE *fp;
struct config *cfp;
{
  struct rule *rp;
  struct symbol *sp;
  int i, j;
  rp = cfp->rp;
  fprintf(fp,"%s ::=",rp->lhs->name);
  for(i=0; i<=rp->nrhs; i++){
    if( i==cfp->dot ) fprintf(fp," *");
    if( i==rp->nrhs ) break;
    sp = rp->rhs[i];
    fprintf(fp," %s", sp->name);
    if( sp->type==MULTITERMINAL ){
      for(j=1; j<sp->nsubsym; j++){
        fprintf(fp,"|%s",sp->subsym[j]->name);
      }
    }
  }
}

/* #define TEST */
#if 0
/* Print a set */
PRIVATE void SetPrint(out,set,lemp)
FILE *out;
char *set;
struct lemon *lemp;
{
  int i;
  char *spacer;
  spacer = "";
  fprintf(out,"%12s[","");
  for(i=0; i<lemp->nterminal; i++){
    if( SetFind(set,i) ){
      fprintf(out,"%s%s",spacer,lemp->symbols[i]->name);
      spacer = " ";
    }
  }
  fprintf(out,"]\n");
}

/* Print a plink chain */
PRIVATE void PlinkPrint(out,plp,tag)
FILE *out;
struct plink *plp;
char *tag;
{
  while( plp ){
    fprintf(out,"%12s%s (state %2d) ","",tag,plp->cfp->stp->statenum);
    ConfigPrint(out,plp->cfp);
    fprintf(out,"\n");
    plp = plp->next;
  }
}
#endif

/* Print an action to the given file descriptor.  Return FALSE if
** nothing was actually printed.
*/
int PrintAction(struct action *ap, FILE *fp, int indent){
  int result = 1;
  switch( ap->type ){
    case SHIFT:
      fprintf(fp,"%*s shift  %d",indent,ap->sp->name,ap->x.stp->statenum);
      break;
    case REDUCE:
      fprintf(fp,"%*s reduce %d",indent,ap->sp->name,ap->x.rp->index);
      break;
    case ACCEPT:
      fprintf(fp,"%*s accept",indent,ap->sp->name);
      break;
    case ERROR:
      fprintf(fp,"%*s error",indent,ap->sp->name);
      break;
    case SRCONFLICT:
    case RRCONFLICT:
      fprintf(fp,"%*s reduce %-3d ** Parsing conflict **",
        indent,ap->sp->name,ap->x.rp->index);
      break;
    case SSCONFLICT:
      fprintf(fp,"%*s shift  %d ** Parsing conflict **", 
        indent,ap->sp->name,ap->x.stp->statenum);
      break;
    case SH_RESOLVED:
    case RD_RESOLVED:
    case NOT_USED:
      result = 0;
      break;
  }
  return result;
}

/* Generate the "y.output" log file */
void ReportOutput(lemp)
struct lemon *lemp;
{
  int i;
  struct state *stp;
  struct config *cfp;
  struct action *ap;
  FILE *fp;

  fp = file_open(lemp,".out","wb");
  if( fp==0 ) return;
  for(i=0; i<lemp->nstate; i++){
    stp = lemp->sorted[i];
    fprintf(fp,"State %d:\n",stp->statenum);
    if( lemp->basisflag ) cfp=stp->bp;
    else                  cfp=stp->cfp;
    while( cfp ){
      char buf[20];
      if( cfp->dot==cfp->rp->nrhs ){
        sprintf(buf,"(%d)",cfp->rp->index);
        fprintf(fp,"    %5s ",buf);
      }else{
        fprintf(fp,"          ");
      }
      ConfigPrint(fp,cfp);
      fprintf(fp,"\n");
#if 0
      SetPrint(fp,cfp->fws,lemp);
      PlinkPrint(fp,cfp->fplp,"To  ");
      PlinkPrint(fp,cfp->bplp,"From");
#endif
      if( lemp->basisflag ) cfp=cfp->bp;
      else                  cfp=cfp->next;
    }
    fprintf(fp,"\n");
    for(ap=stp->ap; ap; ap=ap->next){
      if( PrintAction(ap,fp,30) ) fprintf(fp,"\n");
    }
    fprintf(fp,"\n");
  }
  fprintf(fp, "----------------------------------------------------\n");
  fprintf(fp, "Symbols:\n");
  for(i=0; i<lemp->nsymbol; i++){
    int j;
    struct symbol *sp;

    sp = lemp->symbols[i];
    fprintf(fp, "  %3d: %s", i, sp->name);
    if( sp->type==NONTERMINAL ){
      fprintf(fp, ":");
      if( sp->lambda ){
        fprintf(fp, " <lambda>");
      }
      for(j=0; j<lemp->nterminal; j++){
        if( sp->firstset && SetFind(sp->firstset, j) ){
          fprintf(fp, " %s", lemp->symbols[j]->name);
        }
      }
    }
    fprintf(fp, "\n");
  }
  fclose(fp);
  return;
}

/* Search for the file "name" which is in the same directory as
** the exacutable */
PRIVATE char *pathsearch(argv0,name,modemask)
char *argv0;
char *name;
int modemask;
{
  char *pathlist;
  char *path,*cp;
  char c;

#ifdef __WIN32__
  for (cp = argv0 + lemonStrlen(argv0); cp-- > argv0; )
  {
    if( *cp == '\\' || *cp == '/' )
      break;
  }
#else
  cp = strrchr(argv0,'/');
#endif
  if( cp ){
    c = *cp;
    *cp = 0;
    path = (char *)malloc( lemonStrlen(argv0) + lemonStrlen(name) + 2 );
    if( path ) sprintf(path,"%s/%s",argv0,name);
    *cp = c;
  }else{
    extern char *getenv();
    pathlist = getenv("PATH");
    if( pathlist==0 ) pathlist = ".:/bin:/usr/bin";
    path = (char *)malloc( lemonStrlen(pathlist)+lemonStrlen(name)+2 );
    if( path!=0 ){
      while( *pathlist ){
        cp = strchr(pathlist,':');
        if( cp==0 ) cp = &pathlist[lemonStrlen(pathlist)];
        c = *cp;
        *cp = 0;
        sprintf(path,"%s/%s",pathlist,name);
        *cp = c;
        if( c==0 ) pathlist = "";
        else pathlist = &cp[1];
        if( access(path,modemask)==0 ) break;
      }
    }
  }
  return path;
}

/* Given an action, compute the integer value for that action
** which is to be put in the action table of the generated machine.
** Return negative if no action should be generated.
*/
PRIVATE int compute_action(lemp,ap)
struct lemon *lemp;
struct action *ap;
{
  int act;
  switch( ap->type ){
    case SHIFT:  act = ap->x.stp->statenum;            break;
    case REDUCE: act = ap->x.rp->index + lemp->nstate; break;
    case ERROR:  act = lemp->nstate + lemp->nrule;     break;
    case ACCEPT: act = lemp->nstate + lemp->nrule + 1; break;
    default:     act = -1; break;
  }
  return act;
}

#define LINESIZE 1000
/* The next cluster of routines are for reading the template file
** and writing the results to the generated parser */
/* The first function transfers data from "in" to "out" until
** a line is seen which begins with "%%".  The line number is
** tracked.
**
** if name!=0, then any word that begin with "Parse" is changed to
** begin with *name instead.
*/
PRIVATE void tplt_xfer(name,in,out,lineno)
char *name;
FILE *in;
FILE *out;
int *lineno;
{
  int i, iStart;
  char line[LINESIZE];
  while( fgets(line,LINESIZE,in) && (line[0]!='%' || line[1]!='%') ){
    (*lineno)++;
    iStart = 0;
    if( name ){
      for(i=0; line[i]; i++){
        if( line[i]=='P' && strncmp(&line[i],"Parse",5)==0
          && (i==0 || !isalpha(line[i-1]))
        ){
          if( i>iStart ) fprintf(out,"%.*s",i-iStart,&line[iStart]);
          fprintf(out,"%s",name);
          i += 4;
          iStart = i+1;
        }
      }
    }
    fprintf(out,"%s",&line[iStart]);
  }
}

/* The next function finds the template file and opens it, returning
** a pointer to the opened file. */
PRIVATE FILE *tplt_open(lemp)
struct lemon *lemp;
{
  static char templatename[] = "lempar.c";
  char buf[1000];
  FILE *in;
  char *tpltname;
  char *cp;

  cp = strrchr(lemp->filename,'.');
  if( cp ){
    sprintf(buf,"%.*s.lt",(int)(cp-lemp->filename),lemp->filename);
  }else{
    sprintf(buf,"%s.lt",lemp->filename);
  }
  if( access(buf,004)==0 ){
    tpltname = buf;
  }else if( access(templatename,004)==0 ){
    tpltname = templatename;
  }else{
    tpltname = pathsearch(lemp->argv0,templatename,0);
  }
  if( tpltname==0 ){
    fprintf(stderr,"Can't find the parser driver template file \"%s\".\n",
    templatename);
    lemp->errorcnt++;
    return 0;
  }
  in = fopen(tpltname,"rb");
  if( in==0 ){
    fprintf(stderr,"Can't open the template file \"%s\".\n",templatename);
    free(tpltname);
    lemp->errorcnt++;
    return 0;
  }
  free(tpltname);
  return in;
}

/* Print a #line directive line to the output file. */
PRIVATE void tplt_linedir(out,lineno,filename)
FILE *out;
int lineno;
char *filename;
{
  fprintf(out,"#line %d \"",lineno);
  while( *filename ){
    if( *filename == '\\' ) putc('\\',out);
    putc(*filename,out);
    filename++;
  }
  fprintf(out,"\"\n");
}

/* Print a string to the file and keep the linenumber up to date */
PRIVATE void tplt_print(out,lemp,str,lineno)
FILE *out;
struct lemon *lemp;
char *str;
int *lineno;
{
  if( str==0 ) return;
  while( *str ){
    if( *str=='\n' ) (*lineno)++;
    putc(*str,out);
    str++;
  }
  if( str[-1]!='\n' ){
    putc('\n',out);
    (*lineno)++;
  }
  if (!lemp->nolinenosflag) {
	(*lineno)++; tplt_linedir(out,*lineno,lemp->outname);
  }

  return;
}

/*
** The following routine emits code for the destructor for the
** symbol sp
*/
void emit_destructor_code(out,sp,lemp,lineno)
FILE *out;
struct symbol *sp;
struct lemon *lemp;
int *lineno;
{
 char *cp = 0;

 if( sp->type==TERMINAL ){
   cp = lemp->tokendest;
   if( cp==0 ) return;
   fprintf(out,"{\n"); (*lineno)++;
 }else if( sp->destructor ){
   cp = sp->destructor;
   fprintf(out,"{\n"); (*lineno)++;
   if (!lemp->nolinenosflag) { (*lineno)++; tplt_linedir(out,sp->destLineno,lemp->filename); }
 }else if( lemp->vardest ){
   cp = lemp->vardest;
   if( cp==0 ) return;
   fprintf(out,"{\n"); (*lineno)++;
 }else{
   assert( 0 );  /* Cannot happen */
 }
 for(; *cp; cp++){
   if( *cp=='$' && cp[1]=='$' ){
     fprintf(out,"(yypminor->yy%d)",sp->dtnum);
     cp++;
     continue;
   }
   if( *cp=='\n' ) (*lineno)++;
   fputc(*cp,out);
 }
 fprintf(out,"\n"); (*lineno)++;
 if (!lemp->nolinenosflag) {
   (*lineno)++; tplt_linedir(out,*lineno,lemp->outname);
 }
 fprintf(out,"}\n"); (*lineno)++;
 return;
}

/*
** Return TRUE (non-zero) if the given symbol has a destructor.
*/
int has_destructor(sp, lemp)
struct symbol *sp;
struct lemon *lemp;
{
  int ret;
  if( sp->type==TERMINAL ){
    ret = lemp->tokendest!=0;
  }else{
    ret = lemp->vardest!=0 || sp->destructor!=0;
  }
  return ret;
}

/*
** Append text to a dynamically allocated string.  If zText is 0 then
** reset the string to be empty again.  Always return the complete text
** of the string (which is overwritten with each call).
**
** n bytes of zText are stored.  If n==0 then all of zText up to the first
** \000 terminator is stored.  zText can contain up to two instances of
** %d.  The values of p1 and p2 are written into the first and second
** %d.
**
** If n==-1, then the previous character is overwritten.
*/
PRIVATE char *append_str(char *zText, int n, int p1, int p2, int bNoSubst){
  static char *z = 0;
  static int alloced = 0;
  static int used = 0;
  int c;
  char zInt[40];

  if( zText==0 ){
    used = 0;
    return z;
  }
  if( n<=0 ){
    if( n<0 ){
      used += n;
      assert( used>=0 );
    }
    n = lemonStrlen(zText);
  }
  if( n+sizeof(zInt)*2+used >= (size_t)alloced ){
    alloced = n + sizeof(zInt)*2 + used + 200;
    z = realloc(z,  alloced);
  }
  if( z==0 ) return "";
  while( n-- > 0 ){
    c = *(zText++);
    if( !bNoSubst && c=='%' && n>0 && zText[0]=='d' ){
      sprintf(zInt, "%d", p1);
      p1 = p2;
      strcpy(&z[used], zInt);
      used += lemonStrlen(&z[used]);
      zText++;
      n--;
    }else{
      z[used++] = c;
    }
  }
  z[used] = 0;
  return z;
}

/*
** zCode is a string that is the action associated with a rule.  Expand
** the symbols in this string so that the refer to elements of the parser
** stack.
*/
PRIVATE void translate_code(struct lemon *lemp, struct rule *rp){
  char *cp, *xp;
  int i;
  char lhsused = 0;    /* True if the LHS element has been used */
  char used[MAXRHS];   /* True for each RHS element which is used */

  for(i=0; i<rp->nrhs; i++) used[i] = 0;
  lhsused = 0;

  if( rp->code==0 ){
    rp->code = "\n";
	rp->line = rp->ruleline;
  }

  append_str(0,0,0,0,0);
  for(cp=rp->code; *cp; cp++){
    if( isalpha(*cp) && (cp==rp->code || (!isalnum(cp[-1]) && cp[-1]!='_')) ){
      char saved;
      for(xp= &cp[1]; isalnum(*xp) || *xp=='_'; xp++);
      saved = *xp;
      *xp = 0;
      if( rp->lhsalias && strcmp(cp,rp->lhsalias)==0 ){
        append_str("yygotominor.yy%d",0,rp->lhs->dtnum,0,0);
        cp = xp;
        lhsused = 1;
      }else{
        for(i=0; i<rp->nrhs; i++){
          if( rp->rhsalias[i] && strcmp(cp,rp->rhsalias[i])==0 ){
            if( cp!=rp->code && cp[-1]=='@' ){
              /* If the argument is of the form @X then substituted
              ** the token number of X, not the value of X */
              append_str("yymsp[%d].major",-1,i-rp->nrhs+1,0,0);
            }else{
              struct symbol *sp = rp->rhs[i];
              int dtnum;
              if( sp->type==MULTITERMINAL ){
                dtnum = sp->subsym[0]->dtnum;
              }else{
                dtnum = sp->dtnum;
              }
              append_str("yymsp[%d].minor.yy%d",0,i-rp->nrhs+1, dtnum,0);
            }
            cp = xp;
            used[i] = 1;
            break;
          }
        }
      }
      *xp = saved;
    }
    append_str(cp, 1, 0, 0, 1);
  } /* End loop */

  /* Check to make sure the LHS has been used */
  if( rp->lhsalias && !lhsused ){
    ErrorMsg(lemp->filename,rp->ruleline,
      "Label \"%s\" for \"%s(%s)\" is never used.",
        rp->lhsalias,rp->lhs->name,rp->lhsalias);
    lemp->errorcnt++;
  }

  /* Generate destructor code for RHS symbols which are not used in the
  ** reduce code */
  for(i=0; i<rp->nrhs; i++){
    if( rp->rhsalias[i] && !used[i] ){
      ErrorMsg(lemp->filename,rp->ruleline,
        "Label %s for \"%s(%s)\" is never used.",
        rp->rhsalias[i],rp->rhs[i]->name,rp->rhsalias[i]);
      lemp->errorcnt++;
    }else if( rp->rhsalias[i]==0 ){
      if( has_destructor(rp->rhs[i],lemp) ){
        append_str("  yy_destructor(yypParser,%d,&yymsp[%d].minor);\n", 0,
           rp->rhs[i]->index,i-rp->nrhs+1,0);
      }else{
        /* No destructor defined for this term */
      }
    }
  }
  if( rp->code ){
    cp = append_str(0,0,0,0,0);
    rp->code = Strsafe(cp?cp:"");
  }
}

/* 
** Generate code which executes when the rule "rp" is reduced.  Write
** the code to "out".  Make sure lineno stays up-to-date.
*/
PRIVATE void emit_code(out,rp,lemp,lineno)
FILE *out;
struct rule *rp;
struct lemon *lemp;
int *lineno;
{
 char *cp;

 /* Generate code to do the reduce action */
 if( rp->code ){
   if (!lemp->nolinenosflag) { (*lineno)++; tplt_linedir(out,rp->line,lemp->filename); }
   fprintf(out,"{%s",rp->code);
   for(cp=rp->code; *cp; cp++){
     if( *cp=='\n' ) (*lineno)++;
   } /* End loop */
   fprintf(out,"}\n"); (*lineno)++;
   if (!lemp->nolinenosflag) { (*lineno)++; tplt_linedir(out,*lineno,lemp->outname); }
 } /* End if( rp->code ) */

 return;
}

/*
** Print the definition of the union used for the parser's data stack.
** This union contains fields for every possible data type for tokens
** and nonterminals.  In the process of computing and printing this
** union, also set the ".dtnum" field of every terminal and nonterminal
** symbol.
*/
void print_stack_union(out,lemp,plineno,mhflag)
FILE *out;                  /* The output stream */
struct lemon *lemp;         /* The main info structure for this parser */
int *plineno;               /* Pointer to the line number */
int mhflag;                 /* True if generating makeheaders output */
{
  int lineno = *plineno;    /* The line number of the output */
  char **types;             /* A hash table of datatypes */
  int arraysize;            /* Size of the "types" array */
  int maxdtlength;          /* Maximum length of any ".datatype" field. */
  char *stddt;              /* Standardized name for a datatype */
  int i,j;                  /* Loop counters */
  int hash;                 /* For hashing the name of a type */
  char *name;               /* Name of the parser */

  /* Allocate and initialize types[] and allocate stddt[] */
  arraysize = lemp->nsymbol * 2;
  types = (char**)calloc( arraysize, sizeof(char*) );
  if( types==0 ){
    fprintf(stderr,"Out of memory.\n");
    exit(1);
  }
  maxdtlength = 0;
  if( lemp->vartype ){
    maxdtlength = lemonStrlen(lemp->vartype);
  }
  for(i=0; i<lemp->nsymbol; i++){
    int len;
    struct symbol *sp = lemp->symbols[i];
    if( sp->datatype==0 ) continue;
    len = lemonStrlen(sp->datatype);
    if( len>maxdtlength ) maxdtlength = len;
  }
  stddt = (char*)malloc( maxdtlength*2 + 1 );
  if( types==0 || stddt==0 ){
    fprintf(stderr,"Out of memory.\n");
    exit(1);
  }

  /* Build a hash table of datatypes. The ".dtnum" field of each symbol
  ** is filled in with the hash index plus 1.  A ".dtnum" value of 0 is
  ** used for terminal symbols.  If there is no %default_type defined then
  ** 0 is also used as the .dtnum value for nonterminals which do not specify
  ** a datatype using the %type directive.
  */
  for(i=0; i<lemp->nsymbol; i++){
    struct symbol *sp = lemp->symbols[i];
    char *cp;
    if( sp==lemp->errsym ){
      sp->dtnum = arraysize+1;
      continue;
    }
    if( sp->type!=NONTERMINAL || (sp->datatype==0 && lemp->vartype==0) ){
      sp->dtnum = 0;
      continue;
    }
    cp = sp->datatype;
    if( cp==0 ) cp = lemp->vartype;
    j = 0;
    while( isspace(*cp) ) cp++;
    while( *cp ) stddt[j++] = *cp++;
    while( j>0 && isspace(stddt[j-1]) ) j--;
    stddt[j] = 0;
    if( lemp->tokentype && strcmp(stddt, lemp->tokentype)==0 ){
      sp->dtnum = 0;
      continue;
    }
    hash = 0;
    for(j=0; stddt[j]; j++){
      hash = hash*53 + stddt[j];
    }
    hash = (hash & 0x7fffffff)%arraysize;
    while( types[hash] ){
      if( strcmp(types[hash],stddt)==0 ){
        sp->dtnum = hash + 1;
        break;
      }
      hash++;
      if( hash>=arraysize ) hash = 0;
    }
    if( types[hash]==0 ){
      sp->dtnum = hash + 1;
      types[hash] = (char*)malloc( lemonStrlen(stddt)+1 );
      if( types[hash]==0 ){
        fprintf(stderr,"Out of memory.\n");
        exit(1);
      }
      strcpy(types[hash],stddt);
    }
  }

  /* Print out the definition of YYTOKENTYPE and YYMINORTYPE */
  name = lemp->name ? lemp->name : "Parse";
  lineno = *plineno;
  if( mhflag ){ fprintf(out,"#if INTERFACE\n"); lineno++; }
  fprintf(out,"#define %sTOKENTYPE %s\n",name,
    lemp->tokentype?lemp->tokentype:"void*");  lineno++;
  if( mhflag ){ fprintf(out,"#endif\n"); lineno++; }
  fprintf(out,"typedef union {\n"); lineno++;
  fprintf(out,"  int yyinit;\n"); lineno++;
  fprintf(out,"  %sTOKENTYPE yy0;\n",name); lineno++;
  for(i=0; i<arraysize; i++){
    if( types[i]==0 ) continue;
    fprintf(out,"  %s yy%d;\n",types[i],i+1); lineno++;
    free(types[i]);
  }
  if( lemp->errsym->useCnt ){
    fprintf(out,"  int yy%d;\n",lemp->errsym->dtnum); lineno++;
  }
  free(stddt);
  free(types);
  fprintf(out,"} YYMINORTYPE;\n"); lineno++;
  *plineno = lineno;
}

/*
** Return the name of a C datatype able to represent values between
** lwr and upr, inclusive.
*/
static const char *minimum_size_type(int lwr, int upr){
  if( lwr>=0 ){
    if( upr<=255 ){
      return "unsigned char";
    }else if( upr<65535 ){
      return "unsigned short int";
    }else{
      return "unsigned int";
    }
  }else if( lwr>=-127 && upr<=127 ){
    return "signed char";
  }else if( lwr>=-32767 && upr<32767 ){
    return "short";
  }else{
    return "int";
  }
}

/*
** Each state contains a set of token transaction and a set of
** nonterminal transactions.  Each of these sets makes an instance
** of the following structure.  An array of these structures is used
** to order the creation of entries in the yy_action[] table.
*/
struct axset {
  struct state *stp;   /* A pointer to a state */
  int isTkn;           /* True to use tokens.  False for non-terminals */
  int nAction;         /* Number of actions */
};

/*
** Compare to axset structures for sorting purposes
*/
static int axset_compare(const void *a, const void *b){
  struct axset *p1 = (struct axset*)a;
  struct axset *p2 = (struct axset*)b;
  return p2->nAction - p1->nAction;
}

/*
** Write text on "out" that describes the rule "rp".
*/
static void writeRuleText(FILE *out, struct rule *rp){
  int j;
  fprintf(out,"%s ::=", rp->lhs->name);
  for(j=0; j<rp->nrhs; j++){
    struct symbol *sp = rp->rhs[j];
    fprintf(out," %s", sp->name);
    if( sp->type==MULTITERMINAL ){
      int k;
      for(k=1; k<sp->nsubsym; k++){
        fprintf(out,"|%s",sp->subsym[k]->name);
      }
    }
  }
}


/* Generate C source code for the parser */
void ReportTable(lemp, mhflag)
struct lemon *lemp;
int mhflag;     /* Output in makeheaders format if true */
{
  FILE *out, *in;
  char line[LINESIZE];
  int  lineno;
  struct state *stp;
  struct action *ap;
  struct rule *rp;
  struct acttab *pActtab;
  int i, j, n;
  char *name;
  int mnTknOfst, mxTknOfst;
  int mnNtOfst, mxNtOfst;
  struct axset *ax;

  in = tplt_open(lemp);
  if( in==0 ) return;
  out = file_open(lemp,".c","wb");
  if( out==0 ){
    fclose(in);
    return;
  }
  lineno = 1;
  tplt_xfer(lemp->name,in,out,&lineno);

  /* Generate the include code, if any */
  tplt_print(out,lemp,lemp->include,&lineno);
  if( mhflag ){
    char *name = file_makename(lemp, ".h");
    fprintf(out,"#include \"%s\"\n", name); lineno++;
    free(name);
  }
  tplt_xfer(lemp->name,in,out,&lineno);

  /* Generate #defines for all tokens */
  if( mhflag ){
    char *prefix;
    fprintf(out,"#if INTERFACE\n"); lineno++;
    if( lemp->tokenprefix ) prefix = lemp->tokenprefix;
    else                    prefix = "";
    for(i=1; i<lemp->nterminal; i++){
      fprintf(out,"#define %s%-30s %2d\n",prefix,lemp->symbols[i]->name,i);
      lineno++;
    }
    fprintf(out,"#endif\n"); lineno++;
  }
  tplt_xfer(lemp->name,in,out,&lineno);

  /* Generate the defines */
  fprintf(out,"#define YYCODETYPE %s\n",
    minimum_size_type(0, lemp->nsymbol+1)); lineno++;
  fprintf(out,"#define YYNOCODE %d\n",lemp->nsymbol+1);  lineno++;
  fprintf(out,"#define YYACTIONTYPE %s\n",
    minimum_size_type(0, lemp->nstate+lemp->nrule+5));  lineno++;
  if( lemp->wildcard ){
    fprintf(out,"#define YYWILDCARD %d\n",
       lemp->wildcard->index); lineno++;
  }
  print_stack_union(out,lemp,&lineno,mhflag);
  fprintf(out, "#ifndef YYSTACKDEPTH\n"); lineno++;
  if( lemp->stacksize ){
    fprintf(out,"#define YYSTACKDEPTH %s\n",lemp->stacksize);  lineno++;
  }else{
    fprintf(out,"#define YYSTACKDEPTH 100\n");  lineno++;
  }
  fprintf(out, "#endif\n"); lineno++;
  if( mhflag ){
    fprintf(out,"#if INTERFACE\n"); lineno++;
  }
  name = lemp->name ? lemp->name : "Parse";
  if( lemp->arg && lemp->arg[0] ){
    size_t i;
    i = lemonStrlen(lemp->arg);
    while( i>=1 && isspace(lemp->arg[i-1]) ) i--;
    while( i>=1 && (isalnum(lemp->arg[i-1]) || lemp->arg[i-1]=='_') ) i--;
    fprintf(out,"#define %sARG_SDECL %s;\n",name,lemp->arg);  lineno++;
    fprintf(out,"#define %sARG_PDECL ,%s\n",name,lemp->arg);  lineno++;
    fprintf(out,"#define %sARG_FETCH %s = yypParser->%s\n",
                 name,lemp->arg,&lemp->arg[i]);  lineno++;
    fprintf(out,"#define %sARG_STORE yypParser->%s = %s\n",
                 name,&lemp->arg[i],&lemp->arg[i]);  lineno++;
  }else{
    fprintf(out,"#define %sARG_SDECL\n",name);  lineno++;
    fprintf(out,"#define %sARG_PDECL\n",name);  lineno++;
    fprintf(out,"#define %sARG_FETCH\n",name); lineno++;
    fprintf(out,"#define %sARG_STORE\n",name); lineno++;
  }
  if( mhflag ){
    fprintf(out,"#endif\n"); lineno++;
  }
  fprintf(out,"#define YYNSTATE %d\n",lemp->nstate);  lineno++;
  fprintf(out,"#define YYNRULE %d\n",lemp->nrule);  lineno++;
  if( lemp->errsym->useCnt ){
    fprintf(out,"#define YYERRORSYMBOL %d\n",lemp->errsym->index);  lineno++;
    fprintf(out,"#define YYERRSYMDT yy%d\n",lemp->errsym->dtnum);  lineno++;
  }
  if( lemp->has_fallback ){
    fprintf(out,"#define YYFALLBACK 1\n");  lineno++;
  }
  tplt_xfer(lemp->name,in,out,&lineno);

  /* Generate the action table and its associates:
  **
  **  yy_action[]        A single table containing all actions.
  **  yy_lookahead[]     A table containing the lookahead for each entry in
  **                     yy_action.  Used to detect hash collisions.
  **  yy_shift_ofst[]    For each state, the offset into yy_action for
  **                     shifting terminals.
  **  yy_reduce_ofst[]   For each state, the offset into yy_action for
  **                     shifting non-terminals after a reduce.
  **  yy_default[]       Default action for each state.
  */

  /* Compute the actions on all states and count them up */
  ax = calloc(lemp->nstate*2 , sizeof(ax[0]));
  if( ax==0 ){
    fprintf(stderr,"malloc failed\n");
    exit(1);
  }
  for(i=0; i<lemp->nstate; i++){
    stp = lemp->sorted[i];
    ax[i*2].stp = stp;
    ax[i*2].isTkn = 1;
    ax[i*2].nAction = stp->nTknAct;
    ax[i*2+1].stp = stp;
    ax[i*2+1].isTkn = 0;
    ax[i*2+1].nAction = stp->nNtAct;
  }
  mxTknOfst = mnTknOfst = 0;
  mxNtOfst = mnNtOfst = 0;

  /* Compute the action table.  In order to try to keep the size of the
  ** action table to a minimum, the heuristic of placing the largest action
  ** sets first is used.
  */
  qsort(ax, lemp->nstate*2, sizeof(ax[0]), axset_compare);
  pActtab = acttab_alloc();
  for(i=0; i<lemp->nstate*2 && ax[i].nAction>0; i++){
    stp = ax[i].stp;
    if( ax[i].isTkn ){
      for(ap=stp->ap; ap; ap=ap->next){
        int action;
        if( ap->sp->index>=lemp->nterminal ) continue;
        action = compute_action(lemp, ap);
        if( action<0 ) continue;
        acttab_action(pActtab, ap->sp->index, action);
      }
      stp->iTknOfst = acttab_insert(pActtab);
      if( stp->iTknOfst<mnTknOfst ) mnTknOfst = stp->iTknOfst;
      if( stp->iTknOfst>mxTknOfst ) mxTknOfst = stp->iTknOfst;
    }else{
      for(ap=stp->ap; ap; ap=ap->next){
        int action;
        if( ap->sp->index<lemp->nterminal ) continue;
        if( ap->sp->index==lemp->nsymbol ) continue;
        action = compute_action(lemp, ap);
        if( action<0 ) continue;
        acttab_action(pActtab, ap->sp->index, action);
      }
      stp->iNtOfst = acttab_insert(pActtab);
      if( stp->iNtOfst<mnNtOfst ) mnNtOfst = stp->iNtOfst;
      if( stp->iNtOfst>mxNtOfst ) mxNtOfst = stp->iNtOfst;
    }
  }
  free(ax);

  /* Output the yy_action table */
  fprintf(out,"static const YYACTIONTYPE yy_action[] = {\n"); lineno++;
  n = acttab_size(pActtab);
  for(i=j=0; i<n; i++){
    int action = acttab_yyaction(pActtab, i);
    if( action<0 ) action = lemp->nstate + lemp->nrule + 2;
    if( j==0 ) fprintf(out," /* %5d */ ", i);
    fprintf(out, " %4d,", action);
    if( j==9 || i==n-1 ){
      fprintf(out, "\n"); lineno++;
      j = 0;
    }else{
      j++;
    }
  }
  fprintf(out, "};\n"); lineno++;

  /* Output the yy_lookahead table */
  fprintf(out,"static const YYCODETYPE yy_lookahead[] = {\n"); lineno++;
  for(i=j=0; i<n; i++){
    int la = acttab_yylookahead(pActtab, i);
    if( la<0 ) la = lemp->nsymbol;
    if( j==0 ) fprintf(out," /* %5d */ ", i);
    fprintf(out, " %4d,", la);
    if( j==9 || i==n-1 ){
      fprintf(out, "\n"); lineno++;
      j = 0;
    }else{
      j++;
    }
  }
  fprintf(out, "};\n"); lineno++;

  /* Output the yy_shift_ofst[] table */
  fprintf(out, "#define YY_SHIFT_USE_DFLT (%d)\n", mnTknOfst-1); lineno++;
  n = lemp->nstate;
  while( n>0 && lemp->sorted[n-1]->iTknOfst==NO_OFFSET ) n--;
  fprintf(out, "#define YY_SHIFT_MAX %d\n", n-1); lineno++;
  fprintf(out, "static const %s yy_shift_ofst[] = {\n", 
          minimum_size_type(mnTknOfst-1, mxTknOfst)); lineno++;
  for(i=j=0; i<n; i++){
    int ofst;
    stp = lemp->sorted[i];
    ofst = stp->iTknOfst;
    if( ofst==NO_OFFSET ) ofst = mnTknOfst - 1;
    if( j==0 ) fprintf(out," /* %5d */ ", i);
    fprintf(out, " %4d,", ofst);
    if( j==9 || i==n-1 ){
      fprintf(out, "\n"); lineno++;
      j = 0;
    }else{
      j++;
    }
  }
  fprintf(out, "};\n"); lineno++;

  /* Output the yy_reduce_ofst[] table */
  fprintf(out, "#define YY_REDUCE_USE_DFLT (%d)\n", mnNtOfst-1); lineno++;
  n = lemp->nstate;
  while( n>0 && lemp->sorted[n-1]->iNtOfst==NO_OFFSET ) n--;
  fprintf(out, "#define YY_REDUCE_MAX %d\n", n-1); lineno++;
  fprintf(out, "static const %s yy_reduce_ofst[] = {\n", 
          minimum_size_type(mnNtOfst-1, mxNtOfst)); lineno++;
  for(i=j=0; i<n; i++){
    int ofst;
    stp = lemp->sorted[i];
    ofst = stp->iNtOfst;
    if( ofst==NO_OFFSET ) ofst = mnNtOfst - 1;
    if( j==0 ) fprintf(out," /* %5d */ ", i);
    fprintf(out, " %4d,", ofst);
    if( j==9 || i==n-1 ){
      fprintf(out, "\n"); lineno++;
      j = 0;
    }else{
      j++;
    }
  }
  fprintf(out, "};\n"); lineno++;

  /* Output the default action table */
  fprintf(out, "static const YYACTIONTYPE yy_default[] = {\n"); lineno++;
  n = lemp->nstate;
  for(i=j=0; i<n; i++){
    stp = lemp->sorted[i];
    if( j==0 ) fprintf(out," /* %5d */ ", i);
    fprintf(out, " %4d,", stp->iDflt);
    if( j==9 || i==n-1 ){
      fprintf(out, "\n"); lineno++;
      j = 0;
    }else{
      j++;
    }
  }
  fprintf(out, "};\n"); lineno++;
  tplt_xfer(lemp->name,in,out,&lineno);

  /* Generate the table of fallback tokens.
  */
  if( lemp->has_fallback ){
    int mx = lemp->nterminal - 1;
	while( mx>0 && lemp->symbols[mx]->fallback==0 ){ mx--; }
    for(i=0; i<=mx; i++){
      struct symbol *p = lemp->symbols[i];
      if( p->fallback==0 ){
        fprintf(out, "    0,  /* %10s => nothing */\n", p->name);
      }else{
        fprintf(out, "  %3d,  /* %10s => %s */\n", p->fallback->index,
          p->name, p->fallback->name);
      }
      lineno++;
    }
  }
  tplt_xfer(lemp->name, in, out, &lineno);

  /* Generate a table containing the symbolic name of every symbol
  */
  for(i=0; i<lemp->nsymbol; i++){
    sprintf(line,"\"%s\",",lemp->symbols[i]->name);
    fprintf(out,"  %-15s",line);
    if( (i&3)==3 ){ fprintf(out,"\n"); lineno++; }
  }
  if( (i&3)!=0 ){ fprintf(out,"\n"); lineno++; }
  tplt_xfer(lemp->name,in,out,&lineno);

  /* Generate a table containing a text string that describes every
  ** rule in the rule set of the grammar.  This information is used
  ** when tracing REDUCE actions.
  */
  for(i=0, rp=lemp->rule; rp; rp=rp->next, i++){
    assert( rp->index==i );
    fprintf(out," /* %3d */ \"", i);
    writeRuleText(out, rp);
    fprintf(out,"\",\n"); lineno++;
  }
  tplt_xfer(lemp->name,in,out,&lineno);

  /* Generate code which executes every time a symbol is popped from
  ** the stack while processing errors or while destroying the parser. 
  ** (In other words, generate the %destructor actions)
  */
  if( lemp->tokendest ){
    int once = 1;
    for(i=0; i<lemp->nsymbol; i++){
      struct symbol *sp = lemp->symbols[i];
      if( sp==0 || sp->type!=TERMINAL ) continue;
	  if( once ){
		fprintf(out, "      /* TERMINAL Destructor */\n"); lineno++;
		once = 0;
	  }
	  fprintf(out,"    case %d: /* %s */\n", sp->index, sp->name); lineno++;
    }
    for(i=0; i<lemp->nsymbol && lemp->symbols[i]->type!=TERMINAL; i++);
    if( i<lemp->nsymbol ){
      emit_destructor_code(out,lemp->symbols[i],lemp,&lineno);
      fprintf(out,"      break;\n"); lineno++;
    }
  }
  if( lemp->vardest ){
    struct symbol *dflt_sp = 0;
	int once = 1;
    for(i=0; i<lemp->nsymbol; i++){
      struct symbol *sp = lemp->symbols[i];
      if( sp==0 || sp->type==TERMINAL ||
          sp->index<=0 || sp->destructor!=0 ) continue;
	  if( once ){
		fprintf(out, "      /* Default NON-TERMINAL Destructor */\n"); lineno++;
		once = 0;
	  }
	  fprintf(out,"    case %d: /* %s */\n", sp->index, sp->name); lineno++;
      dflt_sp = sp;
    }
    if( dflt_sp!=0 ){
      emit_destructor_code(out,dflt_sp,lemp,&lineno);
    }
    fprintf(out,"      break;\n"); lineno++;
  }
  for(i=0; i<lemp->nsymbol; i++){
    struct symbol *sp = lemp->symbols[i];
    if( sp==0 || sp->type==TERMINAL || sp->destructor==0 ) continue;
    fprintf(out,"    case %d: /* %s */\n", sp->index, sp->name); lineno++;

    /* Combine duplicate destructors into a single case */
    for(j=i+1; j<lemp->nsymbol; j++){
      struct symbol *sp2 = lemp->symbols[j];
      if( sp2 && sp2->type!=TERMINAL && sp2->destructor
          && sp2->dtnum==sp->dtnum
          && strcmp(sp->destructor,sp2->destructor)==0 ){
         fprintf(out,"    case %d: /* %s */\n",
                 sp2->index, sp2->name); lineno++;
         sp2->destructor = 0;
      }
    }

    emit_destructor_code(out,lemp->symbols[i],lemp,&lineno);
    fprintf(out,"      break;\n"); lineno++;
  }
  tplt_xfer(lemp->name,in,out,&lineno);

  /* Generate code which executes whenever the parser stack overflows */
  tplt_print(out,lemp,lemp->overflow,&lineno);
  tplt_xfer(lemp->name,in,out,&lineno);

  /* Generate the table of rule information 
  **
  ** Note: This code depends on the fact that rules are number
  ** sequentually beginning with 0.
  */
  for(rp=lemp->rule; rp; rp=rp->next){
    fprintf(out,"  { %d, %d },\n",rp->lhs->index,rp->nrhs); lineno++;
  }
  tplt_xfer(lemp->name,in,out,&lineno);

  /* Generate code which executes during each REDUCE action */
  for(rp=lemp->rule; rp; rp=rp->next){
    translate_code(lemp, rp);
  }
  /* First output rules other than the default: rule */
  for(rp=lemp->rule; rp; rp=rp->next){
    struct rule *rp2;               /* Other rules with the same action */
    if( rp->code==0 ) continue;
	if( rp->code[0]=='\n' && rp->code[1]==0 ) continue; /* Will be default: */
    fprintf(out,"      case %d: /* ",rp->index);
    writeRuleText(out, rp);
    fprintf(out," */\n"); lineno++;
    for(rp2=rp->next; rp2; rp2=rp2->next){
      if( rp2->code==rp->code ){
        fprintf(out,"      case %d: /*",rp2->index);
        writeRuleText(out, rp2);
        fprintf(out, " */ yytestcase(yyruleno==%d);\n", rp2->index); lineno++;
        rp2->code = 0;
      }
    }
    emit_code(out,rp,lemp,&lineno);
    fprintf(out,"        break;\n"); lineno++;
	rp->code = 0;
  }
  /* Finally, output the default: rule.  We choose as the default: all
  ** empty actions. */
  fprintf(out,"      default:\n"); lineno++;
  for(rp=lemp->rule; rp; rp=rp->next){
	if( rp->code==0 ) continue;
	assert( rp->code[0]=='\n' && rp->code[1]==0 );
	fprintf(out,"      /* (%d) ", rp->index);
	writeRuleText(out, rp);
	fprintf(out," */ yytestcase(yyruleno==%d);\n", rp->index); lineno++;
  }
  fprintf(out,"       break;\n"); lineno++;
  tplt_xfer(lemp->name,in,out,&lineno);

  /* Generate code which executes if a parse fails */
  tplt_print(out,lemp,lemp->failure,&lineno);
  tplt_xfer(lemp->name,in,out,&lineno);

  /* Generate code which executes when a syntax error occurs */
  tplt_print(out,lemp,lemp->error,&lineno);
  tplt_xfer(lemp->name,in,out,&lineno);

  /* Generate code which executes when the parser accepts its input */
  tplt_print(out,lemp,lemp->accept,&lineno);
  tplt_xfer(lemp->name,in,out,&lineno);

  /* Append any addition code the user desires */
  tplt_print(out,lemp,lemp->extracode,&lineno);

  acttab_free(&pActtab);
  fclose(in);
  fclose(out);
  return;
}

/* Generate a header file for the parser */
void ReportHeader(lemp)
struct lemon *lemp;
{
  FILE *out, *in;
  char *prefix;
  char line[LINESIZE];
  char pattern[LINESIZE];
  int i;

  if( lemp->tokenprefix ) prefix = lemp->tokenprefix;
  else                    prefix = "";
  in = file_open(lemp,".h","rb");
  if( in ){
    int nextChar;
    for(i=1; i<lemp->nterminal && fgets(line,LINESIZE,in); i++){
      sprintf(pattern,"#define %s%-30s %2d\n",prefix,lemp->symbols[i]->name,i);
      if( strcmp(line,pattern) ) break;
    }
    nextChar = fgetc(in);
    fclose(in);
    if( i==lemp->nterminal && nextChar==EOF ){
      /* No change in the file.  Don't rewrite it. */
      /* (not the best idea if you use make tools that check the date! */
      /*return;*/
    }
  }
  out = file_open(lemp,".h","wb");
  if( out ){
    for(i=1; i<lemp->nterminal; i++){
      fprintf(out,"#define %s%-30s %2d\n",prefix,lemp->symbols[i]->name,i);
    }
    fclose(out);  
  }
  return;
}

/* Reduce the size of the action tables, if possible, by making use
** of defaults.
**
** In this version, we take the most frequent REDUCE action and make
** it the default.  Except, there is no default if the wildcard token
** is a possible look-ahead.
*/
void CompressTables(lemp)
struct lemon *lemp;
{
  struct state *stp;
  struct action *ap, *ap2;
  struct rule *rp, *rp2, *rbest;
  int nbest, n;
  int i;
  int usesWildcard;

  for(i=0; i<lemp->nstate; i++){
    stp = lemp->sorted[i];
    nbest = 0;
    rbest = 0;
    usesWildcard = 0;

    for(ap=stp->ap; ap; ap=ap->next){
      if( ap->type==SHIFT && ap->sp==lemp->wildcard ){
        usesWildcard = 1;
      }
      if( ap->type!=REDUCE ) continue;
      rp = ap->x.rp;
      if( rp->lhsStart ) continue;
      if( rp==rbest ) continue;
      n = 1;
      for(ap2=ap->next; ap2; ap2=ap2->next){
        if( ap2->type!=REDUCE ) continue;
        rp2 = ap2->x.rp;
        if( rp2==rbest ) continue;
        if( rp2==rp ) n++;
      }
      if( n>nbest ){
        nbest = n;
        rbest = rp;
      }
    }

    /* Do not make a default if the number of rules to default
    ** is not at least 1 or if the wildcard token is a possbile
    ** lookahead.
    */
    if( nbest<1 || usesWildcard ) continue;


    /* Combine matching REDUCE actions into a single default */
    for(ap=stp->ap; ap; ap=ap->next){
      if( ap->type==REDUCE && ap->x.rp==rbest ) break;
    }
    assert( ap );
    ap->sp = Symbol_new("{default}");
    for(ap=ap->next; ap; ap=ap->next){
      if( ap->type==REDUCE && ap->x.rp==rbest ) ap->type = NOT_USED;
    }
    stp->ap = Action_sort(stp->ap);
  }
}


/*
** Compare two states for sorting purposes.  The smaller state is the
** one with the most non-terminal actions.  If they have the same number
** of non-terminal actions, then the smaller is the one with the most
** token actions.
*/
static int stateResortCompare(const void *a, const void *b){
  const struct state *pA = *(const struct state**)a;
  const struct state *pB = *(const struct state**)b;
  int n;

  n = pB->nNtAct - pA->nNtAct;
  if( n==0 ){
    n = pB->nTknAct - pA->nTknAct;
  }
  return n;
}


/*
** Renumber and resort states so that states with fewer choices
** occur at the end.  Except, keep state 0 as the first state.
*/
void ResortStates(lemp)
struct lemon *lemp;
{
  int i;
  struct state *stp;
  struct action *ap;

  for(i=0; i<lemp->nstate; i++){
    stp = lemp->sorted[i];
    stp->nTknAct = stp->nNtAct = 0;
    stp->iDflt = lemp->nstate + lemp->nrule;
    stp->iTknOfst = NO_OFFSET;
    stp->iNtOfst = NO_OFFSET;
    for(ap=stp->ap; ap; ap=ap->next){
      if( compute_action(lemp,ap)>=0 ){
        if( ap->sp->index<lemp->nterminal ){
          stp->nTknAct++;
        }else if( ap->sp->index<lemp->nsymbol ){
          stp->nNtAct++;
        }else{
          stp->iDflt = compute_action(lemp, ap);
        }
      }
    }
  }
  qsort(&lemp->sorted[1], lemp->nstate-1, sizeof(lemp->sorted[0]),
        stateResortCompare);
  for(i=0; i<lemp->nstate; i++){
    lemp->sorted[i]->statenum = i;
  }
}


/***************** From the file "set.c" ************************************/
/*
** Set manipulation routines for the LEMON parser generator.
*/

static int size = 0;

/* Set the set size */
void SetSize(n)
int n;
{
  size = n+1;
}

/* Allocate a new set */
char *SetNew(){
  char *s;
  s = (char*)calloc( size, 1);
  if( s==0 ){
    extern void memory_error();
    memory_error();
  }
  return s;
}

/* Deallocate a set */
void SetFree(s)
char *s;
{
  free(s);
}

/* Add a new element to the set.  Return TRUE if the element was added
** and FALSE if it was already there. */
int SetAdd(s,e)
char *s;
int e;
{
  int rv;
  assert( e>=0 && e<size );
  rv = s[e];
  s[e] = 1;
  return !rv;
}

/* Add every element of s2 to s1.  Return TRUE if s1 changes. */
int SetUnion(s1,s2)
char *s1;
char *s2;
{
  int i, progress;
  progress = 0;
  for(i=0; i<size; i++){
    if( s2[i]==0 ) continue;
    if( s1[i]==0 ){
      progress = 1;
      s1[i] = 1;
    }
  }
  return progress;
}
/********************** From the file "table.c" ****************************/
/*
** All code in this file has been automatically generated
** from a specification in the file
**              "table.q"
** by the associative array code building program "aagen".
** Do not edit this file!  Instead, edit the specification
** file, then rerun aagen.
*/
/*
** Code for processing tables in the LEMON parser generator.
*/

PRIVATE int strhash(x)
char *x;
{
  int h = 0;
  while( *x) h = h*13 + *(x++);
  return h;
}

/* Works like strdup, sort of.  Save a string in malloced memory, but
** keep strings in a table so that the same string is not in more
** than one place.
*/
char *Strsafe(y)
char *y;
{
  char *z;

  if( y==0 ) return 0;
  z = Strsafe_find(y);
  if( z==0 && (z=malloc( lemonStrlen(y)+1 ))!=0 ){
    strcpy(z,y);
    Strsafe_insert(z);
  }
  MemoryCheck(z);
  return z;
}

/* There is one instance of the following structure for each
** associative array of type "x1".
*/
struct s_x1 {
  int size;               /* The number of available slots. */
                          /*   Must be a power of 2 greater than or */
                          /*   equal to 1 */
  int count;              /* Number of currently slots filled */
  struct s_x1node *tbl;  /* The data stored here */
  struct s_x1node **ht;  /* Hash table for lookups */
};

/* There is one instance of this structure for every data element
** in an associative array of type "x1".
*/
typedef struct s_x1node {
  char *data;                  /* The data */
  struct s_x1node *next;   /* Next entry with the same hash */
  struct s_x1node **from;  /* Previous link */
} x1node;

/* There is only one instance of the array, which is the following */
static struct s_x1 *x1a;

/* Allocate a new associative array */
void Strsafe_init(){
  if( x1a ) return;
  x1a = (struct s_x1*)malloc( sizeof(struct s_x1) );
  if( x1a ){
    x1a->size = 1024;
    x1a->count = 0;
    x1a->tbl = (x1node*)malloc( 
      (sizeof(x1node) + sizeof(x1node*))*1024 );
    if( x1a->tbl==0 ){
      free(x1a);
      x1a = 0;
    }else{
      int i;
      x1a->ht = (x1node**)&(x1a->tbl[1024]);
      for(i=0; i<1024; i++) x1a->ht[i] = 0;
    }
  }
}
/* Insert a new record into the array.  Return TRUE if successful.
** Prior data with the same key is NOT overwritten */
int Strsafe_insert(data)
char *data;
{
  x1node *np;
  int h;
  int ph;

  if( x1a==0 ) return 0;
  ph = strhash(data);
  h = ph & (x1a->size-1);
  np = x1a->ht[h];
  while( np ){
    if( strcmp(np->data,data)==0 ){
      /* An existing entry with the same key is found. */
      /* Fail because overwrite is not allows. */
      return 0;
    }
    np = np->next;
  }
  if( x1a->count>=x1a->size ){
    /* Need to make the hash table bigger */
    int i,size;
    struct s_x1 array;
    array.size = size = x1a->size*2;
    array.count = x1a->count;
    array.tbl = (x1node*)malloc(
      (sizeof(x1node) + sizeof(x1node*))*size );
    if( array.tbl==0 ) return 0;  /* Fail due to malloc failure */
    array.ht = (x1node**)&(array.tbl[size]);
    for(i=0; i<size; i++) array.ht[i] = 0;
    for(i=0; i<x1a->count; i++){
      x1node *oldnp, *newnp;
      oldnp = &(x1a->tbl[i]);
      h = strhash(oldnp->data) & (size-1);
      newnp = &(array.tbl[i]);
      if( array.ht[h] ) array.ht[h]->from = &(newnp->next);
      newnp->next = array.ht[h];
      newnp->data = oldnp->data;
      newnp->from = &(array.ht[h]);
      array.ht[h] = newnp;
    }
    free(x1a->tbl);
    *x1a = array;
  }
  /* Insert the new data */
  h = ph & (x1a->size-1);
  np = &(x1a->tbl[x1a->count++]);
  np->data = data;
  if( x1a->ht[h] ) x1a->ht[h]->from = &(np->next);
  np->next = x1a->ht[h];
  x1a->ht[h] = np;
  np->from = &(x1a->ht[h]);
  return 1;
}

/* Return a pointer to data assigned to the given key.  Return NULL
** if no such key. */
char *Strsafe_find(key)
char *key;
{
  int h;
  x1node *np;

  if( x1a==0 ) return 0;
  h = strhash(key) & (x1a->size-1);
  np = x1a->ht[h];
  while( np ){
    if( strcmp(np->data,key)==0 ) break;
    np = np->next;
  }
  return np ? np->data : 0;
}

/* Return a pointer to the (terminal or nonterminal) symbol "x".
** Create a new symbol if this is the first time "x" has been seen.
*/
struct symbol *Symbol_new(x)
char *x;
{
  struct symbol *sp;

  sp = Symbol_find(x);
  if( sp==0 ){
    sp = (struct symbol *)calloc(1, sizeof(struct symbol) );
    MemoryCheck(sp);
    sp->name = Strsafe(x);
    sp->type = isupper(*x) ? TERMINAL : NONTERMINAL;
    sp->rule = 0;
    sp->fallback = 0;
    sp->prec = -1;
    sp->assoc = UNK;
    sp->firstset = 0;
    sp->lambda = LEMON_FALSE;
    sp->destructor = 0;
	sp->destLineno = 0;
    sp->datatype = 0;
	sp->useCnt = 0;
    Symbol_insert(sp,sp->name);
  }
  sp->useCnt++;
  return sp;
}

/* Compare two symbols for working purposes
**
** Symbols that begin with upper case letters (terminals or tokens)
** must sort before symbols that begin with lower case letters
** (non-terminals).  Other than that, the order does not matter.
**
** We find experimentally that leaving the symbols in their original
** order (the order they appeared in the grammar file) gives the
** smallest parser tables in SQLite.
*/
int Symbolcmpp(struct symbol **a, struct symbol **b){
  int i1 = (**a).index + 10000000*((**a).name[0]>'Z');
  int i2 = (**b).index + 10000000*((**b).name[0]>'Z');
  return i1-i2;
}

/* There is one instance of the following structure for each
** associative array of type "x2".
*/
struct s_x2 {
  int size;               /* The number of available slots. */
                          /*   Must be a power of 2 greater than or */
                          /*   equal to 1 */
  int count;              /* Number of currently slots filled */
  struct s_x2node *tbl;  /* The data stored here */
  struct s_x2node **ht;  /* Hash table for lookups */
};

/* There is one instance of this structure for every data element
** in an associative array of type "x2".
*/
typedef struct s_x2node {
  struct symbol *data;                  /* The data */
  char *key;                   /* The key */
  struct s_x2node *next;   /* Next entry with the same hash */
  struct s_x2node **from;  /* Previous link */
} x2node;

/* There is only one instance of the array, which is the following */
static struct s_x2 *x2a;

/* Allocate a new associative array */
void Symbol_init(){
  if( x2a ) return;
  x2a = (struct s_x2*)malloc( sizeof(struct s_x2) );
  if( x2a ){
    x2a->size = 128;
    x2a->count = 0;
    x2a->tbl = (x2node*)malloc( 
      (sizeof(x2node) + sizeof(x2node*))*128 );
    if( x2a->tbl==0 ){
      free(x2a);
      x2a = 0;
    }else{
      int i;
      x2a->ht = (x2node**)&(x2a->tbl[128]);
      for(i=0; i<128; i++) x2a->ht[i] = 0;
    }
  }
}
/* Insert a new record into the array.  Return TRUE if successful.
** Prior data with the same key is NOT overwritten */
int Symbol_insert(data,key)
struct symbol *data;
char *key;
{
  x2node *np;
  int h;
  int ph;

  if( x2a==0 ) return 0;
  ph = strhash(key);
  h = ph & (x2a->size-1);
  np = x2a->ht[h];
  while( np ){
    if( strcmp(np->key,key)==0 ){
      /* An existing entry with the same key is found. */
      /* Fail because overwrite is not allows. */
      return 0;
    }
    np = np->next;
  }
  if( x2a->count>=x2a->size ){
    /* Need to make the hash table bigger */
    int i,size;
    struct s_x2 array;
    array.size = size = x2a->size*2;
    array.count = x2a->count;
    array.tbl = (x2node*)malloc(
      (sizeof(x2node) + sizeof(x2node*))*size );
    if( array.tbl==0 ) return 0;  /* Fail due to malloc failure */
    array.ht = (x2node**)&(array.tbl[size]);
    for(i=0; i<size; i++) array.ht[i] = 0;
    for(i=0; i<x2a->count; i++){
      x2node *oldnp, *newnp;
      oldnp = &(x2a->tbl[i]);
      h = strhash(oldnp->key) & (size-1);
      newnp = &(array.tbl[i]);
      if( array.ht[h] ) array.ht[h]->from = &(newnp->next);
      newnp->next = array.ht[h];
      newnp->key = oldnp->key;
      newnp->data = oldnp->data;
      newnp->from = &(array.ht[h]);
      array.ht[h] = newnp;
    }
    free(x2a->tbl);
    *x2a = array;
  }
  /* Insert the new data */
  h = ph & (x2a->size-1);
  np = &(x2a->tbl[x2a->count++]);
  np->key = key;
  np->data = data;
  if( x2a->ht[h] ) x2a->ht[h]->from = &(np->next);
  np->next = x2a->ht[h];
  x2a->ht[h] = np;
  np->from = &(x2a->ht[h]);
  return 1;
}

/* Return a pointer to data assigned to the given key.  Return NULL
** if no such key. */
struct symbol *Symbol_find(key)
char *key;
{
  int h;
  x2node *np;

  if( x2a==0 ) return 0;
  h = strhash(key) & (x2a->size-1);
  np = x2a->ht[h];
  while( np ){
    if( strcmp(np->key,key)==0 ) break;
    np = np->next;
  }
  return np ? np->data : 0;
}

/* Return the n-th data.  Return NULL if n is out of range. */
struct symbol *Symbol_Nth(n)
int n;
{
  struct symbol *data;
  if( x2a && n>0 && n<=x2a->count ){
    data = x2a->tbl[n-1].data;
  }else{
    data = 0;
  }
  return data;
}

/* Return the size of the array */
int Symbol_count()
{
  return x2a ? x2a->count : 0;
}

/* Return an array of pointers to all data in the table.
** The array is obtained from malloc.  Return NULL if memory allocation
** problems, or if the array is empty. */
struct symbol **Symbol_arrayof()
{
  struct symbol **array;
  int i,size;
  if( x2a==0 ) return 0;
  size = x2a->count;
  array = (struct symbol **)calloc(size, sizeof(struct symbol *));
  if( array ){
    for(i=0; i<size; i++) array[i] = x2a->tbl[i].data;
  }
  return array;
}

/* Compare two configurations */
int Configcmp(a,b)
struct config *a;
struct config *b;
{
  int x;
  x = a->rp->index - b->rp->index;
  if( x==0 ) x = a->dot - b->dot;
  return x;
}

/* Compare two states */
PRIVATE int statecmp(a,b)
struct config *a;
struct config *b;
{
  int rc;
  for(rc=0; rc==0 && a && b;  a=a->bp, b=b->bp){
    rc = a->rp->index - b->rp->index;
    if( rc==0 ) rc = a->dot - b->dot;
  }
  if( rc==0 ){
    if( a ) rc = 1;
    if( b ) rc = -1;
  }
  return rc;
}

/* Hash a state */
PRIVATE int statehash(a)
struct config *a;
{
  int h=0;
  while( a ){
    h = h*571 + a->rp->index*37 + a->dot;
    a = a->bp;
  }
  return h;
}

/* Allocate a new state structure */
struct state *State_new()
{
  struct state *new;
  new = (struct state *)calloc(1, sizeof(struct state) );
  MemoryCheck(new);
  return new;
}

/* There is one instance of the following structure for each
** associative array of type "x3".
*/
struct s_x3 {
  int size;               /* The number of available slots. */
                          /*   Must be a power of 2 greater than or */
                          /*   equal to 1 */
  int count;              /* Number of currently slots filled */
  struct s_x3node *tbl;  /* The data stored here */
  struct s_x3node **ht;  /* Hash table for lookups */
};

/* There is one instance of this structure for every data element
** in an associative array of type "x3".
*/
typedef struct s_x3node {
  struct state *data;                  /* The data */
  struct config *key;                   /* The key */
  struct s_x3node *next;   /* Next entry with the same hash */
  struct s_x3node **from;  /* Previous link */
} x3node;

/* There is only one instance of the array, which is the following */
static struct s_x3 *x3a;

/* Allocate a new associative array */
void State_init(){
  if( x3a ) return;
  x3a = (struct s_x3*)malloc( sizeof(struct s_x3) );
  if( x3a ){
    x3a->size = 128;
    x3a->count = 0;
    x3a->tbl = (x3node*)malloc( 
      (sizeof(x3node) + sizeof(x3node*))*128 );
    if( x3a->tbl==0 ){
      free(x3a);
      x3a = 0;
    }else{
      int i;
      x3a->ht = (x3node**)&(x3a->tbl[128]);
      for(i=0; i<128; i++) x3a->ht[i] = 0;
    }
  }
}
/* Insert a new record into the array.  Return TRUE if successful.
** Prior data with the same key is NOT overwritten */
int State_insert(data,key)
struct state *data;
struct config *key;
{
  x3node *np;
  int h;
  int ph;

  if( x3a==0 ) return 0;
  ph = statehash(key);
  h = ph & (x3a->size-1);
  np = x3a->ht[h];
  while( np ){
    if( statecmp(np->key,key)==0 ){
      /* An existing entry with the same key is found. */
      /* Fail because overwrite is not allows. */
      return 0;
    }
    np = np->next;
  }
  if( x3a->count>=x3a->size ){
    /* Need to make the hash table bigger */
    int i,size;
    struct s_x3 array;
    array.size = size = x3a->size*2;
    array.count = x3a->count;
    array.tbl = (x3node*)malloc(
      (sizeof(x3node) + sizeof(x3node*))*size );
    if( array.tbl==0 ) return 0;  /* Fail due to malloc failure */
    array.ht = (x3node**)&(array.tbl[size]);
    for(i=0; i<size; i++) array.ht[i] = 0;
    for(i=0; i<x3a->count; i++){
      x3node *oldnp, *newnp;
      oldnp = &(x3a->tbl[i]);
      h = statehash(oldnp->key) & (size-1);
      newnp = &(array.tbl[i]);
      if( array.ht[h] ) array.ht[h]->from = &(newnp->next);
      newnp->next = array.ht[h];
      newnp->key = oldnp->key;
      newnp->data = oldnp->data;
      newnp->from = &(array.ht[h]);
      array.ht[h] = newnp;
    }
    free(x3a->tbl);
    *x3a = array;
  }
  /* Insert the new data */
  h = ph & (x3a->size-1);
  np = &(x3a->tbl[x3a->count++]);
  np->key = key;
  np->data = data;
  if( x3a->ht[h] ) x3a->ht[h]->from = &(np->next);
  np->next = x3a->ht[h];
  x3a->ht[h] = np;
  np->from = &(x3a->ht[h]);
  return 1;
}

/* Return a pointer to data assigned to the given key.  Return NULL
** if no such key. */
struct state *State_find(key)
struct config *key;
{
  int h;
  x3node *np;

  if( x3a==0 ) return 0;
  h = statehash(key) & (x3a->size-1);
  np = x3a->ht[h];
  while( np ){
    if( statecmp(np->key,key)==0 ) break;
    np = np->next;
  }
  return np ? np->data : 0;
}

/* Return an array of pointers to all data in the table.
** The array is obtained from malloc.  Return NULL if memory allocation
** problems, or if the array is empty. */
struct state **State_arrayof()
{
  struct state **array;
  int i,size;
  if( x3a==0 ) return 0;
  size = x3a->count;
  array = (struct state **)malloc( sizeof(struct state *)*size );
  if( array ){
    for(i=0; i<size; i++) array[i] = x3a->tbl[i].data;
  }
  return array;
}

/* Hash a configuration */
PRIVATE int confighash(a)
struct config *a;
{
  int h=0;
  h = h*571 + a->rp->index*37 + a->dot;
  return h;
}

/* There is one instance of the following structure for each
** associative array of type "x4".
*/
struct s_x4 {
  int size;               /* The number of available slots. */
                          /*   Must be a power of 2 greater than or */
                          /*   equal to 1 */
  int count;              /* Number of currently slots filled */
  struct s_x4node *tbl;  /* The data stored here */
  struct s_x4node **ht;  /* Hash table for lookups */
};

/* There is one instance of this structure for every data element
** in an associative array of type "x4".
*/
typedef struct s_x4node {
  struct config *data;                  /* The data */
  struct s_x4node *next;   /* Next entry with the same hash */
  struct s_x4node **from;  /* Previous link */
} x4node;

/* There is only one instance of the array, which is the following */
static struct s_x4 *x4a;

/* Allocate a new associative array */
void Configtable_init(){
  if( x4a ) return;
  x4a = (struct s_x4*)malloc( sizeof(struct s_x4) );
  if( x4a ){
    x4a->size = 64;
    x4a->count = 0;
    x4a->tbl = (x4node*)malloc( 
      (sizeof(x4node) + sizeof(x4node*))*64 );
    if( x4a->tbl==0 ){
      free(x4a);
      x4a = 0;
    }else{
      int i;
      x4a->ht = (x4node**)&(x4a->tbl[64]);
      for(i=0; i<64; i++) x4a->ht[i] = 0;
    }
  }
}
/* Insert a new record into the array.  Return TRUE if successful.
** Prior data with the same key is NOT overwritten */
int Configtable_insert(data)
struct config *data;
{
  x4node *np;
  int h;
  int ph;

  if( x4a==0 ) return 0;
  ph = confighash(data);
  h = ph & (x4a->size-1);
  np = x4a->ht[h];
  while( np ){
    if( Configcmp(np->data,data)==0 ){
      /* An existing entry with the same key is found. */
      /* Fail because overwrite is not allows. */
      return 0;
    }
    np = np->next;
  }
  if( x4a->count>=x4a->size ){
    /* Need to make the hash table bigger */
    int i,size;
    struct s_x4 array;
    array.size = size = x4a->size*2;
    array.count = x4a->count;
    array.tbl = (x4node*)malloc(
      (sizeof(x4node) + sizeof(x4node*))*size );
    if( array.tbl==0 ) return 0;  /* Fail due to malloc failure */
    array.ht = (x4node**)&(array.tbl[size]);
    for(i=0; i<size; i++) array.ht[i] = 0;
    for(i=0; i<x4a->count; i++){
      x4node *oldnp, *newnp;
      oldnp = &(x4a->tbl[i]);
      h = confighash(oldnp->data) & (size-1);
      newnp = &(array.tbl[i]);
      if( array.ht[h] ) array.ht[h]->from = &(newnp->next);
      newnp->next = array.ht[h];
      newnp->data = oldnp->data;
      newnp->from = &(array.ht[h]);
      array.ht[h] = newnp;
    }
    free(x4a->tbl);
    *x4a = array;
  }
  /* Insert the new data */
  h = ph & (x4a->size-1);
  np = &(x4a->tbl[x4a->count++]);
  np->data = data;
  if( x4a->ht[h] ) x4a->ht[h]->from = &(np->next);
  np->next = x4a->ht[h];
  x4a->ht[h] = np;
  np->from = &(x4a->ht[h]);
  return 1;
}

/* Return a pointer to data assigned to the given key.  Return NULL
** if no such key. */
struct config *Configtable_find(key)
struct config *key;
{
  int h;
  x4node *np;

  if( x4a==0 ) return 0;
  h = confighash(key) & (x4a->size-1);
  np = x4a->ht[h];
  while( np ){
    if( Configcmp(np->data,key)==0 ) break;
    np = np->next;
  }
  return np ? np->data : 0;
}

/* Remove all data from the table.  Pass each data to the function "f"
** as it is removed.  ("f" may be null to avoid this step.) */
void Configtable_clear(f)
int(*f)(/* struct config * */);
{
  int i;
  if( x4a==0 || x4a->count==0 ) return;
  if( f ) for(i=0; i<x4a->count; i++) (*f)(x4a->tbl[i].data);
  for(i=0; i<x4a->size; i++) x4a->ht[i] = 0;
  x4a->count = 0;
  return;
}
<|MERGE_RESOLUTION|>--- conflicted
+++ resolved
@@ -1,4938 +1,4933 @@
-/*
-** This file contains all sources (including headers) to the LEMON
-** LALR(1) parser generator.  The sources have been combined into a
-** single file to make it easy to include LEMON in the source tree
-** and Makefile of another program.
-**
-** The author of this program disclaims copyright.
-**
-** This file is based on version 1.69 of lemon.c from the SQLite
-** CVS, with modifications to make it work nicer when run
-** from Developer Studio.
-*/
-#include <stdio.h>
-#include <stdarg.h>
-#include <string.h>
-#include <ctype.h>
-#include <stdlib.h>
-#include <assert.h>
-
-#ifndef __WIN32__
-#   if defined(_WIN32) || defined(WIN32)
-#	define __WIN32__
-#   endif
-#endif
-
-#ifdef __WIN32__
-extern int access();
-#else
-#include <unistd.h>
-#endif
-
-/* #define PRIVATE static */
-#define PRIVATE
-
-#ifdef TEST
-#define MAXRHS 5       /* Set low to exercise exception code */
-#else
-#define MAXRHS 1000
-#endif
-
-static void *msort(void *list, void *next, int (*cmp)());
-
-/*
-** Compilers are getting increasingly pedantic about type conversions
-** as C evolves ever closer to Ada.... To work around the latest problems
-** we have to define the following variant of strlen().
-*/
-#define lemonStrlen(X)   ((int)strlen(X))
-
-/******** From the file "action.h" *************************************/
-static struct action *Action_new(void);
-static struct action *Action_sort(struct action *);
-
-/********** From the file "build.h" ************************************/
-void FindRulePrecedences();
-void FindFirstSets();
-void FindStates();
-void FindLinks();
-void FindFollowSets();
-void FindActions();
-
-/********* From the file "configlist.h" *********************************/
-void Configlist_init(/* void */);
-struct config *Configlist_add(/* struct rule *, int */);
-struct config *Configlist_addbasis(/* struct rule *, int */);
-void Configlist_closure(/* void */);
-void Configlist_sort(/* void */);
-void Configlist_sortbasis(/* void */);
-struct config *Configlist_return(/* void */);
-struct config *Configlist_basis(/* void */);
-void Configlist_eat(/* struct config * */);
-void Configlist_reset(/* void */);
-
-/********* From the file "error.h" ***************************************/
-void ErrorMsg(const char *, int,const char *, ...);
-
-/****** From the file "option.h" ******************************************/
-struct s_options {
-  enum { OPT_FLAG=1,  OPT_INT,  OPT_DBL,  OPT_STR,
-         OPT_FFLAG, OPT_FINT, OPT_FDBL, OPT_FSTR} type;
-  char *label;
-  char *arg;
-  char *message;
-};
-int    OptInit(/* char**,struct s_options*,FILE* */);
-int    OptNArgs(/* void */);
-char  *OptArg(/* int */);
-void   OptErr(/* int */);
-void   OptPrint(/* void */);
-
-/******** From the file "parse.h" *****************************************/
-void Parse(/* struct lemon *lemp */);
-
-/********* From the file "plink.h" ***************************************/
-struct plink *Plink_new(/* void */);
-void Plink_add(/* struct plink **, struct config * */);
-void Plink_copy(/* struct plink **, struct plink * */);
-void Plink_delete(/* struct plink * */);
-
-/********** From the file "report.h" *************************************/
-void Reprint(/* struct lemon * */);
-void ReportOutput(/* struct lemon * */);
-void ReportTable(/* struct lemon * */);
-void ReportHeader(/* struct lemon * */);
-void CompressTables(/* struct lemon * */);
-void ResortStates(/* struct lemon * */);
-
-/********** From the file "set.h" ****************************************/
-void  SetSize(/* int N */);             /* All sets will be of size N */
-char *SetNew(/* void */);               /* A new set for element 0..N */
-void  SetFree(/* char* */);             /* Deallocate a set */
-
-int SetAdd(/* char*,int */);            /* Add element to a set */
-int SetUnion(/* char *A,char *B */);    /* A <- A U B, thru element N */
-
-#define SetFind(X,Y) (X[Y])       /* True if Y is in set X */
-
-/********** From the file "struct.h" *************************************/
-/*
-** Principal data structures for the LEMON parser generator.
-*/
-
-typedef enum {LEMON_FALSE=0, LEMON_TRUE} Boolean;
-
-/* Symbols (terminals and nonterminals) of the grammar are stored
-** in the following: */
-struct symbol {
-  char *name;              /* Name of the symbol */
-  int index;               /* Index number for this symbol */
-  enum {
-    TERMINAL,
-    NONTERMINAL,
-    MULTITERMINAL
-  } type;                  /* Symbols are all either TERMINALS or NTs */
-  struct rule *rule;       /* Linked list of rules of this (if an NT) */
-  struct symbol *fallback; /* fallback token in case this token doesn't parse */
-  int prec;                /* Precedence if defined (-1 otherwise) */
-  enum e_assoc {
-    LEFT,
-    RIGHT,
-    NONE,
-    UNK
-  } assoc;                 /* Associativity if precedence is defined */
-  char *firstset;          /* First-set for all rules of this symbol */
-  Boolean lambda;          /* True if NT and can generate an empty string */
-  int useCnt;              /* Number of times used */
-  char *destructor;        /* Code which executes whenever this symbol is
-                           ** popped from the stack during error processing */
-  int destLineno;          /* Line number for start of destructor */
-  char *datatype;          /* The data type of information held by this
-                           ** object. Only used if type==NONTERMINAL */
-  int dtnum;               /* The data type number.  In the parser, the value
-                           ** stack is a union.  The .yy%d element of this
-                           ** union is the correct data type for this object */
-  /* The following fields are used by MULTITERMINALs only */
-  int nsubsym;             /* Number of constituent symbols in the MULTI */
-  struct symbol **subsym;  /* Array of constituent symbols */
-};
-
-/* Each production rule in the grammar is stored in the following
-** structure.  */
-struct rule {
-  struct symbol *lhs;      /* Left-hand side of the rule */
-  char *lhsalias;          /* Alias for the LHS (NULL if none) */
-  int lhsStart;            /* True if left-hand side is the start symbol */
-  int ruleline;            /* Line number for the rule */
-  int nrhs;                /* Number of RHS symbols */
-  struct symbol **rhs;     /* The RHS symbols */
-  char **rhsalias;         /* An alias for each RHS symbol (NULL if none) */
-  int line;                /* Line number at which code begins */
-  char *code;              /* The code executed when this rule is reduced */
-  struct symbol *precsym;  /* Precedence symbol for this rule */
-  int index;               /* An index number for this rule */
-  Boolean canReduce;       /* True if this rule is ever reduced */
-  struct rule *nextlhs;    /* Next rule with the same LHS */
-  struct rule *next;       /* Next rule in the global list */
-};
-
-/* A configuration is a production rule of the grammar together with
-** a mark (dot) showing how much of that rule has been processed so far.
-** Configurations also contain a follow-set which is a list of terminal
-** symbols which are allowed to immediately follow the end of the rule.
-** Every configuration is recorded as an instance of the following: */
-struct config {
-  struct rule *rp;         /* The rule upon which the configuration is based */
-  int dot;                 /* The parse point */
-  char *fws;               /* Follow-set for this configuration only */
-  struct plink *fplp;      /* Follow-set forward propagation links */
-  struct plink *bplp;      /* Follow-set backwards propagation links */
-  struct state *stp;       /* Pointer to state which contains this */
-  enum {
-    COMPLETE,              /* The status is used during followset and */
-    INCOMPLETE             /*    shift computations */
-  } status;
-  struct config *next;     /* Next configuration in the state */
-  struct config *bp;       /* The next basis configuration */
-};
-
-/* Every shift or reduce operation is stored as one of the following */
-struct action {
-  struct symbol *sp;       /* The look-ahead symbol */
-  enum e_action {
-    SHIFT,
-    ACCEPT,
-    REDUCE,
-    ERROR,
-    SSCONFLICT,              /* A shift/shift conflict */
-    SRCONFLICT,              /* Was a reduce, but part of a conflict */
-    RRCONFLICT,              /* Was a reduce, but part of a conflict */
-    SH_RESOLVED,             /* Was a shift.  Precedence resolved conflict */
-    RD_RESOLVED,             /* Was reduce.  Precedence resolved conflict */
-    NOT_USED                 /* Deleted by compression */
-  } type;
-  union {
-    struct state *stp;     /* The new state, if a shift */
-    struct rule *rp;       /* The rule, if a reduce */
-  } x;
-  struct action *next;     /* Next action for this state */
-  struct action *collide;  /* Next action with the same hash */
-};
-
-/* Each state of the generated parser's finite state machine
-** is encoded as an instance of the following structure. */
-struct state {
-  struct config *bp;       /* The basis configurations for this state */
-  struct config *cfp;      /* All configurations in this set */
-  int statenum;            /* Sequential number for this state */
-  struct action *ap;       /* Array of actions for this state */
-  int nTknAct, nNtAct;     /* Number of actions on terminals and nonterminals */
-  int iTknOfst, iNtOfst;   /* yy_action[] offset for terminals and nonterms */
-  int iDflt;               /* Default action */
-};
-#define NO_OFFSET (-2147483647)
-
-/* A followset propagation link indicates that the contents of one
-** configuration followset should be propagated to another whenever
-** the first changes. */
-struct plink {
-  struct config *cfp;      /* The configuration to which linked */
-  struct plink *next;      /* The next propagate link */
-};
-
-/* The state vector for the entire parser generator is recorded as
-** follows.  (LEMON uses no global variables and makes little use of
-** static variables.  Fields in the following structure can be thought
-** of as begin global variables in the program.) */
-struct lemon {
-  struct state **sorted;   /* Table of states sorted by state number */
-  struct rule *rule;       /* List of all rules */
-  int nstate;              /* Number of states */
-  int nrule;               /* Number of rules */
-  int nsymbol;             /* Number of terminal and nonterminal symbols */
-  int nterminal;           /* Number of terminal symbols */
-  struct symbol **symbols; /* Sorted array of pointers to symbols */
-  int errorcnt;            /* Number of errors */
-  struct symbol *wildcard; /* Token that matches anything */
-  struct symbol *errsym;   /* The error symbol */
-  char *name;              /* Name of the generated parser */
-  char *arg;               /* Declaration of the 3th argument to parser */
-  char *tokentype;         /* Type of terminal symbols in the parser stack */
-  char *vartype;           /* The default type of non-terminal symbols */
-  char *start;             /* Name of the start symbol for the grammar */
-  char *stacksize;         /* Size of the parser stack */
-  char *include;           /* Code to put at the start of the C file */
-  char *error;             /* Code to execute when an error is seen */
-  char *overflow;          /* Code to execute on a stack overflow */
-  char *failure;           /* Code to execute on parser failure */
-  char *accept;            /* Code to execute when the parser excepts */
-  char *extracode;         /* Code appended to the generated file */
-  char *tokendest;         /* Code to execute to destroy token data */
-  char *vardest;           /* Code for the default non-terminal destructor */
-  char *filename;          /* Name of the input file */
-  char *outname;           /* Name of the current output file */
-  char *tokenprefix;       /* A prefix added to token names in the .h file */
-  int nconflict;           /* Number of parsing conflicts */
-  int tablesize;           /* Size of the parse tables */
-  int basisflag;           /* Print only basis configurations */
-  int has_fallback;        /* True if any %fallback is seen in the grammar */
-  int nolinenosflag;       /* True if #line statements should not be printed */
-  char *argv0;             /* Name of the program */
-};
-
-#define MemoryCheck(X) if((X)==0){ \
-  extern void memory_error(); \
-  memory_error(); \
-}
-
-/**************** From the file "table.h" *********************************/
-/*
-** All code in this file has been automatically generated
-** from a specification in the file
-**              "table.q"
-** by the associative array code building program "aagen".
-** Do not edit this file!  Instead, edit the specification
-** file, then rerun aagen.
-*/
-/*
-** Code for processing tables in the LEMON parser generator.
-*/
-
-/* Routines for handling a strings */
-
-char *Strsafe();
-
-void Strsafe_init(/* void */);
-int Strsafe_insert(/* char * */);
-char *Strsafe_find(/* char * */);
-
-/* Routines for handling symbols of the grammar */
-
-struct symbol *Symbol_new();
-int Symbolcmpp(/* struct symbol **, struct symbol ** */);
-void Symbol_init(/* void */);
-int Symbol_insert(/* struct symbol *, char * */);
-struct symbol *Symbol_find(/* char * */);
-struct symbol *Symbol_Nth(/* int */);
-int Symbol_count(/*  */);
-struct symbol **Symbol_arrayof(/*  */);
-
-/* Routines to manage the state table */
-
-int Configcmp(/* struct config *, struct config * */);
-struct state *State_new();
-void State_init(/* void */);
-int State_insert(/* struct state *, struct config * */);
-struct state *State_find(/* struct config * */);
-struct state **State_arrayof(/*  */);
-
-/* Routines used for efficiency in Configlist_add */
-
-void Configtable_init(/* void */);
-int Configtable_insert(/* struct config * */);
-struct config *Configtable_find(/* struct config * */);
-void Configtable_clear(/* int(*)(struct config *) */);
-/****************** From the file "action.c" *******************************/
-/*
-** Routines processing parser actions in the LEMON parser generator.
-*/
-
-/* Allocate a new parser action */
-static struct action *Action_new(void){
-  static struct action *freelist = 0;
-  struct action *new;
-
-  if( freelist==0 ){
-    int i;
-    int amt = 100;
-    freelist = (struct action *)calloc(amt, sizeof(struct action));
-    if( freelist==0 ){
-      fprintf(stderr,"Unable to allocate memory for a new parser action.");
-      exit(1);
-    }
-    for(i=0; i<amt-1; i++) freelist[i].next = &freelist[i+1];
-    freelist[amt-1].next = 0;
-  }
-  new = freelist;
-  freelist = freelist->next;
-  return new;
-}
-
-/* Compare two actions for sorting purposes.  Return negative, zero, or
-** positive if the first action is less than, equal to, or greater than
-** the first
-*/
-static int actioncmp(ap1,ap2)
-struct action *ap1;
-struct action *ap2;
-{
-  int rc;
-  rc = ap1->sp->index - ap2->sp->index;
-  if( rc==0 ){
-    rc = (int)ap1->type - (int)ap2->type;
-  }
-  if( rc==0 && ap1->type==REDUCE ){
-    rc = ap1->x.rp->index - ap2->x.rp->index;
-  }
-  return rc;
-}
-
-/* Sort parser actions */
-static struct action *Action_sort(struct action *ap)
-{
-  ap = (struct action *)msort(ap,&ap->next,actioncmp);
-  return ap;
-}
-
-void Action_add(app,type,sp,arg)
-struct action **app;
-enum e_action type;
-struct symbol *sp;
-char *arg;
-{
-  struct action *new;
-  new = Action_new();
-  new->next = *app;
-  *app = new;
-  new->type = type;
-  new->sp = sp;
-  if( type==SHIFT ){
-    new->x.stp = (struct state *)arg;
-  }else{
-    new->x.rp = (struct rule *)arg;
-  }
-}
-/********************** New code to implement the "acttab" module ***********/
-/*
-** This module implements routines use to construct the yy_action[] table.
-*/
-
-/*
-** The state of the yy_action table under construction is an instance of
-** the following structure
-*/
-typedef struct acttab acttab;
-struct acttab {
-  int nAction;                 /* Number of used slots in aAction[] */
-  int nActionAlloc;            /* Slots allocated for aAction[] */
-  struct {
-    int lookahead;             /* Value of the lookahead token */
-    int action;                /* Action to take on the given lookahead */
-  } *aAction,                  /* The yy_action[] table under construction */
-    *aLookahead;               /* A single new transaction set */
-  int mnLookahead;             /* Minimum aLookahead[].lookahead */
-  int mnAction;                /* Action associated with mnLookahead */
-  int mxLookahead;             /* Maximum aLookahead[].lookahead */
-  int nLookahead;              /* Used slots in aLookahead[] */
-  int nLookaheadAlloc;         /* Slots allocated in aLookahead[] */
-};
-
-/* Return the number of entries in the yy_action table */
-#define acttab_size(X) ((X)->nAction)
-
-/* The value for the N-th entry in yy_action */
-#define acttab_yyaction(X,N)  ((X)->aAction[N].action)
-
-/* The value for the N-th entry in yy_lookahead */
-#define acttab_yylookahead(X,N)  ((X)->aAction[N].lookahead)
-
-/* Free all memory associated with the given acttab */
-void acttab_free(acttab **pp){
-  acttab *p = *pp;
-  free( p->aAction );
-  free( p->aLookahead );
-  free( p );
-}
-
-/* Allocate a new acttab structure */
-acttab *acttab_alloc(void){
-  acttab *p = calloc( 1, sizeof(*p) );
-  if( p==0 ){
-    fprintf(stderr,"Unable to allocate memory for a new acttab.");
-    exit(1);
-  }
-  memset(p, 0, sizeof(*p));
-  return p;
-}
-
-/* Add a new action to the current transaction set
-*/
-void acttab_action(acttab *p, int lookahead, int action){
-  if( p->nLookahead>=p->nLookaheadAlloc ){
-    p->nLookaheadAlloc += 25;
-    p->aLookahead = realloc( p->aLookahead,
-                             sizeof(p->aLookahead[0])*p->nLookaheadAlloc );
-    if( p->aLookahead==0 ){
-      fprintf(stderr,"malloc failed\n");
-      exit(1);
-    }
-  }
-  if( p->nLookahead==0 ){
-    p->mxLookahead = lookahead;
-    p->mnLookahead = lookahead;
-    p->mnAction = action;
-  }else{
-    if( p->mxLookahead<lookahead ) p->mxLookahead = lookahead;
-    if( p->mnLookahead>lookahead ){
-      p->mnLookahead = lookahead;
-      p->mnAction = action;
-    }
-  }
-  p->aLookahead[p->nLookahead].lookahead = lookahead;
-  p->aLookahead[p->nLookahead].action = action;
-  p->nLookahead++;
-}
-
-/*
-** Add the transaction set built up with prior calls to acttab_action()
-** into the current action table.  Then reset the transaction set back
-** to an empty set in preparation for a new round of acttab_action() calls.
-**
-** Return the offset into the action table of the new transaction.
-*/
-int acttab_insert(acttab *p){
-  int i, j, k, n;
-  assert( p->nLookahead>0 );
-
-  /* Make sure we have enough space to hold the expanded action table
-  ** in the worst case.  The worst case occurs if the transaction set
-  ** must be appended to the current action table
-  */
-  n = p->mxLookahead + 1;
-  if( p->nAction + n >= p->nActionAlloc ){
-    int oldAlloc = p->nActionAlloc;
-    p->nActionAlloc = p->nAction + n + p->nActionAlloc + 20;
-    p->aAction = realloc( p->aAction,
-                          sizeof(p->aAction[0])*p->nActionAlloc);
-    if( p->aAction==0 ){
-      fprintf(stderr,"malloc failed\n");
-      exit(1);
-    }
-    for(i=oldAlloc; i<p->nActionAlloc; i++){
-      p->aAction[i].lookahead = -1;
-      p->aAction[i].action = -1;
-    }
-  }
-
-  /* Scan the existing action table looking for an offset where we can
-  ** insert the current transaction set.  Fall out of the loop when that
-  ** offset is found.  In the worst case, we fall out of the loop when
-  ** i reaches p->nAction, which means we append the new transaction set.
-  **
-  ** i is the index in p->aAction[] where p->mnLookahead is inserted.
-  */
-  for(i=0; i<p->nAction+p->mnLookahead; i++){
-    if( p->aAction[i].lookahead<0 ){
-      for(j=0; j<p->nLookahead; j++){
-        k = p->aLookahead[j].lookahead - p->mnLookahead + i;
-        if( k<0 ) break;
-        if( p->aAction[k].lookahead>=0 ) break;
-      }
-      if( j<p->nLookahead ) continue;
-      for(j=0; j<p->nAction; j++){
-        if( p->aAction[j].lookahead==j+p->mnLookahead-i ) break;
-      }
-      if( j==p->nAction ){
-        break;  /* Fits in empty slots */
-      }
-    }else if( p->aAction[i].lookahead==p->mnLookahead ){
-      if( p->aAction[i].action!=p->mnAction ) continue;
-      for(j=0; j<p->nLookahead; j++){
-        k = p->aLookahead[j].lookahead - p->mnLookahead + i;
-        if( k<0 || k>=p->nAction ) break;
-        if( p->aLookahead[j].lookahead!=p->aAction[k].lookahead ) break;
-        if( p->aLookahead[j].action!=p->aAction[k].action ) break;
-      }
-      if( j<p->nLookahead ) continue;
-      n = 0;
-      for(j=0; j<p->nAction; j++){
-        if( p->aAction[j].lookahead<0 ) continue;
-        if( p->aAction[j].lookahead==j+p->mnLookahead-i ) n++;
-      }
-      if( n==p->nLookahead ){
-        break;  /* Same as a prior transaction set */
-      }
-    }
-  }
-  /* Insert transaction set at index i. */
-  for(j=0; j<p->nLookahead; j++){
-    k = p->aLookahead[j].lookahead - p->mnLookahead + i;
-    p->aAction[k] = p->aLookahead[j];
-    if( k>=p->nAction ) p->nAction = k+1;
-  }
-  p->nLookahead = 0;
-
-  /* Return the offset that is added to the lookahead in order to get the
-  ** index into yy_action of the action */
-  return i - p->mnLookahead;
-}
-
-/********************** From the file "build.c" *****************************/
-/*
-** Routines to construction the finite state machine for the LEMON
-** parser generator.
-*/
-
-/* Find a precedence symbol of every rule in the grammar.
-** 
-** Those rules which have a precedence symbol coded in the input
-** grammar using the "[symbol]" construct will already have the
-** rp->precsym field filled.  Other rules take as their precedence
-** symbol the first RHS symbol with a defined precedence.  If there
-** are not RHS symbols with a defined precedence, the precedence
-** symbol field is left blank.
-*/
-void FindRulePrecedences(xp)
-struct lemon *xp;
-{
-  struct rule *rp;
-  for(rp=xp->rule; rp; rp=rp->next){
-    if( rp->precsym==0 ){
-      int i, j;
-      for(i=0; i<rp->nrhs && rp->precsym==0; i++){
-        struct symbol *sp = rp->rhs[i];
-        if( sp->type==MULTITERMINAL ){
-          for(j=0; j<sp->nsubsym; j++){
-            if( sp->subsym[j]->prec>=0 ){
-              rp->precsym = sp->subsym[j];
-              break;
-            }
-          }
-        }else if( sp->prec>=0 ){
-          rp->precsym = rp->rhs[i];
-	}
-      }
-    }
-  }
-  return;
-}
-
-/* Find all nonterminals which will generate the empty string.
-** Then go back and compute the first sets of every nonterminal.
-** The first set is the set of all terminal symbols which can begin
-** a string generated by that nonterminal.
-*/
-void FindFirstSets(lemp)
-struct lemon *lemp;
-{
-  int i, j;
-  struct rule *rp;
-  int progress;
-
-  for(i=0; i<lemp->nsymbol; i++){
-    lemp->symbols[i]->lambda = LEMON_FALSE;
-  }
-  for(i=lemp->nterminal; i<lemp->nsymbol; i++){
-    lemp->symbols[i]->firstset = SetNew();
-  }
-
-  /* First compute all lambdas */
-  do{
-    progress = 0;
-    for(rp=lemp->rule; rp; rp=rp->next){
-      if( rp->lhs->lambda ) continue;
-      for(i=0; i<rp->nrhs; i++){
-         struct symbol *sp = rp->rhs[i];
-         assert( sp->type==NONTERMINAL || sp->lambda==LEMON_FALSE );
-         if( sp->lambda==LEMON_FALSE ) break;
-      }
-      if( i==rp->nrhs ){
-        rp->lhs->lambda = LEMON_TRUE;
-        progress = 1;
-      }
-    }
-  }while( progress );
-
-  /* Now compute all first sets */
-  do{
-    struct symbol *s1, *s2;
-    progress = 0;
-    for(rp=lemp->rule; rp; rp=rp->next){
-      s1 = rp->lhs;
-      for(i=0; i<rp->nrhs; i++){
-        s2 = rp->rhs[i];
-        if( s2->type==TERMINAL ){
-          progress += SetAdd(s1->firstset,s2->index);
-          break;
-        }else if( s2->type==MULTITERMINAL ){
-          for(j=0; j<s2->nsubsym; j++){
-            progress += SetAdd(s1->firstset,s2->subsym[j]->index);
-          }
-          break;
-	}else if( s1==s2 ){
-          if( s1->lambda==LEMON_FALSE ) break;
-	}else{
-          progress += SetUnion(s1->firstset,s2->firstset);
-          if( s2->lambda==LEMON_FALSE ) break;
-	}
-      }
-    }
-  }while( progress );
-  return;
-}
-
-/* Compute all LR(0) states for the grammar.  Links
-** are added to between some states so that the LR(1) follow sets
-** can be computed later.
-*/
-PRIVATE struct state *getstate(/* struct lemon * */);  /* forward reference */
-void FindStates(lemp)
-struct lemon *lemp;
-{
-  struct symbol *sp;
-  struct rule *rp;
-
-  Configlist_init();
-
-  /* Find the start symbol */
-  if( lemp->start ){
-    sp = Symbol_find(lemp->start);
-    if( sp==0 ){
-      ErrorMsg(lemp->filename,0,
-"The specified start symbol \"%s\" is not \
-in a nonterminal of the grammar.  \"%s\" will be used as the start \
-symbol instead.",lemp->start,lemp->rule->lhs->name);
-      lemp->errorcnt++;
-      sp = lemp->rule->lhs;
-    }
-  }else{
-    sp = lemp->rule->lhs;
-  }
-
-  /* Make sure the start symbol doesn't occur on the right-hand side of
-  ** any rule.  Report an error if it does.  (YACC would generate a new
-  ** start symbol in this case.) */
-  for(rp=lemp->rule; rp; rp=rp->next){
-    int i;
-    for(i=0; i<rp->nrhs; i++){
-      if( rp->rhs[i]==sp ){   /* FIX ME:  Deal with multiterminals */
-        ErrorMsg(lemp->filename,0,
-"The start symbol \"%s\" occurs on the \
-right-hand side of a rule. This will result in a parser which \
-does not work properly.",sp->name);
-        lemp->errorcnt++;
-      }
-    }
-  }
-
-  /* The basis configuration set for the first state
-  ** is all rules which have the start symbol as their
-  ** left-hand side */
-  for(rp=sp->rule; rp; rp=rp->nextlhs){
-    struct config *newcfp;
-    rp->lhsStart = 1;
-    newcfp = Configlist_addbasis(rp,0);
-    SetAdd(newcfp->fws,0);
-  }
-
-  /* Compute the first state.  All other states will be
-  ** computed automatically during the computation of the first one.
-  ** The returned pointer to the first state is not used. */
-  (void)getstate(lemp);
-  return;
-}
-
-/* Return a pointer to a state which is described by the configuration
-** list which has been built from calls to Configlist_add.
-*/
-PRIVATE void buildshifts(/* struct lemon *, struct state * */); /* Forwd ref */
-PRIVATE struct state *getstate(lemp)
-struct lemon *lemp;
-{
-  struct config *cfp, *bp;
-  struct state *stp;
-
-  /* Extract the sorted basis of the new state.  The basis was constructed
-  ** by prior calls to "Configlist_addbasis()". */
-  Configlist_sortbasis();
-  bp = Configlist_basis();
-
-  /* Get a state with the same basis */
-  stp = State_find(bp);
-  if( stp ){
-    /* A state with the same basis already exists!  Copy all the follow-set
-    ** propagation links from the state under construction into the
-    ** preexisting state, then return a pointer to the preexisting state */
-    struct config *x, *y;
-    for(x=bp, y=stp->bp; x && y; x=x->bp, y=y->bp){
-      Plink_copy(&y->bplp,x->bplp);
-      Plink_delete(x->fplp);
-      x->fplp = x->bplp = 0;
-    }
-    cfp = Configlist_return();
-    Configlist_eat(cfp);
-  }else{
-    /* This really is a new state.  Construct all the details */
-    Configlist_closure(lemp);    /* Compute the configuration closure */
-    Configlist_sort();           /* Sort the configuration closure */
-    cfp = Configlist_return();   /* Get a pointer to the config list */
-    stp = State_new();           /* A new state structure */
-    MemoryCheck(stp);
-    stp->bp = bp;                /* Remember the configuration basis */
-    stp->cfp = cfp;              /* Remember the configuration closure */
-    stp->statenum = lemp->nstate++; /* Every state gets a sequence number */
-    stp->ap = 0;                 /* No actions, yet. */
-    State_insert(stp,stp->bp);   /* Add to the state table */
-    buildshifts(lemp,stp);       /* Recursively compute successor states */
-  }
-  return stp;
-}
-
-/*
-** Return true if two symbols are the same.
-*/
-int same_symbol(a,b)
-struct symbol *a;
-struct symbol *b;
-{
-  int i;
-  if( a==b ) return 1;
-  if( a->type!=MULTITERMINAL ) return 0;
-  if( b->type!=MULTITERMINAL ) return 0;
-  if( a->nsubsym!=b->nsubsym ) return 0;
-  for(i=0; i<a->nsubsym; i++){
-    if( a->subsym[i]!=b->subsym[i] ) return 0;
-  }
-  return 1;
-}
-
-/* Construct all successor states to the given state.  A "successor"
-** state is any state which can be reached by a shift action.
-*/
-PRIVATE void buildshifts(lemp,stp)
-struct lemon *lemp;
-struct state *stp;     /* The state from which successors are computed */
-{
-  struct config *cfp;  /* For looping thru the config closure of "stp" */
-  struct config *bcfp; /* For the inner loop on config closure of "stp" */
-  struct config *new;  /* */
-  struct symbol *sp;   /* Symbol following the dot in configuration "cfp" */
-  struct symbol *bsp;  /* Symbol following the dot in configuration "bcfp" */
-  struct state *newstp; /* A pointer to a successor state */
-
-  /* Each configuration becomes complete after it contibutes to a successor
-  ** state.  Initially, all configurations are incomplete */
-  for(cfp=stp->cfp; cfp; cfp=cfp->next) cfp->status = INCOMPLETE;
-
-  /* Loop through all configurations of the state "stp" */
-  for(cfp=stp->cfp; cfp; cfp=cfp->next){
-    if( cfp->status==COMPLETE ) continue;    /* Already used by inner loop */
-    if( cfp->dot>=cfp->rp->nrhs ) continue;  /* Can't shift this config */
-    Configlist_reset();                      /* Reset the new config set */
-    sp = cfp->rp->rhs[cfp->dot];             /* Symbol after the dot */
-
-    /* For every configuration in the state "stp" which has the symbol "sp"
-    ** following its dot, add the same configuration to the basis set under
-    ** construction but with the dot shifted one symbol to the right. */
-    for(bcfp=cfp; bcfp; bcfp=bcfp->next){
-      if( bcfp->status==COMPLETE ) continue;    /* Already used */
-      if( bcfp->dot>=bcfp->rp->nrhs ) continue; /* Can't shift this one */
-      bsp = bcfp->rp->rhs[bcfp->dot];           /* Get symbol after dot */
-      if( !same_symbol(bsp,sp) ) continue;      /* Must be same as for "cfp" */
-      bcfp->status = COMPLETE;                  /* Mark this config as used */
-      new = Configlist_addbasis(bcfp->rp,bcfp->dot+1);
-      Plink_add(&new->bplp,bcfp);
-    }
-
-    /* Get a pointer to the state described by the basis configuration set
-    ** constructed in the preceding loop */
-    newstp = getstate(lemp);
-
-    /* The state "newstp" is reached from the state "stp" by a shift action
-    ** on the symbol "sp" */
-    if( sp->type==MULTITERMINAL ){
-      int i;
-      for(i=0; i<sp->nsubsym; i++){
-        Action_add(&stp->ap,SHIFT,sp->subsym[i],(char*)newstp);
-      }
-    }else{
-      Action_add(&stp->ap,SHIFT,sp,(char *)newstp);
-    }
-  }
-}
-
-/*
-** Construct the propagation links
-*/
-void FindLinks(lemp)
-struct lemon *lemp;
-{
-  int i;
-  struct config *cfp, *other;
-  struct state *stp;
-  struct plink *plp;
-
-  /* Housekeeping detail:
-  ** Add to every propagate link a pointer back to the state to
-  ** which the link is attached. */
-  for(i=0; i<lemp->nstate; i++){
-    stp = lemp->sorted[i];
-    for(cfp=stp->cfp; cfp; cfp=cfp->next){
-      cfp->stp = stp;
-    }
-  }
-
-  /* Convert all backlinks into forward links.  Only the forward
-  ** links are used in the follow-set computation. */
-  for(i=0; i<lemp->nstate; i++){
-    stp = lemp->sorted[i];
-    for(cfp=stp->cfp; cfp; cfp=cfp->next){
-      for(plp=cfp->bplp; plp; plp=plp->next){
-        other = plp->cfp;
-        Plink_add(&other->fplp,cfp);
-      }
-    }
-  }
-}
-
-/* Compute all followsets.
-**
-** A followset is the set of all symbols which can come immediately
-** after a configuration.
-*/
-void FindFollowSets(lemp)
-struct lemon *lemp;
-{
-  int i;
-  struct config *cfp;
-  struct plink *plp;
-  int progress;
-  int change;
-
-  for(i=0; i<lemp->nstate; i++){
-    for(cfp=lemp->sorted[i]->cfp; cfp; cfp=cfp->next){
-      cfp->status = INCOMPLETE;
-    }
-  }
-  
-  do{
-    progress = 0;
-    for(i=0; i<lemp->nstate; i++){
-      for(cfp=lemp->sorted[i]->cfp; cfp; cfp=cfp->next){
-        if( cfp->status==COMPLETE ) continue;
-        for(plp=cfp->fplp; plp; plp=plp->next){
-          change = SetUnion(plp->cfp->fws,cfp->fws);
-          if( change ){
-            plp->cfp->status = INCOMPLETE;
-            progress = 1;
-	  }
-	}
-        cfp->status = COMPLETE;
-      }
-    }
-  }while( progress );
-}
-
-static int resolve_conflict();
-
-/* Compute the reduce actions, and resolve conflicts.
-*/
-void FindActions(lemp)
-struct lemon *lemp;
-{
-  int i,j;
-  struct config *cfp;
-  struct state *stp;
-  struct symbol *sp;
-  struct rule *rp;
-
-  /* Add all of the reduce actions 
-  ** A reduce action is added for each element of the followset of
-  ** a configuration which has its dot at the extreme right.
-  */
-  for(i=0; i<lemp->nstate; i++){   /* Loop over all states */
-    stp = lemp->sorted[i];
-    for(cfp=stp->cfp; cfp; cfp=cfp->next){  /* Loop over all configurations */
-      if( cfp->rp->nrhs==cfp->dot ){        /* Is dot at extreme right? */
-        for(j=0; j<lemp->nterminal; j++){
-          if( SetFind(cfp->fws,j) ){
-            /* Add a reduce action to the state "stp" which will reduce by the
-            ** rule "cfp->rp" if the lookahead symbol is "lemp->symbols[j]" */
-            Action_add(&stp->ap,REDUCE,lemp->symbols[j],(char *)cfp->rp);
-          }
-	}
-      }
-    }
-  }
-
-  /* Add the accepting token */
-  if( lemp->start ){
-    sp = Symbol_find(lemp->start);
-    if( sp==0 ) sp = lemp->rule->lhs;
-  }else{
-    sp = lemp->rule->lhs;
-  }
-  /* Add to the first state (which is always the starting state of the
-  ** finite state machine) an action to ACCEPT if the lookahead is the
-  ** start nonterminal.  */
-  Action_add(&lemp->sorted[0]->ap,ACCEPT,sp,0);
-
-  /* Resolve conflicts */
-  for(i=0; i<lemp->nstate; i++){
-    struct action *ap, *nap;
-    struct state *stp;
-    stp = lemp->sorted[i];
-    /* assert( stp->ap ); */
-    stp->ap = Action_sort(stp->ap);
-    for(ap=stp->ap; ap && ap->next; ap=ap->next){
-      for(nap=ap->next; nap && nap->sp==ap->sp; nap=nap->next){
-         /* The two actions "ap" and "nap" have the same lookahead.
-         ** Figure out which one should be used */
-         lemp->nconflict += resolve_conflict(ap,nap,lemp->errsym);
-      }
-    }
-  }
-
-  /* Report an error for each rule that can never be reduced. */
-  for(rp=lemp->rule; rp; rp=rp->next) rp->canReduce = LEMON_FALSE;
-  for(i=0; i<lemp->nstate; i++){
-    struct action *ap;
-    for(ap=lemp->sorted[i]->ap; ap; ap=ap->next){
-      if( ap->type==REDUCE ) ap->x.rp->canReduce = LEMON_TRUE;
-    }
-  }
-  for(rp=lemp->rule; rp; rp=rp->next){
-    if( rp->canReduce ) continue;
-    ErrorMsg(lemp->filename,rp->ruleline,"This rule can not be reduced.\n");
-    lemp->errorcnt++;
-  }
-}
-
-/* Resolve a conflict between the two given actions.  If the
-** conflict can't be resolved, return non-zero.
-**
-** NO LONGER TRUE:
-**   To resolve a conflict, first look to see if either action
-**   is on an error rule.  In that case, take the action which
-**   is not associated with the error rule.  If neither or both
-**   actions are associated with an error rule, then try to
-**   use precedence to resolve the conflict.
-**
-** If either action is a SHIFT, then it must be apx.  This
-** function won't work if apx->type==REDUCE and apy->type==SHIFT.
-*/
-static int resolve_conflict(apx,apy,errsym)
-struct action *apx;
-struct action *apy;
-struct symbol *errsym;   /* The error symbol (if defined.  NULL otherwise) */
-{
-  struct symbol *spx, *spy;
-  int errcnt = 0;
-  assert( apx->sp==apy->sp );  /* Otherwise there would be no conflict */
-  if( apx->type==SHIFT && apy->type==SHIFT ){
-    apy->type = SSCONFLICT;
-    errcnt++;
-  }
-  if( apx->type==SHIFT && apy->type==REDUCE ){
-    spx = apx->sp;
-    spy = apy->x.rp->precsym;
-    if( spy==0 || spx->prec<0 || spy->prec<0 ){
-      /* Not enough precedence information. */
-      apy->type = SRCONFLICT;
-      errcnt++;
-    }else if( spx->prec>spy->prec ){    /* Lower precedence wins */
-      apy->type = RD_RESOLVED;
-    }else if( spx->prec<spy->prec ){
-      apx->type = SH_RESOLVED;
-    }else if( spx->prec==spy->prec && spx->assoc==RIGHT ){ /* Use operator */
-      apy->type = RD_RESOLVED;                             /* associativity */
-    }else if( spx->prec==spy->prec && spx->assoc==LEFT ){  /* to break tie */
-      apx->type = SH_RESOLVED;
-    }else{
-      assert( spx->prec==spy->prec && spx->assoc==NONE );
-      apy->type = SRCONFLICT;
-      errcnt++;
-    }
-  }else if( apx->type==REDUCE && apy->type==REDUCE ){
-    spx = apx->x.rp->precsym;
-    spy = apy->x.rp->precsym;
-    if( spx==0 || spy==0 || spx->prec<0 ||
-    spy->prec<0 || spx->prec==spy->prec ){
-      apy->type = RRCONFLICT;
-      errcnt++;
-    }else if( spx->prec>spy->prec ){
-      apy->type = RD_RESOLVED;
-    }else if( spx->prec<spy->prec ){
-      apx->type = RD_RESOLVED;
-    }
-  }else{
-    assert( 
-      apx->type==SH_RESOLVED ||
-      apx->type==RD_RESOLVED ||
-      apx->type==SSCONFLICT ||
-      apx->type==SRCONFLICT ||
-      apx->type==RRCONFLICT ||
-      apy->type==SH_RESOLVED ||
-      apy->type==RD_RESOLVED ||
-      apy->type==SSCONFLICT ||
-      apy->type==SRCONFLICT ||
-      apy->type==RRCONFLICT
-    );
-    /* The REDUCE/SHIFT case cannot happen because SHIFTs come before
-    ** REDUCEs on the list.  If we reach this point it must be because
-    ** the parser conflict had already been resolved. */
-  }
-  return errcnt;
-}
-/********************* From the file "configlist.c" *************************/
-/*
-** Routines to processing a configuration list and building a state
-** in the LEMON parser generator.
-*/
-
-static struct config *freelist = 0;      /* List of free configurations */
-static struct config *current = 0;       /* Top of list of configurations */
-static struct config **currentend = 0;   /* Last on list of configs */
-static struct config *basis = 0;         /* Top of list of basis configs */
-static struct config **basisend = 0;     /* End of list of basis configs */
-
-/* Return a pointer to a new configuration */
-PRIVATE struct config *newconfig(){
-  struct config *new;
-  if( freelist==0 ){
-    int i;
-    int amt = 3;
-    freelist = (struct config *)calloc( amt, sizeof(struct config) );
-    if( freelist==0 ){
-      fprintf(stderr,"Unable to allocate memory for a new configuration.");
-      exit(1);
-    }
-    for(i=0; i<amt-1; i++) freelist[i].next = &freelist[i+1];
-    freelist[amt-1].next = 0;
-  }
-  new = freelist;
-  freelist = freelist->next;
-  return new;
-}
-
-/* The configuration "old" is no longer used */
-PRIVATE void deleteconfig(old)
-struct config *old;
-{
-  old->next = freelist;
-  freelist = old;
-}
-
-/* Initialized the configuration list builder */
-void Configlist_init(){
-  current = 0;
-  currentend = &current;
-  basis = 0;
-  basisend = &basis;
-  Configtable_init();
-  return;
-}
-
-/* Initialized the configuration list builder */
-void Configlist_reset(){
-  current = 0;
-  currentend = &current;
-  basis = 0;
-  basisend = &basis;
-  Configtable_clear(0);
-  return;
-}
-
-/* Add another configuration to the configuration list */
-struct config *Configlist_add(rp,dot)
-struct rule *rp;    /* The rule */
-int dot;            /* Index into the RHS of the rule where the dot goes */
-{
-  struct config *cfp, model;
-
-  assert( currentend!=0 );
-  model.rp = rp;
-  model.dot = dot;
-  cfp = Configtable_find(&model);
-  if( cfp==0 ){
-    cfp = newconfig();
-    cfp->rp = rp;
-    cfp->dot = dot;
-    cfp->fws = SetNew();
-    cfp->stp = 0;
-    cfp->fplp = cfp->bplp = 0;
-    cfp->next = 0;
-    cfp->bp = 0;
-    *currentend = cfp;
-    currentend = &cfp->next;
-    Configtable_insert(cfp);
-  }
-  return cfp;
-}
-
-/* Add a basis configuration to the configuration list */
-struct config *Configlist_addbasis(rp,dot)
-struct rule *rp;
-int dot;
-{
-  struct config *cfp, model;
-
-  assert( basisend!=0 );
-  assert( currentend!=0 );
-  model.rp = rp;
-  model.dot = dot;
-  cfp = Configtable_find(&model);
-  if( cfp==0 ){
-    cfp = newconfig();
-    cfp->rp = rp;
-    cfp->dot = dot;
-    cfp->fws = SetNew();
-    cfp->stp = 0;
-    cfp->fplp = cfp->bplp = 0;
-    cfp->next = 0;
-    cfp->bp = 0;
-    *currentend = cfp;
-    currentend = &cfp->next;
-    *basisend = cfp;
-    basisend = &cfp->bp;
-    Configtable_insert(cfp);
-  }
-  return cfp;
-}
-
-/* Compute the closure of the configuration list */
-void Configlist_closure(lemp)
-struct lemon *lemp;
-{
-  struct config *cfp, *newcfp;
-  struct rule *rp, *newrp;
-  struct symbol *sp, *xsp;
-  int i, dot;
-
-  assert( currentend!=0 );
-  for(cfp=current; cfp; cfp=cfp->next){
-    rp = cfp->rp;
-    dot = cfp->dot;
-    if( dot>=rp->nrhs ) continue;
-    sp = rp->rhs[dot];
-    if( sp->type==NONTERMINAL ){
-      if( sp->rule==0 && sp!=lemp->errsym ){
-        ErrorMsg(lemp->filename,rp->line,"Nonterminal \"%s\" has no rules.",
-          sp->name);
-        lemp->errorcnt++;
-      }
-      for(newrp=sp->rule; newrp; newrp=newrp->nextlhs){
-        newcfp = Configlist_add(newrp,0);
-        for(i=dot+1; i<rp->nrhs; i++){
-          xsp = rp->rhs[i];
-          if( xsp->type==TERMINAL ){
-            SetAdd(newcfp->fws,xsp->index);
-            break;
-          }else if( xsp->type==MULTITERMINAL ){
-            int k;
-            for(k=0; k<xsp->nsubsym; k++){
-              SetAdd(newcfp->fws, xsp->subsym[k]->index);
-            }
-            break;
-	  }else{
-            SetUnion(newcfp->fws,xsp->firstset);
-            if( xsp->lambda==LEMON_FALSE ) break;
-	  }
-	}
-        if( i==rp->nrhs ) Plink_add(&cfp->fplp,newcfp);
-      }
-    }
-  }
-  return;
-}
-
-/* Sort the configuration list */
-void Configlist_sort(){
-  current = (struct config *)msort(current,&(current->next),Configcmp);
-  currentend = 0;
-  return;
-}
-
-/* Sort the basis configuration list */
-void Configlist_sortbasis(){
-  basis = (struct config *)msort(current,&(current->bp),Configcmp);
-  basisend = 0;
-  return;
-}
-
-/* Return a pointer to the head of the configuration list and
-** reset the list */
-struct config *Configlist_return(){
-  struct config *old;
-  old = current;
-  current = 0;
-  currentend = 0;
-  return old;
-}
-
-/* Return a pointer to the head of the configuration list and
-** reset the list */
-struct config *Configlist_basis(){
-  struct config *old;
-  old = basis;
-  basis = 0;
-  basisend = 0;
-  return old;
-}
-
-/* Free all elements of the given configuration list */
-void Configlist_eat(cfp)
-struct config *cfp;
-{
-  struct config *nextcfp;
-  for(; cfp; cfp=nextcfp){
-    nextcfp = cfp->next;
-    assert( cfp->fplp==0 );
-    assert( cfp->bplp==0 );
-    if( cfp->fws ) SetFree(cfp->fws);
-    deleteconfig(cfp);
-  }
-  return;
-}
-/***************** From the file "error.c" *********************************/
-/*
-** Code for printing error message.
-*/
-
-/* Find a good place to break "msg" so that its length is at least "min"
-** but no more than "max".  Make the point as close to max as possible.
-*/
-static int findbreak(msg,min,max)
-char *msg;
-int min;
-int max;
-{
-  int i,spot;
-  char c;
-  for(i=spot=min; i<=max; i++){
-    c = msg[i];
-    if( c=='\t' ) msg[i] = ' ';
-    if( c=='\n' ){ msg[i] = ' '; spot = i; break; }
-    if( c==0 ){ spot = i; break; }
-    if( c=='-' && i<max-1 ) spot = i+1;
-    if( c==' ' ) spot = i;
-  }
-  return spot;
-}
-
-/*
-** The error message is split across multiple lines if necessary.  The
-** splits occur at a space, if there is a space available near the end
-** of the line.
-*/
-#define ERRMSGSIZE  10000 /* Hope this is big enough.  No way to error check */
-#if _MSC_VER
-#define LINEWIDTH   10000 /* Max width of any output line */
-#else
-#define LINEWIDTH      79 /* Max width of any output line */
-#endif
-#define PREFIXLIMIT  3000 /* Max width of the prefix on each line */
-void ErrorMsg(const char *filename, int lineno, const char *format, ...){
-  char errmsg[ERRMSGSIZE];
-  char prefix[PREFIXLIMIT+10];
-  size_t errmsgsize;
-  size_t prefixsize;
-  size_t availablewidth;
-  va_list ap;
-  int end, restart, base;
-
-  va_start(ap, format);
-  /* Prepare a prefix to be prepended to every output line */
-#if _MSC_VER
-  if( lineno>0 ){
-	sprintf(prefix,"%.*s(%d) : error : ",PREFIXLIMIT-10,filename,lineno);
-  }else{
-	sprintf(prefix,"%.*s : error : ",PREFIXLIMIT-10,filename);
-  }
-#else
-  if( lineno>0 ){
-    sprintf(prefix,"%.*s:%d: ",PREFIXLIMIT-10,filename,lineno);
-  }else{
-    sprintf(prefix,"%.*s: ",PREFIXLIMIT-10,filename);
-  }
-#endif
-  prefixsize = lemonStrlen(prefix);
-  availablewidth = LINEWIDTH - prefixsize;
-
-  /* Generate the error message */
-  vsprintf(errmsg,format,ap);
-  va_end(ap);
-  errmsgsize = lemonStrlen(errmsg);
-  /* Remove trailing '\n's from the error message. */
-  while( errmsgsize>0 && errmsg[errmsgsize-1]=='\n' ){
-     errmsg[--errmsgsize] = 0;
-  }
-
-  /* Print the error message */
-  base = 0;
-  while( errmsg[base]!=0 ){
-    end = restart = findbreak(&errmsg[base],0,availablewidth);
-    restart += base;
-    while( errmsg[restart]==' ' ) restart++;
-    fprintf(stdout,"%s%.*s\n",prefix,end,&errmsg[base]);
-    base = restart;
-  }
-}
-/**************** From the file "main.c" ************************************/
-/*
-** Main program file for the LEMON parser generator.
-*/
-
-/* Report an out-of-memory condition and abort.  This function
-** is used mostly by the "MemoryCheck" macro in struct.h
-*/
-void memory_error(){
-  fprintf(stderr,"Out of memory.  Aborting...\n");
-  exit(1);
-}
-
-static int nDefine = 0;      /* Number of -D options on the command line */
-static char **azDefine = 0;  /* Name of the -D macros */
-
-/* This routine is called with the argument to each -D command-line option.
-** Add the macro defined to the azDefine array.
-*/
-static void handle_D_option(char *z){
-  char **paz;
-  nDefine++;
-  azDefine = realloc(azDefine, sizeof(azDefine[0])*nDefine);
-  if( azDefine==0 ){
-    fprintf(stderr,"out of memory\n");
-    exit(1);
-  }
-  paz = &azDefine[nDefine-1];
-  *paz = malloc( lemonStrlen(z)+1 );
-  if( *paz==0 ){
-    fprintf(stderr,"out of memory\n");
-    exit(1);
-  }
-  strcpy(*paz, z);
-  for(z=*paz; *z && *z!='='; z++){}
-  *z = 0;
-}
-
-
-/* The main program.  Parse the command line and do it... */
-int main(argc,argv)
-int argc;
-char **argv;
-{
-  static int version = 0;
-  static int rpflag = 0;
-  static int basisflag = 0;
-  static int compress = 0;
-  static int quiet = 0;
-  static int statistics = 0;
-  static int mhflag = 0;
-  static int nolinenosflag = 0;
-  static struct s_options options[] = {
-    {OPT_FLAG, "b", (char*)&basisflag, "Print only the basis in report."},
-    {OPT_FLAG, "c", (char*)&compress, "Don't compress the action table."},
-    {OPT_FSTR, "D", (char*)handle_D_option, "Define an %ifdef macro."},
-    {OPT_FLAG, "g", (char*)&rpflag, "Print grammar without actions."},
-    {OPT_FLAG, "m", (char*)&mhflag, "Output a makeheaders compatible file."},
-    {OPT_FLAG, "l", (char*)&nolinenosflag, "Do not print #line statements."},
-    {OPT_FLAG, "q", (char*)&quiet, "(Quiet) Don't print the report file."},
-    {OPT_FLAG, "s", (char*)&statistics,
-                                   "Print parser stats to standard output."},
-    {OPT_FLAG, "x", (char*)&version, "Print the version number."},
-    {OPT_FLAG,0,0,0}
-  };
-  int i;
-  struct lemon lem;
-
-  OptInit(argv,options,stderr);
-  if( version ){
-     printf("Lemon version 1.0\n");
-     exit(0); 
-  }
-  if( OptNArgs()!=1 ){
-    fprintf(stderr,"Exactly one filename argument is required.\n");
-    exit(1);
-  }
-  memset(&lem, 0, sizeof(lem));
-  lem.errorcnt = 0;
-
-  /* Initialize the machine */
-  Strsafe_init();
-  Symbol_init();
-  State_init();
-  lem.argv0 = argv[0];
-  lem.filename = OptArg(0);
-  lem.basisflag = basisflag;
-  lem.nolinenosflag = nolinenosflag;
-  Symbol_new("$");
-  lem.errsym = Symbol_new("error");
-  lem.errsym->useCnt = 0;
-
-  /* Parse the input file */
-  Parse(&lem);
-  if( lem.errorcnt ) exit(lem.errorcnt);
-  if( lem.nrule==0 ){
-    fprintf(stderr,"Empty grammar.\n");
-    exit(1);
-  }
-
-  /* Count and index the symbols of the grammar */
-  lem.nsymbol = Symbol_count();
-  Symbol_new("{default}");
-  lem.symbols = Symbol_arrayof();
-  for(i=0; i<=lem.nsymbol; i++) lem.symbols[i]->index = i;
-  qsort(lem.symbols,lem.nsymbol+1,sizeof(struct symbol*),
-        (int(*)(const void*, const void*))Symbolcmpp);
-  for(i=0; i<=lem.nsymbol; i++) lem.symbols[i]->index = i;
-  for(i=1; isupper(lem.symbols[i]->name[0]); i++);
-  lem.nterminal = i;
-
-  /* Generate a reprint of the grammar, if requested on the command line */
-  if( rpflag ){
-    Reprint(&lem);
-  }else{
-    /* Initialize the size for all follow and first sets */
-    SetSize(lem.nterminal+1);
-
-    /* Find the precedence for every production rule (that has one) */
-    FindRulePrecedences(&lem);
-
-    /* Compute the lambda-nonterminals and the first-sets for every
-    ** nonterminal */
-    FindFirstSets(&lem);
-
-    /* Compute all LR(0) states.  Also record follow-set propagation
-    ** links so that the follow-set can be computed later */
-    lem.nstate = 0;
-    FindStates(&lem);
-    lem.sorted = State_arrayof();
-
-    /* Tie up loose ends on the propagation links */
-    FindLinks(&lem);
-
-    /* Compute the follow set of every reducible configuration */
-    FindFollowSets(&lem);
-
-    /* Compute the action tables */
-    FindActions(&lem);
-
-    /* Compress the action tables */
-    if( compress==0 ) CompressTables(&lem);
-
-    /* Reorder and renumber the states so that states with fewer choices
-    ** occur at the end. */
-    ResortStates(&lem);
-
-    /* Generate a report of the parser generated.  (the "y.output" file) */
-    if( !quiet ) ReportOutput(&lem);
-
-    /* Generate the source code for the parser */
-    ReportTable(&lem, mhflag);
-
-    /* Produce a header file for use by the scanner.  (This step is
-    ** omitted if the "-m" option is used because makeheaders will
-    ** generate the file for us.) */
-    if( !mhflag ) ReportHeader(&lem);
-  }
-  if( statistics ){
-    printf("Parser statistics: %d terminals, %d nonterminals, %d rules\n",
-      lem.nterminal, lem.nsymbol - lem.nterminal, lem.nrule);
-    printf("                   %d states, %d parser table entries, %d conflicts\n",
-      lem.nstate, lem.tablesize, lem.nconflict);
-  }
-  if( lem.nconflict ){
-    fprintf(stderr,"%d parsing conflicts.\n",lem.nconflict);
-  }
-  exit(lem.errorcnt + lem.nconflict);
-  return (lem.errorcnt + lem.nconflict);
-}
-/******************** From the file "msort.c" *******************************/
-/*
-** A generic merge-sort program.
-**
-** USAGE:
-** Let "ptr" be a pointer to some structure which is at the head of
-** a null-terminated list.  Then to sort the list call:
-**
-**     ptr = msort(ptr,&(ptr->next),cmpfnc);
-**
-** In the above, "cmpfnc" is a pointer to a function which compares
-** two instances of the structure and returns an integer, as in
-** strcmp.  The second argument is a pointer to the pointer to the
-** second element of the linked list.  This address is used to compute
-** the offset to the "next" field within the structure.  The offset to
-** the "next" field must be constant for all structures in the list.
-**
-** The function returns a new pointer which is the head of the list
-** after sorting.
-**
-** ALGORITHM:
-** Merge-sort.
-*/
-
-/*
-** Return a pointer to the next structure in the linked list.
-*/
-#define NEXT(A) (*(void**)(((size_t)A)+offset))
-
-/*
-** Inputs:
-**   a:       A sorted, null-terminated linked list.  (May be null).
-**   b:       A sorted, null-terminated linked list.  (May be null).
-**   cmp:     A pointer to the comparison function.
-**   offset:  Offset in the structure to the "next" field.
-**
-** Return Value:
-**   A pointer to the head of a sorted list containing the elements
-**   of both a and b.
-**
-** Side effects:
-**   The "next" pointers for elements in the lists a and b are
-**   changed.
-*/
-static void *merge(void *a,void *b,int (*cmp)(),size_t offset)
-{
-  char *ptr, *head;
-
-  if( a==0 ){
-    head = b;
-  }else if( b==0 ){
-    head = a;
-  }else{
-    if( (*cmp)(a,b)<0 ){
-      ptr = a;
-      a = NEXT(a);
-    }else{
-      ptr = b;
-      b = NEXT(b);
-    }
-    head = ptr;
-    while( a && b ){
-      if( (*cmp)(a,b)<0 ){
-        NEXT(ptr) = a;
-        ptr = a;
-        a = NEXT(a);
-      }else{
-        NEXT(ptr) = b;
-        ptr = b;
-        b = NEXT(b);
-      }
-    }
-    if( a ) NEXT(ptr) = a;
-    else    NEXT(ptr) = b;
-  }
-  return head;
-}
-
-/*
-** Inputs:
-**   list:      Pointer to a singly-linked list of structures.
-**   next:      Pointer to pointer to the second element of the list.
-**   cmp:       A comparison function.
-**
-** Return Value:
-**   A pointer to the head of a sorted list containing the elements
-**   orginally in list.
-**
-** Side effects:
-**   The "next" pointers for elements in list are changed.
-*/
-#define LISTSIZE 30
-static void *msort(void *list,void *next,int (*cmp)())
-{
-  size_t offset;
-  char *ep;
-  char *set[LISTSIZE];
-  int i;
-  offset = (size_t)next - (size_t)list;
-  for(i=0; i<LISTSIZE; i++) set[i] = 0;
-  while( list ){
-    ep = list;
-    list = NEXT(list);
-    NEXT(ep) = 0;
-    for(i=0; i<LISTSIZE-1 && set[i]!=0; i++){
-      ep = merge(ep,set[i],cmp,offset);
-      set[i] = 0;
-    }
-    set[i] = ep;
-  }
-  ep = 0;
-  for(i=0; i<LISTSIZE; i++) if( set[i] ) ep = merge(ep,set[i],cmp,offset);
-  return ep;
-}
-/************************ From the file "option.c" **************************/
-static char **argv;
-static struct s_options *op;
-static FILE *errstream;
-
-#define ISOPT(X) ((X)[0]=='-'||(X)[0]=='+'||strchr((X),'=')!=0)
-
-/*
-** Print the command line with a carrot pointing to the k-th character
-** of the n-th field.
-*/
-static void errline(n,k,err)
-int n;
-int k;
-FILE *err;
-{
-  int i;
-  size_t spcnt;
-  if( argv[0] ) fprintf(err,"%s",argv[0]);
-  spcnt = lemonStrlen(argv[0]) + 1;
-  for(i=1; i<n && argv[i]; i++){
-    fprintf(err," %s",argv[i]);
-    spcnt += lemonStrlen(argv[i])+1;
-  }
-  spcnt += k;
-  for(; argv[i]; i++) fprintf(err," %s",argv[i]);
-  if( spcnt<20 ){
-    fprintf(err,"\n%*s^-- here\n",(int)spcnt,"");
-  }else{
-    fprintf(err,"\n%*shere --^\n",(int)spcnt-7,"");
-  }
-}
-
-/*
-** Return the index of the N-th non-switch argument.  Return -1
-** if N is out of range.
-*/
-static int argindex(n)
-int n;
-{
-  int i;
-  int dashdash = 0;
-  if( argv!=0 && *argv!=0 ){
-    for(i=1; argv[i]; i++){
-      if( dashdash || !ISOPT(argv[i]) ){
-        if( n==0 ) return i;
-        n--;
-      }
-      if( strcmp(argv[i],"--")==0 ) dashdash = 1;
-    }
-  }
-  return -1;
-}
-
-static char emsg[] = "Command line syntax error: ";
-
-/*
-** Process a flag command line argument.
-*/
-static int handleflags(i,err)
-int i;
-FILE *err;
-{
-  int v;
-  int errcnt = 0;
-  int j;
-  for(j=0; op[j].label; j++){
-    if( strncmp(&argv[i][1],op[j].label,lemonStrlen(op[j].label))==0 ) break;
-  }
-  v = argv[i][0]=='-' ? 1 : 0;
-  if( op[j].label==0 ){
-    if( err ){
-      fprintf(err,"%sundefined option.\n",emsg);
-      errline(i,1,err);
-    }
-    errcnt++;
-  }else if( op[j].type==OPT_FLAG ){
-    *((int*)op[j].arg) = v;
-  }else if( op[j].type==OPT_FFLAG ){
-    (*(void(*)())(op[j].arg))(v);
-  }else if( op[j].type==OPT_FSTR ){
-    (*(void(*)())(op[j].arg))(&argv[i][2]);
-  }else{
-    if( err ){
-      fprintf(err,"%smissing argument on switch.\n",emsg);
-      errline(i,1,err);
-    }
-    errcnt++;
-  }
-  return errcnt;
-}
-
-/*
-** Process a command line switch which has an argument.
-*/
-static int handleswitch(i,err)
-int i;
-FILE *err;
-{
-  int lv = 0;
-  double dv = 0.0;
-  char *sv = 0, *end;
-  char *cp;
-  int j;
-  int errcnt = 0;
-  cp = strchr(argv[i],'=');
-  assert( cp!=0 );
-  *cp = 0;
-  for(j=0; op[j].label; j++){
-    if( strcmp(argv[i],op[j].label)==0 ) break;
-  }
-  *cp = '=';
-  if( op[j].label==0 ){
-    if( err ){
-      fprintf(err,"%sundefined option.\n",emsg);
-      errline(i,0,err);
-    }
-    errcnt++;
-  }else{
-    cp++;
-    switch( op[j].type ){
-      case OPT_FLAG:
-      case OPT_FFLAG:
-        if( err ){
-          fprintf(err,"%soption requires an argument.\n",emsg);
-          errline(i,0,err);
-        }
-        errcnt++;
-        break;
-      case OPT_DBL:
-      case OPT_FDBL:
-        dv = strtod(cp,&end);
-        if( *end ){
-          if( err ){
-            fprintf(err,"%sillegal character in floating-point argument.\n",emsg);
-            errline(i,((size_t)end)-(size_t)argv[i],err);
-          }
-          errcnt++;
-        }
-        break;
-      case OPT_INT:
-      case OPT_FINT:
-        lv = strtol(cp,&end,0);
-        if( *end ){
-          if( err ){
-            fprintf(err,"%sillegal character in integer argument.\n",emsg);
-            errline(i,((size_t)end)-(size_t)argv[i],err);
-          }
-          errcnt++;
-        }
-        break;
-      case OPT_STR:
-      case OPT_FSTR:
-        sv = cp;
-        break;
-    }
-    switch( op[j].type ){
-      case OPT_FLAG:
-      case OPT_FFLAG:
-        break;
-      case OPT_DBL:
-        *(double*)(op[j].arg) = dv;
-        break;
-      case OPT_FDBL:
-        (*(void(*)())(op[j].arg))(dv);
-        break;
-      case OPT_INT:
-        *(int*)(op[j].arg) = lv;
-        break;
-      case OPT_FINT:
-        (*(void(*)())(op[j].arg))((int)lv);
-        break;
-      case OPT_STR:
-        *(char**)(op[j].arg) = sv;
-        break;
-      case OPT_FSTR:
-        (*(void(*)())(op[j].arg))(sv);
-        break;
-    }
-  }
-  return errcnt;
-}
-
-int OptInit(a,o,err)
-char **a;
-struct s_options *o;
-FILE *err;
-{
-  int errcnt = 0;
-  argv = a;
-  op = o;
-  errstream = err;
-  if( argv && *argv && op ){
-    int i;
-    for(i=1; argv[i]; i++){
-      if( argv[i][0]=='+' || argv[i][0]=='-' ){
-        errcnt += handleflags(i,err);
-      }else if( strchr(argv[i],'=') ){
-        errcnt += handleswitch(i,err);
-      }
-    }
-  }
-  if( errcnt>0 ){
-    fprintf(err,"Valid command line options for \"%s\" are:\n",*a);
-    OptPrint();
-    exit(1);
-  }
-  return 0;
-}
-
-int OptNArgs(){
-  int cnt = 0;
-  int dashdash = 0;
-  int i;
-  if( argv!=0 && argv[0]!=0 ){
-    for(i=1; argv[i]; i++){
-      if( dashdash || !ISOPT(argv[i]) ) cnt++;
-      if( strcmp(argv[i],"--")==0 ) dashdash = 1;
-    }
-  }
-  return cnt;
-}
-
-char *OptArg(n)
-int n;
-{
-  int i;
-  i = argindex(n);
-  return i>=0 ? argv[i] : 0;
-}
-
-void OptErr(n)
-int n;
-{
-  int i;
-  i = argindex(n);
-  if( i>=0 ) errline(i,0,errstream);
-}
-
-void OptPrint(){
-  int i;
-  size_t max, len;
-  max = 0;
-  for(i=0; op[i].label; i++){
-    len = lemonStrlen(op[i].label) + 1;
-    switch( op[i].type ){
-      case OPT_FLAG:
-      case OPT_FFLAG:
-        break;
-      case OPT_INT:
-      case OPT_FINT:
-        len += 9;       /* length of "<integer>" */
-        break;
-      case OPT_DBL:
-      case OPT_FDBL:
-        len += 6;       /* length of "<real>" */
-        break;
-      case OPT_STR:
-      case OPT_FSTR:
-        len += 8;       /* length of "<string>" */
-        break;
-    }
-    if( len>max ) max = len;
-  }
-  for(i=0; op[i].label; i++){
-    switch( op[i].type ){
-      case OPT_FLAG:
-      case OPT_FFLAG:
-        fprintf(errstream,"  -%-*s  %s\n",(int)max,op[i].label,op[i].message);
-        break;
-      case OPT_INT:
-      case OPT_FINT:
-        fprintf(errstream,"  %s=<integer>%*s  %s\n",op[i].label,
-          (int)(max-lemonStrlen(op[i].label)-9),"",op[i].message);
-        break;
-      case OPT_DBL:
-      case OPT_FDBL:
-        fprintf(errstream,"  %s=<real>%*s  %s\n",op[i].label,
-          (int)(max-lemonStrlen(op[i].label)-6),"",op[i].message);
-        break;
-      case OPT_STR:
-      case OPT_FSTR:
-        fprintf(errstream,"  %s=<string>%*s  %s\n",op[i].label,
-          (int)(max-lemonStrlen(op[i].label)-8),"",op[i].message);
-        break;
-    }
-  }
-}
-/*********************** From the file "parse.c" ****************************/
-/*
-** Input file parser for the LEMON parser generator.
-*/
-
-/* The state of the parser */
-struct pstate {
-  char *filename;       /* Name of the input file */
-  int tokenlineno;      /* Linenumber at which current token starts */
-  int errorcnt;         /* Number of errors so far */
-  char *tokenstart;     /* Text of current token */
-  struct lemon *gp;     /* Global state vector */
-  enum e_state {
-    INITIALIZE,
-    WAITING_FOR_DECL_OR_RULE,
-    WAITING_FOR_DECL_KEYWORD,
-    WAITING_FOR_DECL_ARG,
-    WAITING_FOR_PRECEDENCE_SYMBOL,
-    WAITING_FOR_ARROW,
-    IN_RHS,
-    LHS_ALIAS_1,
-    LHS_ALIAS_2,
-    LHS_ALIAS_3,
-    RHS_ALIAS_1,
-    RHS_ALIAS_2,
-    PRECEDENCE_MARK_1,
-    PRECEDENCE_MARK_2,
-    RESYNC_AFTER_RULE_ERROR,
-    RESYNC_AFTER_DECL_ERROR,
-    WAITING_FOR_DESTRUCTOR_SYMBOL,
-    WAITING_FOR_DATATYPE_SYMBOL,
-    WAITING_FOR_FALLBACK_ID,
-	WAITING_FOR_WILDCARD_ID
-  } state;                   /* The state of the parser */
-  struct symbol *fallback;   /* The fallback token */
-  struct symbol *lhs;        /* Left-hand side of current rule */
-  char *lhsalias;            /* Alias for the LHS */
-  int nrhs;                  /* Number of right-hand side symbols seen */
-  struct symbol *rhs[MAXRHS];  /* RHS symbols */
-  char *alias[MAXRHS];       /* Aliases for each RHS symbol (or NULL) */
-  struct rule *prevrule;     /* Previous rule parsed */
-  char *declkeyword;         /* Keyword of a declaration */
-  char **declargslot;        /* Where the declaration argument should be put */
-  int insertLineMacro;       /* Add #line before declaration insert */
-  int *decllinenoslot;       /* Where to write declaration line number */
-  enum e_assoc declassoc;    /* Assign this association to decl arguments */
-  int preccounter;           /* Assign this precedence to decl arguments */
-  struct rule *firstrule;    /* Pointer to first rule in the grammar */
-  struct rule *lastrule;     /* Pointer to the most recently parsed rule */
-};
-
-/* Parse a single token */
-static void parseonetoken(psp)
-struct pstate *psp;
-{
-  char *x;
-  x = Strsafe(psp->tokenstart);     /* Save the token permanently */
-#if 0
-  printf("%s:%d: Token=[%s] state=%d\n",psp->filename,psp->tokenlineno,
-    x,psp->state);
-#endif
-  switch( psp->state ){
-    case INITIALIZE:
-      psp->prevrule = 0;
-      psp->preccounter = 0;
-      psp->firstrule = psp->lastrule = 0;
-      psp->gp->nrule = 0;
-      /* Fall thru to next case */
-    case WAITING_FOR_DECL_OR_RULE:
-      if( x[0]=='%' ){
-        psp->state = WAITING_FOR_DECL_KEYWORD;
-      }else if( islower(x[0]) ){
-        psp->lhs = Symbol_new(x);
-        psp->nrhs = 0;
-        psp->lhsalias = 0;
-        psp->state = WAITING_FOR_ARROW;
-      }else if( x[0]=='{' ){
-        if( psp->prevrule==0 ){
-          ErrorMsg(psp->filename,psp->tokenlineno,
-"There is no prior rule upon which to attach the code \
-fragment which begins on this line.");
-          psp->errorcnt++;
-	}else if( psp->prevrule->code!=0 ){
-          ErrorMsg(psp->filename,psp->tokenlineno,
-"Code fragment beginning on this line is not the first \
-to follow the previous rule.");
-          psp->errorcnt++;
-        }else{
-          psp->prevrule->line = psp->tokenlineno;
-          psp->prevrule->code = &x[1];
-	}
-      }else if( x[0]=='[' ){
-        psp->state = PRECEDENCE_MARK_1;
-      }else{
-        ErrorMsg(psp->filename,psp->tokenlineno,
-          "Token \"%s\" should be either \"%%\" or a nonterminal name.",
-          x);
-        psp->errorcnt++;
-      }
-      break;
-    case PRECEDENCE_MARK_1:
-      if( !isupper(x[0]) ){
-        ErrorMsg(psp->filename,psp->tokenlineno,
-          "The precedence symbol must be a terminal.");
-        psp->errorcnt++;
-      }else if( psp->prevrule==0 ){
-        ErrorMsg(psp->filename,psp->tokenlineno,
-          "There is no prior rule to assign precedence \"[%s]\".",x);
-        psp->errorcnt++;
-      }else if( psp->prevrule->precsym!=0 ){
-        ErrorMsg(psp->filename,psp->tokenlineno,
-"Precedence mark on this line is not the first \
-to follow the previous rule.");
-        psp->errorcnt++;
-      }else{
-        psp->prevrule->precsym = Symbol_new(x);
-      }
-      psp->state = PRECEDENCE_MARK_2;
-      break;
-    case PRECEDENCE_MARK_2:
-      if( x[0]!=']' ){
-        ErrorMsg(psp->filename,psp->tokenlineno,
-          "Missing \"]\" on precedence mark.");
-        psp->errorcnt++;
-      }
-      psp->state = WAITING_FOR_DECL_OR_RULE;
-      break;
-    case WAITING_FOR_ARROW:
-      if( x[0]==':' && x[1]==':' && x[2]=='=' ){
-        psp->state = IN_RHS;
-      }else if( x[0]=='(' ){
-        psp->state = LHS_ALIAS_1;
-      }else{
-        ErrorMsg(psp->filename,psp->tokenlineno,
-          "Expected to see a \":\" following the LHS symbol \"%s\".",
-          psp->lhs->name);
-        psp->errorcnt++;
-        psp->state = RESYNC_AFTER_RULE_ERROR;
-      }
-      break;
-    case LHS_ALIAS_1:
-      if( isalpha(x[0]) ){
-        psp->lhsalias = x;
-        psp->state = LHS_ALIAS_2;
-      }else{
-        ErrorMsg(psp->filename,psp->tokenlineno,
-          "\"%s\" is not a valid alias for the LHS \"%s\"\n",
-          x,psp->lhs->name);
-        psp->errorcnt++;
-        psp->state = RESYNC_AFTER_RULE_ERROR;
-      }
-      break;
-    case LHS_ALIAS_2:
-      if( x[0]==')' ){
-        psp->state = LHS_ALIAS_3;
-      }else{
-        ErrorMsg(psp->filename,psp->tokenlineno,
-          "Missing \")\" following LHS alias name \"%s\".",psp->lhsalias);
-        psp->errorcnt++;
-        psp->state = RESYNC_AFTER_RULE_ERROR;
-      }
-      break;
-    case LHS_ALIAS_3:
-      if( x[0]==':' && x[1]==':' && x[2]=='=' ){
-        psp->state = IN_RHS;
-      }else{
-        ErrorMsg(psp->filename,psp->tokenlineno,
-          "Missing \"->\" following: \"%s(%s)\".",
-           psp->lhs->name,psp->lhsalias);
-        psp->errorcnt++;
-        psp->state = RESYNC_AFTER_RULE_ERROR;
-      }
-      break;
-    case IN_RHS:
-      if( x[0]=='.' ){
-        struct rule *rp;
-        rp = (struct rule *)calloc( sizeof(struct rule) + 
-             sizeof(struct symbol*)*psp->nrhs + sizeof(char*)*psp->nrhs, 1);
-        if( rp==0 ){
-          ErrorMsg(psp->filename,psp->tokenlineno,
-            "Can't allocate enough memory for this rule.");
-          psp->errorcnt++;
-          psp->prevrule = 0;
-	}else{
-          int i;
-          rp->ruleline = psp->tokenlineno;
-          rp->rhs = (struct symbol**)&rp[1];
-          rp->rhsalias = (char**)&(rp->rhs[psp->nrhs]);
-          for(i=0; i<psp->nrhs; i++){
-            rp->rhs[i] = psp->rhs[i];
-            rp->rhsalias[i] = psp->alias[i];
-	  }
-          rp->lhs = psp->lhs;
-          rp->lhsalias = psp->lhsalias;
-          rp->nrhs = psp->nrhs;
-          rp->code = 0;
-          rp->precsym = 0;
-          rp->index = psp->gp->nrule++;
-          rp->nextlhs = rp->lhs->rule;
-          rp->lhs->rule = rp;
-          rp->next = 0;
-          if( psp->firstrule==0 ){
-            psp->firstrule = psp->lastrule = rp;
-	  }else{
-            psp->lastrule->next = rp;
-            psp->lastrule = rp;
-	  }
-          psp->prevrule = rp;
-	}
-        psp->state = WAITING_FOR_DECL_OR_RULE;
-      }else if( isalpha(x[0]) ){
-        if( psp->nrhs>=MAXRHS ){
-          ErrorMsg(psp->filename,psp->tokenlineno,
-            "Too many symbols on RHS of rule beginning at \"%s\".",
-            x);
-          psp->errorcnt++;
-          psp->state = RESYNC_AFTER_RULE_ERROR;
-	}else{
-          psp->rhs[psp->nrhs] = Symbol_new(x);
-          psp->alias[psp->nrhs] = 0;
-          psp->nrhs++;
-	}
-      }else if( (x[0]=='|' || x[0]=='/') && psp->nrhs>0 ){
-        struct symbol *msp = psp->rhs[psp->nrhs-1];
-        if( msp->type!=MULTITERMINAL ){
-          struct symbol *origsp = msp;
-          msp = calloc(1,sizeof(*msp));
-          msp->type = MULTITERMINAL;
-          msp->nsubsym = 1;
-          msp->subsym = calloc(1,sizeof(struct symbol*));
-          msp->subsym[0] = origsp;
-          msp->name = origsp->name;
-          psp->rhs[psp->nrhs-1] = msp;
-        }
-        msp->nsubsym++;
-        msp->subsym = realloc(msp->subsym, sizeof(struct symbol*)*msp->nsubsym);
-        msp->subsym[msp->nsubsym-1] = Symbol_new(&x[1]);
-        if( islower(x[1]) || islower(msp->subsym[0]->name[0]) ){
-          ErrorMsg(psp->filename,psp->tokenlineno,
-            "Cannot form a compound containing a non-terminal");
-          psp->errorcnt++;
-        }
-      }else if( x[0]=='(' && psp->nrhs>0 ){
-        psp->state = RHS_ALIAS_1;
-      }else{
-        ErrorMsg(psp->filename,psp->tokenlineno,
-          "Illegal character on RHS of rule: \"%s\".",x);
-        psp->errorcnt++;
-        psp->state = RESYNC_AFTER_RULE_ERROR;
-      }
-      break;
-    case RHS_ALIAS_1:
-      if( isalpha(x[0]) ){
-        psp->alias[psp->nrhs-1] = x;
-        psp->state = RHS_ALIAS_2;
-      }else{
-        ErrorMsg(psp->filename,psp->tokenlineno,
-          "\"%s\" is not a valid alias for the RHS symbol \"%s\"\n",
-          x,psp->rhs[psp->nrhs-1]->name);
-        psp->errorcnt++;
-        psp->state = RESYNC_AFTER_RULE_ERROR;
-      }
-      break;
-    case RHS_ALIAS_2:
-      if( x[0]==')' ){
-        psp->state = IN_RHS;
-      }else{
-        ErrorMsg(psp->filename,psp->tokenlineno,
-          "Missing \")\" following LHS alias name \"%s\".",psp->lhsalias);
-        psp->errorcnt++;
-        psp->state = RESYNC_AFTER_RULE_ERROR;
-      }
-      break;
-    case WAITING_FOR_DECL_KEYWORD:
-      if( isalpha(x[0]) ){
-        psp->declkeyword = x;
-        psp->declargslot = 0;
-        psp->decllinenoslot = 0;
-        psp->insertLineMacro = 1;
-        psp->state = WAITING_FOR_DECL_ARG;
-        if( strcmp(x,"name")==0 ){
-          psp->declargslot = &(psp->gp->name);
-          psp->insertLineMacro = 0;
-	}else if( strcmp(x,"include")==0 ){
-          psp->declargslot = &(psp->gp->include);
-	}else if( strcmp(x,"code")==0 ){
-          psp->declargslot = &(psp->gp->extracode);
-	}else if( strcmp(x,"token_destructor")==0 ){
-          psp->declargslot = &psp->gp->tokendest;
-	}else if( strcmp(x,"default_destructor")==0 ){
-          psp->declargslot = &psp->gp->vardest;
-	}else if( strcmp(x,"token_prefix")==0 ){
-          psp->declargslot = &psp->gp->tokenprefix;
-          psp->insertLineMacro = 0;
-	}else if( strcmp(x,"syntax_error")==0 ){
-          psp->declargslot = &(psp->gp->error);
-	}else if( strcmp(x,"parse_accept")==0 ){
-          psp->declargslot = &(psp->gp->accept);
-	}else if( strcmp(x,"parse_failure")==0 ){
-          psp->declargslot = &(psp->gp->failure);
-	}else if( strcmp(x,"stack_overflow")==0 ){
-          psp->declargslot = &(psp->gp->overflow);
-        }else if( strcmp(x,"extra_argument")==0 ){
-          psp->declargslot = &(psp->gp->arg);
-          psp->insertLineMacro = 0;
-        }else if( strcmp(x,"token_type")==0 ){
-          psp->declargslot = &(psp->gp->tokentype);
-          psp->insertLineMacro = 0;
-        }else if( strcmp(x,"default_type")==0 ){
-          psp->declargslot = &(psp->gp->vartype);
-          psp->insertLineMacro = 0;
-        }else if( strcmp(x,"stack_size")==0 ){
-          psp->declargslot = &(psp->gp->stacksize);
-          psp->insertLineMacro = 0;
-        }else if( strcmp(x,"start_symbol")==0 ){
-          psp->declargslot = &(psp->gp->start);
-          psp->insertLineMacro = 0;
-        }else if( strcmp(x,"left")==0 ){
-          psp->preccounter++;
-          psp->declassoc = LEFT;
-          psp->state = WAITING_FOR_PRECEDENCE_SYMBOL;
-        }else if( strcmp(x,"right")==0 ){
-          psp->preccounter++;
-          psp->declassoc = RIGHT;
-          psp->state = WAITING_FOR_PRECEDENCE_SYMBOL;
-        }else if( strcmp(x,"nonassoc")==0 ){
-          psp->preccounter++;
-          psp->declassoc = NONE;
-          psp->state = WAITING_FOR_PRECEDENCE_SYMBOL;
-	}else if( strcmp(x,"destructor")==0 ){
-          psp->state = WAITING_FOR_DESTRUCTOR_SYMBOL;
-	}else if( strcmp(x,"type")==0 ){
-          psp->state = WAITING_FOR_DATATYPE_SYMBOL;
-        }else if( strcmp(x,"fallback")==0 ){
-          psp->fallback = 0;
-          psp->state = WAITING_FOR_FALLBACK_ID;
-        }else if( strcmp(x,"wildcard")==0 ){
-          psp->state = WAITING_FOR_WILDCARD_ID;
-        }else{
-          ErrorMsg(psp->filename,psp->tokenlineno,
-            "Unknown declaration keyword: \"%%%s\".",x);
-          psp->errorcnt++;
-          psp->state = RESYNC_AFTER_DECL_ERROR;
-	}
-      }else{
-        ErrorMsg(psp->filename,psp->tokenlineno,
-          "Illegal declaration keyword: \"%s\".",x);
-        psp->errorcnt++;
-        psp->state = RESYNC_AFTER_DECL_ERROR;
-      }
-      break;
-    case WAITING_FOR_DESTRUCTOR_SYMBOL:
-      if( !isalpha(x[0]) ){
-        ErrorMsg(psp->filename,psp->tokenlineno,
-          "Symbol name missing after %%destructor keyword");
-        psp->errorcnt++;
-        psp->state = RESYNC_AFTER_DECL_ERROR;
-      }else{
-        struct symbol *sp = Symbol_new(x);
-        psp->declargslot = &sp->destructor;
-		psp->decllinenoslot = &sp->destLineno;
-        psp->insertLineMacro = 1;
-        psp->state = WAITING_FOR_DECL_ARG;
-      }
-      break;
-    case WAITING_FOR_DATATYPE_SYMBOL:
-      if( !isalpha(x[0]) ){
-        ErrorMsg(psp->filename,psp->tokenlineno,
-          "Symbol name missing after %%destructor keyword");
-        psp->errorcnt++;
-        psp->state = RESYNC_AFTER_DECL_ERROR;
-      }else{
-        struct symbol *sp = Symbol_new(x);
-        psp->declargslot = &sp->datatype;
-        psp->insertLineMacro = 0;
-        psp->state = WAITING_FOR_DECL_ARG;
-      }
-      break;
-    case WAITING_FOR_PRECEDENCE_SYMBOL:
-      if( x[0]=='.' ){
-        psp->state = WAITING_FOR_DECL_OR_RULE;
-      }else if( isupper(x[0]) ){
-        struct symbol *sp;
-        sp = Symbol_new(x);
-        if( sp->prec>=0 ){
-          ErrorMsg(psp->filename,psp->tokenlineno,
-            "Symbol \"%s\" has already be given a precedence.",x);
-          psp->errorcnt++;
-	}else{
-          sp->prec = psp->preccounter;
-          sp->assoc = psp->declassoc;
-	}
-      }else{
-        ErrorMsg(psp->filename,psp->tokenlineno,
-          "Can't assign a precedence to \"%s\".",x);
-        psp->errorcnt++;
-      }
-      break;
-    case WAITING_FOR_DECL_ARG:
-      if( x[0]=='{' || x[0]=='\"' || isalnum(x[0]) ){
-        char *zOld, *zNew, *zBuf, *z;
-        int nOld, n, nLine, nNew, nBack;
-		int addLineMacro;
-        char zLine[50];
-        zNew = x;
-        if( zNew[0]=='"' || zNew[0]=='{' ) zNew++;
-        nNew = lemonStrlen(zNew);
-        if( *psp->declargslot ){
-          zOld = *psp->declargslot;
-        }else{
-          zOld = "";
-        }
-        nOld = lemonStrlen(zOld);
-        n = nOld + nNew + 20;
-		addLineMacro = !psp->gp->nolinenosflag && psp->insertLineMacro &&
-			            (psp->decllinenoslot==0 || psp->decllinenoslot[0]!=0);
-		if( addLineMacro ){
-          for(z=psp->filename, nBack=0; *z; z++){
-            if( *z=='\\' ) nBack++;
-          }
-          sprintf(zLine, "#line %d ", psp->tokenlineno);
-          nLine = lemonStrlen(zLine);
-          n += nLine + lemonStrlen(psp->filename) + nBack;
-        }
-        *psp->declargslot = zBuf = realloc(*psp->declargslot, n);
-        zBuf += nOld;
-        if( addLineMacro ){
-          if( nOld && zBuf[-1]!='\n' ){
-            *(zBuf++) = '\n';
-          }
-          memcpy(zBuf, zLine, nLine);
-          zBuf += nLine;
-          *(zBuf++) = '"';
-          for(z=psp->filename; *z; z++){
-            if( *z=='\\' ){
-              *(zBuf++) = '\\';
-            }
-            *(zBuf++) = *z;
-          }
-          *(zBuf++) = '"';
-          *(zBuf++) = '\n';
-        }
-		if( psp->decllinenoslot && psp->decllinenoslot[0]==0 ){
-		  psp->decllinenoslot[0] = psp->tokenlineno;
-		}
-        memcpy(zBuf, zNew, nNew);
-        zBuf += nNew;
-        *zBuf = 0;
-        psp->state = WAITING_FOR_DECL_OR_RULE;
-      }else{
-        ErrorMsg(psp->filename,psp->tokenlineno,
-          "Illegal argument to %%%s: %s",psp->declkeyword,x);
-        psp->errorcnt++;
-        psp->state = RESYNC_AFTER_DECL_ERROR;
-      }
-      break;
-    case WAITING_FOR_FALLBACK_ID:
-      if( x[0]=='.' ){
-        psp->state = WAITING_FOR_DECL_OR_RULE;
-      }else if( !isupper(x[0]) ){
-        ErrorMsg(psp->filename, psp->tokenlineno,
-          "%%fallback argument \"%s\" should be a token", x);
-        psp->errorcnt++;
-      }else{
-        struct symbol *sp = Symbol_new(x);
-        if( psp->fallback==0 ){
-          psp->fallback = sp;
-        }else if( sp->fallback ){
-          ErrorMsg(psp->filename, psp->tokenlineno,
-            "More than one fallback assigned to token %s", x);
-          psp->errorcnt++;
-        }else{
-          sp->fallback = psp->fallback;
-          psp->gp->has_fallback = 1;
-        }
-      }
-      break;
-    case WAITING_FOR_WILDCARD_ID:
-      if( x[0]=='.' ){
-        psp->state = WAITING_FOR_DECL_OR_RULE;
-      }else if( !isupper(x[0]) ){
-        ErrorMsg(psp->filename, psp->tokenlineno,
-          "%%wildcard argument \"%s\" should be a token", x);
-        psp->errorcnt++;
-      }else{
-        struct symbol *sp = Symbol_new(x);
-        if( psp->gp->wildcard==0 ){
-          psp->gp->wildcard = sp;
-        }else{
-          ErrorMsg(psp->filename, psp->tokenlineno,
-            "Extra wildcard to token: %s", x);
-          psp->errorcnt++;
-        }
-      }
-      break;
-    case RESYNC_AFTER_RULE_ERROR:
-/*      if( x[0]=='.' ) psp->state = WAITING_FOR_DECL_OR_RULE;
-**      break; */
-    case RESYNC_AFTER_DECL_ERROR:
-      if( x[0]=='.' ) psp->state = WAITING_FOR_DECL_OR_RULE;
-      if( x[0]=='%' ) psp->state = WAITING_FOR_DECL_KEYWORD;
-      break;
-  }
-}
-
-/* Run the preprocessor over the input file text.  The global variables
-** azDefine[0] through azDefine[nDefine-1] contains the names of all defined
-** macros.  This routine looks for "%ifdef" and "%ifndef" and "%endif" and
-** comments them out.  Text in between is also commented out as appropriate.
-*/
-static void preprocess_input(char *z){
-  int i, j, k, n;
-  int exclude = 0;
-  int start = 0;
-  int lineno = 1;
-  int start_lineno = 1;
-  for(i=0; z[i]; i++){
-    if( z[i]=='\n' ) lineno++;
-    if( z[i]!='%' || (i>0 && z[i-1]!='\n') ) continue;
-    if( strncmp(&z[i],"%endif",6)==0 && isspace(z[i+6]) ){
-      if( exclude ){
-        exclude--;
-        if( exclude==0 ){
-          for(j=start; j<i; j++) if( z[j]!='\n' ) z[j] = ' ';
-        }
-      }
-      for(j=i; z[j] && z[j]!='\n'; j++) z[j] = ' ';
-    }else if( (strncmp(&z[i],"%ifdef",6)==0 && isspace(z[i+6]))
-          || (strncmp(&z[i],"%ifndef",7)==0 && isspace(z[i+7])) ){
-      if( exclude ){
-        exclude++;
-      }else{
-        for(j=i+7; isspace(z[j]); j++){}
-        for(n=0; z[j+n] && !isspace(z[j+n]); n++){}
-        exclude = 1;
-        for(k=0; k<nDefine; k++){
-          if( strncmp(azDefine[k],&z[j],n)==0 && lemonStrlen(azDefine[k])==n ){
-            exclude = 0;
-            break;
-          }
-        }
-        if( z[i+3]=='n' ) exclude = !exclude;
-        if( exclude ){
-          start = i;
-          start_lineno = lineno;
-        }
-      }
-      for(j=i; z[j] && z[j]!='\n'; j++) z[j] = ' ';
-    }
-  }
-  if( exclude ){
-    fprintf(stderr,"unterminated %%ifdef starting on line %d\n", start_lineno);
-    exit(1);
-  }
-}
-
-int strip_crlf(filebuf, filesize)
-char *filebuf;
-int filesize;
-{
-	int i, j;
-
-	for (i = j = 0; i < filesize; ++i, ++j)
-	{
-		if (filebuf[i] == '\r' && filebuf[i+1] == '\n')
-		{
-			++i;
-		}
-		filebuf[j] = filebuf[i];
-	}
-	return j;
-}
-
-/* In spite of its name, this function is really a scanner.  It read
-** in the entire input file (all at once) then tokenizes it.  Each
-** token is passed to the function "parseonetoken" which builds all
-** the appropriate data structures in the global state vector "gp".
-*/
-void Parse(gp)
-struct lemon *gp;
-{
-  struct pstate ps;
-  FILE *fp;
-  char *filebuf;
-  int filesize;
-  int lineno;
-  int c;
-  char *cp, *nextcp;
-  int startline = 0;
-
-  memset(&ps, '\0', sizeof(ps));
-  ps.gp = gp;
-  ps.filename = gp->filename;
-  ps.errorcnt = 0;
-  ps.state = INITIALIZE;
-
-  /* Begin by reading the input file */
-  fp = fopen(ps.filename,"rb");
-  if( fp==0 ){
-    ErrorMsg(ps.filename,0,"Can't open this file for reading.");
-    gp->errorcnt++;
-    return;
-  }
-  fseek(fp,0,2);
-  filesize = ftell(fp);
-  rewind(fp);
-  filebuf = (char *)malloc( filesize+1 );
-  if( filebuf==0 ){
-    ErrorMsg(ps.filename,0,"Can't allocate %d of memory to hold this file.",
-      filesize+1);
-    gp->errorcnt++;
-<<<<<<< HEAD
-	fclose(fp);
-=======
-    fclose(fp);
->>>>>>> 9b128638
-    return;
-  }
-  if( fread(filebuf,1,filesize,fp)!=filesize ){
-    ErrorMsg(ps.filename,0,"Can't read in all %d bytes of this file.",
-      filesize);
-    free(filebuf);
-    fclose(fp);
-    gp->errorcnt++;
-	fclose(fp);
-    return;
-  }
-  fclose(fp);
-  filesize = strip_crlf(filebuf, filesize);
-  filebuf[filesize] = 0;
-
-  /* Make an initial pass through the file to handle %ifdef and %ifndef */
-  preprocess_input(filebuf);
-
-  /* Now scan the text of the input file */
-  lineno = 1;
-  for(cp=filebuf; (c= *cp)!=0; ){
-    if( c=='\n' ) lineno++;              /* Keep track of the line number */
-    if( isspace(c) ){ cp++; continue; }  /* Skip all white space */
-    if( c=='/' && cp[1]=='/' ){          /* Skip C++ style comments */
-      cp+=2;
-      while( (c= *cp)!=0 && c!='\n' ) cp++;
-      continue;
-    }
-    if( c=='/' && cp[1]=='*' ){          /* Skip C style comments */
-      cp+=2;
-      while( (c= *cp)!=0 && (c!='/' || cp[-1]!='*') ){
-        if( c=='\n' ) lineno++;
-        cp++;
-      }
-      if( c ) cp++;
-      continue;
-    }
-    ps.tokenstart = cp;                /* Mark the beginning of the token */
-    ps.tokenlineno = lineno;           /* Linenumber on which token begins */
-    if( c=='\"' ){                     /* String literals */
-      cp++;
-      while( (c= *cp)!=0 && c!='\"' ){
-        if( c=='\n' ) lineno++;
-        cp++;
-      }
-      if( c==0 ){
-        ErrorMsg(ps.filename,startline,
-"String starting on this line is not terminated before the end of the file.");
-        ps.errorcnt++;
-        nextcp = cp;
-      }else{
-        nextcp = cp+1;
-      }
-    }else if( c=='{' ){               /* A block of C code */
-      int level;
-      cp++;
-      for(level=1; (c= *cp)!=0 && (level>1 || c!='}'); cp++){
-        if( c=='\n' ) lineno++;
-        else if( c=='{' ) level++;
-        else if( c=='}' ) level--;
-        else if( c=='/' && cp[1]=='*' ){  /* Skip comments */
-          int prevc;
-          cp = &cp[2];
-          prevc = 0;
-          while( (c= *cp)!=0 && (c!='/' || prevc!='*') ){
-            if( c=='\n' ) lineno++;
-            prevc = c;
-            cp++;
-	  }
-	}else if( c=='/' && cp[1]=='/' ){  /* Skip C++ style comments too */
-          cp = &cp[2];
-          while( (c= *cp)!=0 && c!='\n' ) cp++;
-          if( c ) lineno++;
-	}else if( c=='\'' || c=='\"' ){    /* String a character literals */
-          int startchar, prevc;
-          startchar = c;
-          prevc = 0;
-          for(cp++; (c= *cp)!=0 && (c!=startchar || prevc=='\\'); cp++){
-            if( c=='\n' ) lineno++;
-            if( prevc=='\\' ) prevc = 0;
-            else              prevc = c;
-	  }
-	}
-      }
-      if( c==0 ){
-        ErrorMsg(ps.filename,ps.tokenlineno,
-"C code starting on this line is not terminated before the end of the file.");
-        ps.errorcnt++;
-        nextcp = cp;
-      }else{
-        nextcp = cp+1;
-      }
-    }else if( isalnum(c) ){          /* Identifiers */
-      while( (c= *cp)!=0 && (isalnum(c) || c=='_') ) cp++;
-      nextcp = cp;
-    }else if( c==':' && cp[1]==':' && cp[2]=='=' ){ /* The operator "::=" */
-      cp += 3;
-      nextcp = cp;
-    }else if( (c=='/' || c=='|') && isalpha(cp[1]) ){
-      cp += 2;
-      while( (c = *cp)!=0 && (isalnum(c) || c=='_') ) cp++;
-      nextcp = cp;
-    }else{                          /* All other (one character) operators */
-      cp++;
-      nextcp = cp;
-    }
-    c = *cp;
-    *cp = 0;                        /* Null terminate the token */
-    parseonetoken(&ps);             /* Parse the token */
-    *cp = c;                        /* Restore the buffer */
-    cp = nextcp;
-  }
-  free(filebuf);                    /* Release the buffer after parsing */
-  gp->rule = ps.firstrule;
-  gp->errorcnt = ps.errorcnt;
-}
-/*************************** From the file "plink.c" *********************/
-/*
-** Routines processing configuration follow-set propagation links
-** in the LEMON parser generator.
-*/
-static struct plink *plink_freelist = 0;
-
-/* Allocate a new plink */
-struct plink *Plink_new(){
-  struct plink *new;
-
-  if( plink_freelist==0 ){
-    int i;
-    int amt = 100;
-    plink_freelist = (struct plink *)calloc( amt, sizeof(struct plink) );
-    if( plink_freelist==0 ){
-      fprintf(stderr,
-      "Unable to allocate memory for a new follow-set propagation link.\n");
-      exit(1);
-    }
-    for(i=0; i<amt-1; i++) plink_freelist[i].next = &plink_freelist[i+1];
-    plink_freelist[amt-1].next = 0;
-  }
-  new = plink_freelist;
-  plink_freelist = plink_freelist->next;
-  return new;
-}
-
-/* Add a plink to a plink list */
-void Plink_add(plpp,cfp)
-struct plink **plpp;
-struct config *cfp;
-{
-  struct plink *new;
-  new = Plink_new();
-  new->next = *plpp;
-  *plpp = new;
-  new->cfp = cfp;
-}
-
-/* Transfer every plink on the list "from" to the list "to" */
-void Plink_copy(to,from)
-struct plink **to;
-struct plink *from;
-{
-  struct plink *nextpl;
-  while( from ){
-    nextpl = from->next;
-    from->next = *to;
-    *to = from;
-    from = nextpl;
-  }
-}
-
-/* Delete every plink on the list */
-void Plink_delete(plp)
-struct plink *plp;
-{
-  struct plink *nextpl;
-
-  while( plp ){
-    nextpl = plp->next;
-    plp->next = plink_freelist;
-    plink_freelist = plp;
-    plp = nextpl;
-  }
-}
-/*********************** From the file "report.c" **************************/
-/*
-** Procedures for generating reports and tables in the LEMON parser generator.
-*/
-
-/* Generate a filename with the given suffix.  Space to hold the
-** name comes from malloc() and must be freed by the calling
-** function.
-*/
-PRIVATE char *file_makename(lemp,suffix)
-struct lemon *lemp;
-char *suffix;
-{
-  char *name;
-  char *cp;
-
-  name = malloc( lemonStrlen(lemp->filename) + lemonStrlen(suffix) + 5 );
-  if( name==0 ){
-    fprintf(stderr,"Can't allocate space for a filename.\n");
-    exit(1);
-  }
-  strcpy(name,lemp->filename);
-  cp = strrchr(name,'.');
-  if( cp ) *cp = 0;
-  strcat(name,suffix);
-  return name;
-}
-
-/* Open a file with a name based on the name of the input file,
-** but with a different (specified) suffix, and return a pointer
-** to the stream */
-PRIVATE FILE *file_open(lemp,suffix,mode)
-struct lemon *lemp;
-char *suffix;
-char *mode;
-{
-  FILE *fp;
-
-  if( lemp->outname ) free(lemp->outname);
-  lemp->outname = file_makename(lemp, suffix);
-  fp = fopen(lemp->outname,mode);
-  if( fp==0 && *mode=='w' ){
-    fprintf(stderr,"Can't open file \"%s\".\n",lemp->outname);
-    lemp->errorcnt++;
-    return 0;
-  }
-  return fp;
-}
-
-/* Duplicate the input file without comments and without actions 
-** on rules */
-void Reprint(lemp)
-struct lemon *lemp;
-{
-  struct rule *rp;
-  struct symbol *sp;
-  int i, j, maxlen, len, ncolumns, skip;
-  printf("// Reprint of input file \"%s\".\n// Symbols:\n",lemp->filename);
-  maxlen = 10;
-  for(i=0; i<lemp->nsymbol; i++){
-    sp = lemp->symbols[i];
-    len = lemonStrlen(sp->name);
-    if( len>maxlen ) maxlen = len;
-  }
-  ncolumns = 76/(maxlen+5);
-  if( ncolumns<1 ) ncolumns = 1;
-  skip = (lemp->nsymbol + ncolumns - 1)/ncolumns;
-  for(i=0; i<skip; i++){
-    printf("//");
-    for(j=i; j<lemp->nsymbol; j+=skip){
-      sp = lemp->symbols[j];
-      assert( sp->index==j );
-      printf(" %3d %-*.*s",j,maxlen,maxlen,sp->name);
-    }
-    printf("\n");
-  }
-  for(rp=lemp->rule; rp; rp=rp->next){
-    printf("%s",rp->lhs->name);
-    /*    if( rp->lhsalias ) printf("(%s)",rp->lhsalias); */
-    printf(" ::=");
-    for(i=0; i<rp->nrhs; i++){
-      sp = rp->rhs[i];
-      printf(" %s", sp->name);
-      if( sp->type==MULTITERMINAL ){
-        for(j=1; j<sp->nsubsym; j++){
-          printf("|%s", sp->subsym[j]->name);
-        }
-      }
-      /* if( rp->rhsalias[i] ) printf("(%s)",rp->rhsalias[i]); */
-    }
-    printf(".");
-    if( rp->precsym ) printf(" [%s]",rp->precsym->name);
-    /* if( rp->code ) printf("\n    %s",rp->code); */
-    printf("\n");
-  }
-}
-
-void ConfigPrint(fp,cfp)
-FILE *fp;
-struct config *cfp;
-{
-  struct rule *rp;
-  struct symbol *sp;
-  int i, j;
-  rp = cfp->rp;
-  fprintf(fp,"%s ::=",rp->lhs->name);
-  for(i=0; i<=rp->nrhs; i++){
-    if( i==cfp->dot ) fprintf(fp," *");
-    if( i==rp->nrhs ) break;
-    sp = rp->rhs[i];
-    fprintf(fp," %s", sp->name);
-    if( sp->type==MULTITERMINAL ){
-      for(j=1; j<sp->nsubsym; j++){
-        fprintf(fp,"|%s",sp->subsym[j]->name);
-      }
-    }
-  }
-}
-
-/* #define TEST */
-#if 0
-/* Print a set */
-PRIVATE void SetPrint(out,set,lemp)
-FILE *out;
-char *set;
-struct lemon *lemp;
-{
-  int i;
-  char *spacer;
-  spacer = "";
-  fprintf(out,"%12s[","");
-  for(i=0; i<lemp->nterminal; i++){
-    if( SetFind(set,i) ){
-      fprintf(out,"%s%s",spacer,lemp->symbols[i]->name);
-      spacer = " ";
-    }
-  }
-  fprintf(out,"]\n");
-}
-
-/* Print a plink chain */
-PRIVATE void PlinkPrint(out,plp,tag)
-FILE *out;
-struct plink *plp;
-char *tag;
-{
-  while( plp ){
-    fprintf(out,"%12s%s (state %2d) ","",tag,plp->cfp->stp->statenum);
-    ConfigPrint(out,plp->cfp);
-    fprintf(out,"\n");
-    plp = plp->next;
-  }
-}
-#endif
-
-/* Print an action to the given file descriptor.  Return FALSE if
-** nothing was actually printed.
-*/
-int PrintAction(struct action *ap, FILE *fp, int indent){
-  int result = 1;
-  switch( ap->type ){
-    case SHIFT:
-      fprintf(fp,"%*s shift  %d",indent,ap->sp->name,ap->x.stp->statenum);
-      break;
-    case REDUCE:
-      fprintf(fp,"%*s reduce %d",indent,ap->sp->name,ap->x.rp->index);
-      break;
-    case ACCEPT:
-      fprintf(fp,"%*s accept",indent,ap->sp->name);
-      break;
-    case ERROR:
-      fprintf(fp,"%*s error",indent,ap->sp->name);
-      break;
-    case SRCONFLICT:
-    case RRCONFLICT:
-      fprintf(fp,"%*s reduce %-3d ** Parsing conflict **",
-        indent,ap->sp->name,ap->x.rp->index);
-      break;
-    case SSCONFLICT:
-      fprintf(fp,"%*s shift  %d ** Parsing conflict **", 
-        indent,ap->sp->name,ap->x.stp->statenum);
-      break;
-    case SH_RESOLVED:
-    case RD_RESOLVED:
-    case NOT_USED:
-      result = 0;
-      break;
-  }
-  return result;
-}
-
-/* Generate the "y.output" log file */
-void ReportOutput(lemp)
-struct lemon *lemp;
-{
-  int i;
-  struct state *stp;
-  struct config *cfp;
-  struct action *ap;
-  FILE *fp;
-
-  fp = file_open(lemp,".out","wb");
-  if( fp==0 ) return;
-  for(i=0; i<lemp->nstate; i++){
-    stp = lemp->sorted[i];
-    fprintf(fp,"State %d:\n",stp->statenum);
-    if( lemp->basisflag ) cfp=stp->bp;
-    else                  cfp=stp->cfp;
-    while( cfp ){
-      char buf[20];
-      if( cfp->dot==cfp->rp->nrhs ){
-        sprintf(buf,"(%d)",cfp->rp->index);
-        fprintf(fp,"    %5s ",buf);
-      }else{
-        fprintf(fp,"          ");
-      }
-      ConfigPrint(fp,cfp);
-      fprintf(fp,"\n");
-#if 0
-      SetPrint(fp,cfp->fws,lemp);
-      PlinkPrint(fp,cfp->fplp,"To  ");
-      PlinkPrint(fp,cfp->bplp,"From");
-#endif
-      if( lemp->basisflag ) cfp=cfp->bp;
-      else                  cfp=cfp->next;
-    }
-    fprintf(fp,"\n");
-    for(ap=stp->ap; ap; ap=ap->next){
-      if( PrintAction(ap,fp,30) ) fprintf(fp,"\n");
-    }
-    fprintf(fp,"\n");
-  }
-  fprintf(fp, "----------------------------------------------------\n");
-  fprintf(fp, "Symbols:\n");
-  for(i=0; i<lemp->nsymbol; i++){
-    int j;
-    struct symbol *sp;
-
-    sp = lemp->symbols[i];
-    fprintf(fp, "  %3d: %s", i, sp->name);
-    if( sp->type==NONTERMINAL ){
-      fprintf(fp, ":");
-      if( sp->lambda ){
-        fprintf(fp, " <lambda>");
-      }
-      for(j=0; j<lemp->nterminal; j++){
-        if( sp->firstset && SetFind(sp->firstset, j) ){
-          fprintf(fp, " %s", lemp->symbols[j]->name);
-        }
-      }
-    }
-    fprintf(fp, "\n");
-  }
-  fclose(fp);
-  return;
-}
-
-/* Search for the file "name" which is in the same directory as
-** the exacutable */
-PRIVATE char *pathsearch(argv0,name,modemask)
-char *argv0;
-char *name;
-int modemask;
-{
-  char *pathlist;
-  char *path,*cp;
-  char c;
-
-#ifdef __WIN32__
-  for (cp = argv0 + lemonStrlen(argv0); cp-- > argv0; )
-  {
-    if( *cp == '\\' || *cp == '/' )
-      break;
-  }
-#else
-  cp = strrchr(argv0,'/');
-#endif
-  if( cp ){
-    c = *cp;
-    *cp = 0;
-    path = (char *)malloc( lemonStrlen(argv0) + lemonStrlen(name) + 2 );
-    if( path ) sprintf(path,"%s/%s",argv0,name);
-    *cp = c;
-  }else{
-    extern char *getenv();
-    pathlist = getenv("PATH");
-    if( pathlist==0 ) pathlist = ".:/bin:/usr/bin";
-    path = (char *)malloc( lemonStrlen(pathlist)+lemonStrlen(name)+2 );
-    if( path!=0 ){
-      while( *pathlist ){
-        cp = strchr(pathlist,':');
-        if( cp==0 ) cp = &pathlist[lemonStrlen(pathlist)];
-        c = *cp;
-        *cp = 0;
-        sprintf(path,"%s/%s",pathlist,name);
-        *cp = c;
-        if( c==0 ) pathlist = "";
-        else pathlist = &cp[1];
-        if( access(path,modemask)==0 ) break;
-      }
-    }
-  }
-  return path;
-}
-
-/* Given an action, compute the integer value for that action
-** which is to be put in the action table of the generated machine.
-** Return negative if no action should be generated.
-*/
-PRIVATE int compute_action(lemp,ap)
-struct lemon *lemp;
-struct action *ap;
-{
-  int act;
-  switch( ap->type ){
-    case SHIFT:  act = ap->x.stp->statenum;            break;
-    case REDUCE: act = ap->x.rp->index + lemp->nstate; break;
-    case ERROR:  act = lemp->nstate + lemp->nrule;     break;
-    case ACCEPT: act = lemp->nstate + lemp->nrule + 1; break;
-    default:     act = -1; break;
-  }
-  return act;
-}
-
-#define LINESIZE 1000
-/* The next cluster of routines are for reading the template file
-** and writing the results to the generated parser */
-/* The first function transfers data from "in" to "out" until
-** a line is seen which begins with "%%".  The line number is
-** tracked.
-**
-** if name!=0, then any word that begin with "Parse" is changed to
-** begin with *name instead.
-*/
-PRIVATE void tplt_xfer(name,in,out,lineno)
-char *name;
-FILE *in;
-FILE *out;
-int *lineno;
-{
-  int i, iStart;
-  char line[LINESIZE];
-  while( fgets(line,LINESIZE,in) && (line[0]!='%' || line[1]!='%') ){
-    (*lineno)++;
-    iStart = 0;
-    if( name ){
-      for(i=0; line[i]; i++){
-        if( line[i]=='P' && strncmp(&line[i],"Parse",5)==0
-          && (i==0 || !isalpha(line[i-1]))
-        ){
-          if( i>iStart ) fprintf(out,"%.*s",i-iStart,&line[iStart]);
-          fprintf(out,"%s",name);
-          i += 4;
-          iStart = i+1;
-        }
-      }
-    }
-    fprintf(out,"%s",&line[iStart]);
-  }
-}
-
-/* The next function finds the template file and opens it, returning
-** a pointer to the opened file. */
-PRIVATE FILE *tplt_open(lemp)
-struct lemon *lemp;
-{
-  static char templatename[] = "lempar.c";
-  char buf[1000];
-  FILE *in;
-  char *tpltname;
-  char *cp;
-
-  cp = strrchr(lemp->filename,'.');
-  if( cp ){
-    sprintf(buf,"%.*s.lt",(int)(cp-lemp->filename),lemp->filename);
-  }else{
-    sprintf(buf,"%s.lt",lemp->filename);
-  }
-  if( access(buf,004)==0 ){
-    tpltname = buf;
-  }else if( access(templatename,004)==0 ){
-    tpltname = templatename;
-  }else{
-    tpltname = pathsearch(lemp->argv0,templatename,0);
-  }
-  if( tpltname==0 ){
-    fprintf(stderr,"Can't find the parser driver template file \"%s\".\n",
-    templatename);
-    lemp->errorcnt++;
-    return 0;
-  }
-  in = fopen(tpltname,"rb");
-  if( in==0 ){
-    fprintf(stderr,"Can't open the template file \"%s\".\n",templatename);
-    free(tpltname);
-    lemp->errorcnt++;
-    return 0;
-  }
-  free(tpltname);
-  return in;
-}
-
-/* Print a #line directive line to the output file. */
-PRIVATE void tplt_linedir(out,lineno,filename)
-FILE *out;
-int lineno;
-char *filename;
-{
-  fprintf(out,"#line %d \"",lineno);
-  while( *filename ){
-    if( *filename == '\\' ) putc('\\',out);
-    putc(*filename,out);
-    filename++;
-  }
-  fprintf(out,"\"\n");
-}
-
-/* Print a string to the file and keep the linenumber up to date */
-PRIVATE void tplt_print(out,lemp,str,lineno)
-FILE *out;
-struct lemon *lemp;
-char *str;
-int *lineno;
-{
-  if( str==0 ) return;
-  while( *str ){
-    if( *str=='\n' ) (*lineno)++;
-    putc(*str,out);
-    str++;
-  }
-  if( str[-1]!='\n' ){
-    putc('\n',out);
-    (*lineno)++;
-  }
-  if (!lemp->nolinenosflag) {
-	(*lineno)++; tplt_linedir(out,*lineno,lemp->outname);
-  }
-
-  return;
-}
-
-/*
-** The following routine emits code for the destructor for the
-** symbol sp
-*/
-void emit_destructor_code(out,sp,lemp,lineno)
-FILE *out;
-struct symbol *sp;
-struct lemon *lemp;
-int *lineno;
-{
- char *cp = 0;
-
- if( sp->type==TERMINAL ){
-   cp = lemp->tokendest;
-   if( cp==0 ) return;
-   fprintf(out,"{\n"); (*lineno)++;
- }else if( sp->destructor ){
-   cp = sp->destructor;
-   fprintf(out,"{\n"); (*lineno)++;
-   if (!lemp->nolinenosflag) { (*lineno)++; tplt_linedir(out,sp->destLineno,lemp->filename); }
- }else if( lemp->vardest ){
-   cp = lemp->vardest;
-   if( cp==0 ) return;
-   fprintf(out,"{\n"); (*lineno)++;
- }else{
-   assert( 0 );  /* Cannot happen */
- }
- for(; *cp; cp++){
-   if( *cp=='$' && cp[1]=='$' ){
-     fprintf(out,"(yypminor->yy%d)",sp->dtnum);
-     cp++;
-     continue;
-   }
-   if( *cp=='\n' ) (*lineno)++;
-   fputc(*cp,out);
- }
- fprintf(out,"\n"); (*lineno)++;
- if (!lemp->nolinenosflag) {
-   (*lineno)++; tplt_linedir(out,*lineno,lemp->outname);
- }
- fprintf(out,"}\n"); (*lineno)++;
- return;
-}
-
-/*
-** Return TRUE (non-zero) if the given symbol has a destructor.
-*/
-int has_destructor(sp, lemp)
-struct symbol *sp;
-struct lemon *lemp;
-{
-  int ret;
-  if( sp->type==TERMINAL ){
-    ret = lemp->tokendest!=0;
-  }else{
-    ret = lemp->vardest!=0 || sp->destructor!=0;
-  }
-  return ret;
-}
-
-/*
-** Append text to a dynamically allocated string.  If zText is 0 then
-** reset the string to be empty again.  Always return the complete text
-** of the string (which is overwritten with each call).
-**
-** n bytes of zText are stored.  If n==0 then all of zText up to the first
-** \000 terminator is stored.  zText can contain up to two instances of
-** %d.  The values of p1 and p2 are written into the first and second
-** %d.
-**
-** If n==-1, then the previous character is overwritten.
-*/
-PRIVATE char *append_str(char *zText, int n, int p1, int p2, int bNoSubst){
-  static char *z = 0;
-  static int alloced = 0;
-  static int used = 0;
-  int c;
-  char zInt[40];
-
-  if( zText==0 ){
-    used = 0;
-    return z;
-  }
-  if( n<=0 ){
-    if( n<0 ){
-      used += n;
-      assert( used>=0 );
-    }
-    n = lemonStrlen(zText);
-  }
-  if( n+sizeof(zInt)*2+used >= (size_t)alloced ){
-    alloced = n + sizeof(zInt)*2 + used + 200;
-    z = realloc(z,  alloced);
-  }
-  if( z==0 ) return "";
-  while( n-- > 0 ){
-    c = *(zText++);
-    if( !bNoSubst && c=='%' && n>0 && zText[0]=='d' ){
-      sprintf(zInt, "%d", p1);
-      p1 = p2;
-      strcpy(&z[used], zInt);
-      used += lemonStrlen(&z[used]);
-      zText++;
-      n--;
-    }else{
-      z[used++] = c;
-    }
-  }
-  z[used] = 0;
-  return z;
-}
-
-/*
-** zCode is a string that is the action associated with a rule.  Expand
-** the symbols in this string so that the refer to elements of the parser
-** stack.
-*/
-PRIVATE void translate_code(struct lemon *lemp, struct rule *rp){
-  char *cp, *xp;
-  int i;
-  char lhsused = 0;    /* True if the LHS element has been used */
-  char used[MAXRHS];   /* True for each RHS element which is used */
-
-  for(i=0; i<rp->nrhs; i++) used[i] = 0;
-  lhsused = 0;
-
-  if( rp->code==0 ){
-    rp->code = "\n";
-	rp->line = rp->ruleline;
-  }
-
-  append_str(0,0,0,0,0);
-  for(cp=rp->code; *cp; cp++){
-    if( isalpha(*cp) && (cp==rp->code || (!isalnum(cp[-1]) && cp[-1]!='_')) ){
-      char saved;
-      for(xp= &cp[1]; isalnum(*xp) || *xp=='_'; xp++);
-      saved = *xp;
-      *xp = 0;
-      if( rp->lhsalias && strcmp(cp,rp->lhsalias)==0 ){
-        append_str("yygotominor.yy%d",0,rp->lhs->dtnum,0,0);
-        cp = xp;
-        lhsused = 1;
-      }else{
-        for(i=0; i<rp->nrhs; i++){
-          if( rp->rhsalias[i] && strcmp(cp,rp->rhsalias[i])==0 ){
-            if( cp!=rp->code && cp[-1]=='@' ){
-              /* If the argument is of the form @X then substituted
-              ** the token number of X, not the value of X */
-              append_str("yymsp[%d].major",-1,i-rp->nrhs+1,0,0);
-            }else{
-              struct symbol *sp = rp->rhs[i];
-              int dtnum;
-              if( sp->type==MULTITERMINAL ){
-                dtnum = sp->subsym[0]->dtnum;
-              }else{
-                dtnum = sp->dtnum;
-              }
-              append_str("yymsp[%d].minor.yy%d",0,i-rp->nrhs+1, dtnum,0);
-            }
-            cp = xp;
-            used[i] = 1;
-            break;
-          }
-        }
-      }
-      *xp = saved;
-    }
-    append_str(cp, 1, 0, 0, 1);
-  } /* End loop */
-
-  /* Check to make sure the LHS has been used */
-  if( rp->lhsalias && !lhsused ){
-    ErrorMsg(lemp->filename,rp->ruleline,
-      "Label \"%s\" for \"%s(%s)\" is never used.",
-        rp->lhsalias,rp->lhs->name,rp->lhsalias);
-    lemp->errorcnt++;
-  }
-
-  /* Generate destructor code for RHS symbols which are not used in the
-  ** reduce code */
-  for(i=0; i<rp->nrhs; i++){
-    if( rp->rhsalias[i] && !used[i] ){
-      ErrorMsg(lemp->filename,rp->ruleline,
-        "Label %s for \"%s(%s)\" is never used.",
-        rp->rhsalias[i],rp->rhs[i]->name,rp->rhsalias[i]);
-      lemp->errorcnt++;
-    }else if( rp->rhsalias[i]==0 ){
-      if( has_destructor(rp->rhs[i],lemp) ){
-        append_str("  yy_destructor(yypParser,%d,&yymsp[%d].minor);\n", 0,
-           rp->rhs[i]->index,i-rp->nrhs+1,0);
-      }else{
-        /* No destructor defined for this term */
-      }
-    }
-  }
-  if( rp->code ){
-    cp = append_str(0,0,0,0,0);
-    rp->code = Strsafe(cp?cp:"");
-  }
-}
-
-/* 
-** Generate code which executes when the rule "rp" is reduced.  Write
-** the code to "out".  Make sure lineno stays up-to-date.
-*/
-PRIVATE void emit_code(out,rp,lemp,lineno)
-FILE *out;
-struct rule *rp;
-struct lemon *lemp;
-int *lineno;
-{
- char *cp;
-
- /* Generate code to do the reduce action */
- if( rp->code ){
-   if (!lemp->nolinenosflag) { (*lineno)++; tplt_linedir(out,rp->line,lemp->filename); }
-   fprintf(out,"{%s",rp->code);
-   for(cp=rp->code; *cp; cp++){
-     if( *cp=='\n' ) (*lineno)++;
-   } /* End loop */
-   fprintf(out,"}\n"); (*lineno)++;
-   if (!lemp->nolinenosflag) { (*lineno)++; tplt_linedir(out,*lineno,lemp->outname); }
- } /* End if( rp->code ) */
-
- return;
-}
-
-/*
-** Print the definition of the union used for the parser's data stack.
-** This union contains fields for every possible data type for tokens
-** and nonterminals.  In the process of computing and printing this
-** union, also set the ".dtnum" field of every terminal and nonterminal
-** symbol.
-*/
-void print_stack_union(out,lemp,plineno,mhflag)
-FILE *out;                  /* The output stream */
-struct lemon *lemp;         /* The main info structure for this parser */
-int *plineno;               /* Pointer to the line number */
-int mhflag;                 /* True if generating makeheaders output */
-{
-  int lineno = *plineno;    /* The line number of the output */
-  char **types;             /* A hash table of datatypes */
-  int arraysize;            /* Size of the "types" array */
-  int maxdtlength;          /* Maximum length of any ".datatype" field. */
-  char *stddt;              /* Standardized name for a datatype */
-  int i,j;                  /* Loop counters */
-  int hash;                 /* For hashing the name of a type */
-  char *name;               /* Name of the parser */
-
-  /* Allocate and initialize types[] and allocate stddt[] */
-  arraysize = lemp->nsymbol * 2;
-  types = (char**)calloc( arraysize, sizeof(char*) );
-  if( types==0 ){
-    fprintf(stderr,"Out of memory.\n");
-    exit(1);
-  }
-  maxdtlength = 0;
-  if( lemp->vartype ){
-    maxdtlength = lemonStrlen(lemp->vartype);
-  }
-  for(i=0; i<lemp->nsymbol; i++){
-    int len;
-    struct symbol *sp = lemp->symbols[i];
-    if( sp->datatype==0 ) continue;
-    len = lemonStrlen(sp->datatype);
-    if( len>maxdtlength ) maxdtlength = len;
-  }
-  stddt = (char*)malloc( maxdtlength*2 + 1 );
-  if( types==0 || stddt==0 ){
-    fprintf(stderr,"Out of memory.\n");
-    exit(1);
-  }
-
-  /* Build a hash table of datatypes. The ".dtnum" field of each symbol
-  ** is filled in with the hash index plus 1.  A ".dtnum" value of 0 is
-  ** used for terminal symbols.  If there is no %default_type defined then
-  ** 0 is also used as the .dtnum value for nonterminals which do not specify
-  ** a datatype using the %type directive.
-  */
-  for(i=0; i<lemp->nsymbol; i++){
-    struct symbol *sp = lemp->symbols[i];
-    char *cp;
-    if( sp==lemp->errsym ){
-      sp->dtnum = arraysize+1;
-      continue;
-    }
-    if( sp->type!=NONTERMINAL || (sp->datatype==0 && lemp->vartype==0) ){
-      sp->dtnum = 0;
-      continue;
-    }
-    cp = sp->datatype;
-    if( cp==0 ) cp = lemp->vartype;
-    j = 0;
-    while( isspace(*cp) ) cp++;
-    while( *cp ) stddt[j++] = *cp++;
-    while( j>0 && isspace(stddt[j-1]) ) j--;
-    stddt[j] = 0;
-    if( lemp->tokentype && strcmp(stddt, lemp->tokentype)==0 ){
-      sp->dtnum = 0;
-      continue;
-    }
-    hash = 0;
-    for(j=0; stddt[j]; j++){
-      hash = hash*53 + stddt[j];
-    }
-    hash = (hash & 0x7fffffff)%arraysize;
-    while( types[hash] ){
-      if( strcmp(types[hash],stddt)==0 ){
-        sp->dtnum = hash + 1;
-        break;
-      }
-      hash++;
-      if( hash>=arraysize ) hash = 0;
-    }
-    if( types[hash]==0 ){
-      sp->dtnum = hash + 1;
-      types[hash] = (char*)malloc( lemonStrlen(stddt)+1 );
-      if( types[hash]==0 ){
-        fprintf(stderr,"Out of memory.\n");
-        exit(1);
-      }
-      strcpy(types[hash],stddt);
-    }
-  }
-
-  /* Print out the definition of YYTOKENTYPE and YYMINORTYPE */
-  name = lemp->name ? lemp->name : "Parse";
-  lineno = *plineno;
-  if( mhflag ){ fprintf(out,"#if INTERFACE\n"); lineno++; }
-  fprintf(out,"#define %sTOKENTYPE %s\n",name,
-    lemp->tokentype?lemp->tokentype:"void*");  lineno++;
-  if( mhflag ){ fprintf(out,"#endif\n"); lineno++; }
-  fprintf(out,"typedef union {\n"); lineno++;
-  fprintf(out,"  int yyinit;\n"); lineno++;
-  fprintf(out,"  %sTOKENTYPE yy0;\n",name); lineno++;
-  for(i=0; i<arraysize; i++){
-    if( types[i]==0 ) continue;
-    fprintf(out,"  %s yy%d;\n",types[i],i+1); lineno++;
-    free(types[i]);
-  }
-  if( lemp->errsym->useCnt ){
-    fprintf(out,"  int yy%d;\n",lemp->errsym->dtnum); lineno++;
-  }
-  free(stddt);
-  free(types);
-  fprintf(out,"} YYMINORTYPE;\n"); lineno++;
-  *plineno = lineno;
-}
-
-/*
-** Return the name of a C datatype able to represent values between
-** lwr and upr, inclusive.
-*/
-static const char *minimum_size_type(int lwr, int upr){
-  if( lwr>=0 ){
-    if( upr<=255 ){
-      return "unsigned char";
-    }else if( upr<65535 ){
-      return "unsigned short int";
-    }else{
-      return "unsigned int";
-    }
-  }else if( lwr>=-127 && upr<=127 ){
-    return "signed char";
-  }else if( lwr>=-32767 && upr<32767 ){
-    return "short";
-  }else{
-    return "int";
-  }
-}
-
-/*
-** Each state contains a set of token transaction and a set of
-** nonterminal transactions.  Each of these sets makes an instance
-** of the following structure.  An array of these structures is used
-** to order the creation of entries in the yy_action[] table.
-*/
-struct axset {
-  struct state *stp;   /* A pointer to a state */
-  int isTkn;           /* True to use tokens.  False for non-terminals */
-  int nAction;         /* Number of actions */
-};
-
-/*
-** Compare to axset structures for sorting purposes
-*/
-static int axset_compare(const void *a, const void *b){
-  struct axset *p1 = (struct axset*)a;
-  struct axset *p2 = (struct axset*)b;
-  return p2->nAction - p1->nAction;
-}
-
-/*
-** Write text on "out" that describes the rule "rp".
-*/
-static void writeRuleText(FILE *out, struct rule *rp){
-  int j;
-  fprintf(out,"%s ::=", rp->lhs->name);
-  for(j=0; j<rp->nrhs; j++){
-    struct symbol *sp = rp->rhs[j];
-    fprintf(out," %s", sp->name);
-    if( sp->type==MULTITERMINAL ){
-      int k;
-      for(k=1; k<sp->nsubsym; k++){
-        fprintf(out,"|%s",sp->subsym[k]->name);
-      }
-    }
-  }
-}
-
-
-/* Generate C source code for the parser */
-void ReportTable(lemp, mhflag)
-struct lemon *lemp;
-int mhflag;     /* Output in makeheaders format if true */
-{
-  FILE *out, *in;
-  char line[LINESIZE];
-  int  lineno;
-  struct state *stp;
-  struct action *ap;
-  struct rule *rp;
-  struct acttab *pActtab;
-  int i, j, n;
-  char *name;
-  int mnTknOfst, mxTknOfst;
-  int mnNtOfst, mxNtOfst;
-  struct axset *ax;
-
-  in = tplt_open(lemp);
-  if( in==0 ) return;
-  out = file_open(lemp,".c","wb");
-  if( out==0 ){
-    fclose(in);
-    return;
-  }
-  lineno = 1;
-  tplt_xfer(lemp->name,in,out,&lineno);
-
-  /* Generate the include code, if any */
-  tplt_print(out,lemp,lemp->include,&lineno);
-  if( mhflag ){
-    char *name = file_makename(lemp, ".h");
-    fprintf(out,"#include \"%s\"\n", name); lineno++;
-    free(name);
-  }
-  tplt_xfer(lemp->name,in,out,&lineno);
-
-  /* Generate #defines for all tokens */
-  if( mhflag ){
-    char *prefix;
-    fprintf(out,"#if INTERFACE\n"); lineno++;
-    if( lemp->tokenprefix ) prefix = lemp->tokenprefix;
-    else                    prefix = "";
-    for(i=1; i<lemp->nterminal; i++){
-      fprintf(out,"#define %s%-30s %2d\n",prefix,lemp->symbols[i]->name,i);
-      lineno++;
-    }
-    fprintf(out,"#endif\n"); lineno++;
-  }
-  tplt_xfer(lemp->name,in,out,&lineno);
-
-  /* Generate the defines */
-  fprintf(out,"#define YYCODETYPE %s\n",
-    minimum_size_type(0, lemp->nsymbol+1)); lineno++;
-  fprintf(out,"#define YYNOCODE %d\n",lemp->nsymbol+1);  lineno++;
-  fprintf(out,"#define YYACTIONTYPE %s\n",
-    minimum_size_type(0, lemp->nstate+lemp->nrule+5));  lineno++;
-  if( lemp->wildcard ){
-    fprintf(out,"#define YYWILDCARD %d\n",
-       lemp->wildcard->index); lineno++;
-  }
-  print_stack_union(out,lemp,&lineno,mhflag);
-  fprintf(out, "#ifndef YYSTACKDEPTH\n"); lineno++;
-  if( lemp->stacksize ){
-    fprintf(out,"#define YYSTACKDEPTH %s\n",lemp->stacksize);  lineno++;
-  }else{
-    fprintf(out,"#define YYSTACKDEPTH 100\n");  lineno++;
-  }
-  fprintf(out, "#endif\n"); lineno++;
-  if( mhflag ){
-    fprintf(out,"#if INTERFACE\n"); lineno++;
-  }
-  name = lemp->name ? lemp->name : "Parse";
-  if( lemp->arg && lemp->arg[0] ){
-    size_t i;
-    i = lemonStrlen(lemp->arg);
-    while( i>=1 && isspace(lemp->arg[i-1]) ) i--;
-    while( i>=1 && (isalnum(lemp->arg[i-1]) || lemp->arg[i-1]=='_') ) i--;
-    fprintf(out,"#define %sARG_SDECL %s;\n",name,lemp->arg);  lineno++;
-    fprintf(out,"#define %sARG_PDECL ,%s\n",name,lemp->arg);  lineno++;
-    fprintf(out,"#define %sARG_FETCH %s = yypParser->%s\n",
-                 name,lemp->arg,&lemp->arg[i]);  lineno++;
-    fprintf(out,"#define %sARG_STORE yypParser->%s = %s\n",
-                 name,&lemp->arg[i],&lemp->arg[i]);  lineno++;
-  }else{
-    fprintf(out,"#define %sARG_SDECL\n",name);  lineno++;
-    fprintf(out,"#define %sARG_PDECL\n",name);  lineno++;
-    fprintf(out,"#define %sARG_FETCH\n",name); lineno++;
-    fprintf(out,"#define %sARG_STORE\n",name); lineno++;
-  }
-  if( mhflag ){
-    fprintf(out,"#endif\n"); lineno++;
-  }
-  fprintf(out,"#define YYNSTATE %d\n",lemp->nstate);  lineno++;
-  fprintf(out,"#define YYNRULE %d\n",lemp->nrule);  lineno++;
-  if( lemp->errsym->useCnt ){
-    fprintf(out,"#define YYERRORSYMBOL %d\n",lemp->errsym->index);  lineno++;
-    fprintf(out,"#define YYERRSYMDT yy%d\n",lemp->errsym->dtnum);  lineno++;
-  }
-  if( lemp->has_fallback ){
-    fprintf(out,"#define YYFALLBACK 1\n");  lineno++;
-  }
-  tplt_xfer(lemp->name,in,out,&lineno);
-
-  /* Generate the action table and its associates:
-  **
-  **  yy_action[]        A single table containing all actions.
-  **  yy_lookahead[]     A table containing the lookahead for each entry in
-  **                     yy_action.  Used to detect hash collisions.
-  **  yy_shift_ofst[]    For each state, the offset into yy_action for
-  **                     shifting terminals.
-  **  yy_reduce_ofst[]   For each state, the offset into yy_action for
-  **                     shifting non-terminals after a reduce.
-  **  yy_default[]       Default action for each state.
-  */
-
-  /* Compute the actions on all states and count them up */
-  ax = calloc(lemp->nstate*2 , sizeof(ax[0]));
-  if( ax==0 ){
-    fprintf(stderr,"malloc failed\n");
-    exit(1);
-  }
-  for(i=0; i<lemp->nstate; i++){
-    stp = lemp->sorted[i];
-    ax[i*2].stp = stp;
-    ax[i*2].isTkn = 1;
-    ax[i*2].nAction = stp->nTknAct;
-    ax[i*2+1].stp = stp;
-    ax[i*2+1].isTkn = 0;
-    ax[i*2+1].nAction = stp->nNtAct;
-  }
-  mxTknOfst = mnTknOfst = 0;
-  mxNtOfst = mnNtOfst = 0;
-
-  /* Compute the action table.  In order to try to keep the size of the
-  ** action table to a minimum, the heuristic of placing the largest action
-  ** sets first is used.
-  */
-  qsort(ax, lemp->nstate*2, sizeof(ax[0]), axset_compare);
-  pActtab = acttab_alloc();
-  for(i=0; i<lemp->nstate*2 && ax[i].nAction>0; i++){
-    stp = ax[i].stp;
-    if( ax[i].isTkn ){
-      for(ap=stp->ap; ap; ap=ap->next){
-        int action;
-        if( ap->sp->index>=lemp->nterminal ) continue;
-        action = compute_action(lemp, ap);
-        if( action<0 ) continue;
-        acttab_action(pActtab, ap->sp->index, action);
-      }
-      stp->iTknOfst = acttab_insert(pActtab);
-      if( stp->iTknOfst<mnTknOfst ) mnTknOfst = stp->iTknOfst;
-      if( stp->iTknOfst>mxTknOfst ) mxTknOfst = stp->iTknOfst;
-    }else{
-      for(ap=stp->ap; ap; ap=ap->next){
-        int action;
-        if( ap->sp->index<lemp->nterminal ) continue;
-        if( ap->sp->index==lemp->nsymbol ) continue;
-        action = compute_action(lemp, ap);
-        if( action<0 ) continue;
-        acttab_action(pActtab, ap->sp->index, action);
-      }
-      stp->iNtOfst = acttab_insert(pActtab);
-      if( stp->iNtOfst<mnNtOfst ) mnNtOfst = stp->iNtOfst;
-      if( stp->iNtOfst>mxNtOfst ) mxNtOfst = stp->iNtOfst;
-    }
-  }
-  free(ax);
-
-  /* Output the yy_action table */
-  fprintf(out,"static const YYACTIONTYPE yy_action[] = {\n"); lineno++;
-  n = acttab_size(pActtab);
-  for(i=j=0; i<n; i++){
-    int action = acttab_yyaction(pActtab, i);
-    if( action<0 ) action = lemp->nstate + lemp->nrule + 2;
-    if( j==0 ) fprintf(out," /* %5d */ ", i);
-    fprintf(out, " %4d,", action);
-    if( j==9 || i==n-1 ){
-      fprintf(out, "\n"); lineno++;
-      j = 0;
-    }else{
-      j++;
-    }
-  }
-  fprintf(out, "};\n"); lineno++;
-
-  /* Output the yy_lookahead table */
-  fprintf(out,"static const YYCODETYPE yy_lookahead[] = {\n"); lineno++;
-  for(i=j=0; i<n; i++){
-    int la = acttab_yylookahead(pActtab, i);
-    if( la<0 ) la = lemp->nsymbol;
-    if( j==0 ) fprintf(out," /* %5d */ ", i);
-    fprintf(out, " %4d,", la);
-    if( j==9 || i==n-1 ){
-      fprintf(out, "\n"); lineno++;
-      j = 0;
-    }else{
-      j++;
-    }
-  }
-  fprintf(out, "};\n"); lineno++;
-
-  /* Output the yy_shift_ofst[] table */
-  fprintf(out, "#define YY_SHIFT_USE_DFLT (%d)\n", mnTknOfst-1); lineno++;
-  n = lemp->nstate;
-  while( n>0 && lemp->sorted[n-1]->iTknOfst==NO_OFFSET ) n--;
-  fprintf(out, "#define YY_SHIFT_MAX %d\n", n-1); lineno++;
-  fprintf(out, "static const %s yy_shift_ofst[] = {\n", 
-          minimum_size_type(mnTknOfst-1, mxTknOfst)); lineno++;
-  for(i=j=0; i<n; i++){
-    int ofst;
-    stp = lemp->sorted[i];
-    ofst = stp->iTknOfst;
-    if( ofst==NO_OFFSET ) ofst = mnTknOfst - 1;
-    if( j==0 ) fprintf(out," /* %5d */ ", i);
-    fprintf(out, " %4d,", ofst);
-    if( j==9 || i==n-1 ){
-      fprintf(out, "\n"); lineno++;
-      j = 0;
-    }else{
-      j++;
-    }
-  }
-  fprintf(out, "};\n"); lineno++;
-
-  /* Output the yy_reduce_ofst[] table */
-  fprintf(out, "#define YY_REDUCE_USE_DFLT (%d)\n", mnNtOfst-1); lineno++;
-  n = lemp->nstate;
-  while( n>0 && lemp->sorted[n-1]->iNtOfst==NO_OFFSET ) n--;
-  fprintf(out, "#define YY_REDUCE_MAX %d\n", n-1); lineno++;
-  fprintf(out, "static const %s yy_reduce_ofst[] = {\n", 
-          minimum_size_type(mnNtOfst-1, mxNtOfst)); lineno++;
-  for(i=j=0; i<n; i++){
-    int ofst;
-    stp = lemp->sorted[i];
-    ofst = stp->iNtOfst;
-    if( ofst==NO_OFFSET ) ofst = mnNtOfst - 1;
-    if( j==0 ) fprintf(out," /* %5d */ ", i);
-    fprintf(out, " %4d,", ofst);
-    if( j==9 || i==n-1 ){
-      fprintf(out, "\n"); lineno++;
-      j = 0;
-    }else{
-      j++;
-    }
-  }
-  fprintf(out, "};\n"); lineno++;
-
-  /* Output the default action table */
-  fprintf(out, "static const YYACTIONTYPE yy_default[] = {\n"); lineno++;
-  n = lemp->nstate;
-  for(i=j=0; i<n; i++){
-    stp = lemp->sorted[i];
-    if( j==0 ) fprintf(out," /* %5d */ ", i);
-    fprintf(out, " %4d,", stp->iDflt);
-    if( j==9 || i==n-1 ){
-      fprintf(out, "\n"); lineno++;
-      j = 0;
-    }else{
-      j++;
-    }
-  }
-  fprintf(out, "};\n"); lineno++;
-  tplt_xfer(lemp->name,in,out,&lineno);
-
-  /* Generate the table of fallback tokens.
-  */
-  if( lemp->has_fallback ){
-    int mx = lemp->nterminal - 1;
-	while( mx>0 && lemp->symbols[mx]->fallback==0 ){ mx--; }
-    for(i=0; i<=mx; i++){
-      struct symbol *p = lemp->symbols[i];
-      if( p->fallback==0 ){
-        fprintf(out, "    0,  /* %10s => nothing */\n", p->name);
-      }else{
-        fprintf(out, "  %3d,  /* %10s => %s */\n", p->fallback->index,
-          p->name, p->fallback->name);
-      }
-      lineno++;
-    }
-  }
-  tplt_xfer(lemp->name, in, out, &lineno);
-
-  /* Generate a table containing the symbolic name of every symbol
-  */
-  for(i=0; i<lemp->nsymbol; i++){
-    sprintf(line,"\"%s\",",lemp->symbols[i]->name);
-    fprintf(out,"  %-15s",line);
-    if( (i&3)==3 ){ fprintf(out,"\n"); lineno++; }
-  }
-  if( (i&3)!=0 ){ fprintf(out,"\n"); lineno++; }
-  tplt_xfer(lemp->name,in,out,&lineno);
-
-  /* Generate a table containing a text string that describes every
-  ** rule in the rule set of the grammar.  This information is used
-  ** when tracing REDUCE actions.
-  */
-  for(i=0, rp=lemp->rule; rp; rp=rp->next, i++){
-    assert( rp->index==i );
-    fprintf(out," /* %3d */ \"", i);
-    writeRuleText(out, rp);
-    fprintf(out,"\",\n"); lineno++;
-  }
-  tplt_xfer(lemp->name,in,out,&lineno);
-
-  /* Generate code which executes every time a symbol is popped from
-  ** the stack while processing errors or while destroying the parser. 
-  ** (In other words, generate the %destructor actions)
-  */
-  if( lemp->tokendest ){
-    int once = 1;
-    for(i=0; i<lemp->nsymbol; i++){
-      struct symbol *sp = lemp->symbols[i];
-      if( sp==0 || sp->type!=TERMINAL ) continue;
-	  if( once ){
-		fprintf(out, "      /* TERMINAL Destructor */\n"); lineno++;
-		once = 0;
-	  }
-	  fprintf(out,"    case %d: /* %s */\n", sp->index, sp->name); lineno++;
-    }
-    for(i=0; i<lemp->nsymbol && lemp->symbols[i]->type!=TERMINAL; i++);
-    if( i<lemp->nsymbol ){
-      emit_destructor_code(out,lemp->symbols[i],lemp,&lineno);
-      fprintf(out,"      break;\n"); lineno++;
-    }
-  }
-  if( lemp->vardest ){
-    struct symbol *dflt_sp = 0;
-	int once = 1;
-    for(i=0; i<lemp->nsymbol; i++){
-      struct symbol *sp = lemp->symbols[i];
-      if( sp==0 || sp->type==TERMINAL ||
-          sp->index<=0 || sp->destructor!=0 ) continue;
-	  if( once ){
-		fprintf(out, "      /* Default NON-TERMINAL Destructor */\n"); lineno++;
-		once = 0;
-	  }
-	  fprintf(out,"    case %d: /* %s */\n", sp->index, sp->name); lineno++;
-      dflt_sp = sp;
-    }
-    if( dflt_sp!=0 ){
-      emit_destructor_code(out,dflt_sp,lemp,&lineno);
-    }
-    fprintf(out,"      break;\n"); lineno++;
-  }
-  for(i=0; i<lemp->nsymbol; i++){
-    struct symbol *sp = lemp->symbols[i];
-    if( sp==0 || sp->type==TERMINAL || sp->destructor==0 ) continue;
-    fprintf(out,"    case %d: /* %s */\n", sp->index, sp->name); lineno++;
-
-    /* Combine duplicate destructors into a single case */
-    for(j=i+1; j<lemp->nsymbol; j++){
-      struct symbol *sp2 = lemp->symbols[j];
-      if( sp2 && sp2->type!=TERMINAL && sp2->destructor
-          && sp2->dtnum==sp->dtnum
-          && strcmp(sp->destructor,sp2->destructor)==0 ){
-         fprintf(out,"    case %d: /* %s */\n",
-                 sp2->index, sp2->name); lineno++;
-         sp2->destructor = 0;
-      }
-    }
-
-    emit_destructor_code(out,lemp->symbols[i],lemp,&lineno);
-    fprintf(out,"      break;\n"); lineno++;
-  }
-  tplt_xfer(lemp->name,in,out,&lineno);
-
-  /* Generate code which executes whenever the parser stack overflows */
-  tplt_print(out,lemp,lemp->overflow,&lineno);
-  tplt_xfer(lemp->name,in,out,&lineno);
-
-  /* Generate the table of rule information 
-  **
-  ** Note: This code depends on the fact that rules are number
-  ** sequentually beginning with 0.
-  */
-  for(rp=lemp->rule; rp; rp=rp->next){
-    fprintf(out,"  { %d, %d },\n",rp->lhs->index,rp->nrhs); lineno++;
-  }
-  tplt_xfer(lemp->name,in,out,&lineno);
-
-  /* Generate code which executes during each REDUCE action */
-  for(rp=lemp->rule; rp; rp=rp->next){
-    translate_code(lemp, rp);
-  }
-  /* First output rules other than the default: rule */
-  for(rp=lemp->rule; rp; rp=rp->next){
-    struct rule *rp2;               /* Other rules with the same action */
-    if( rp->code==0 ) continue;
-	if( rp->code[0]=='\n' && rp->code[1]==0 ) continue; /* Will be default: */
-    fprintf(out,"      case %d: /* ",rp->index);
-    writeRuleText(out, rp);
-    fprintf(out," */\n"); lineno++;
-    for(rp2=rp->next; rp2; rp2=rp2->next){
-      if( rp2->code==rp->code ){
-        fprintf(out,"      case %d: /*",rp2->index);
-        writeRuleText(out, rp2);
-        fprintf(out, " */ yytestcase(yyruleno==%d);\n", rp2->index); lineno++;
-        rp2->code = 0;
-      }
-    }
-    emit_code(out,rp,lemp,&lineno);
-    fprintf(out,"        break;\n"); lineno++;
-	rp->code = 0;
-  }
-  /* Finally, output the default: rule.  We choose as the default: all
-  ** empty actions. */
-  fprintf(out,"      default:\n"); lineno++;
-  for(rp=lemp->rule; rp; rp=rp->next){
-	if( rp->code==0 ) continue;
-	assert( rp->code[0]=='\n' && rp->code[1]==0 );
-	fprintf(out,"      /* (%d) ", rp->index);
-	writeRuleText(out, rp);
-	fprintf(out," */ yytestcase(yyruleno==%d);\n", rp->index); lineno++;
-  }
-  fprintf(out,"       break;\n"); lineno++;
-  tplt_xfer(lemp->name,in,out,&lineno);
-
-  /* Generate code which executes if a parse fails */
-  tplt_print(out,lemp,lemp->failure,&lineno);
-  tplt_xfer(lemp->name,in,out,&lineno);
-
-  /* Generate code which executes when a syntax error occurs */
-  tplt_print(out,lemp,lemp->error,&lineno);
-  tplt_xfer(lemp->name,in,out,&lineno);
-
-  /* Generate code which executes when the parser accepts its input */
-  tplt_print(out,lemp,lemp->accept,&lineno);
-  tplt_xfer(lemp->name,in,out,&lineno);
-
-  /* Append any addition code the user desires */
-  tplt_print(out,lemp,lemp->extracode,&lineno);
-
-  acttab_free(&pActtab);
-  fclose(in);
-  fclose(out);
-  return;
-}
-
-/* Generate a header file for the parser */
-void ReportHeader(lemp)
-struct lemon *lemp;
-{
-  FILE *out, *in;
-  char *prefix;
-  char line[LINESIZE];
-  char pattern[LINESIZE];
-  int i;
-
-  if( lemp->tokenprefix ) prefix = lemp->tokenprefix;
-  else                    prefix = "";
-  in = file_open(lemp,".h","rb");
-  if( in ){
-    int nextChar;
-    for(i=1; i<lemp->nterminal && fgets(line,LINESIZE,in); i++){
-      sprintf(pattern,"#define %s%-30s %2d\n",prefix,lemp->symbols[i]->name,i);
-      if( strcmp(line,pattern) ) break;
-    }
-    nextChar = fgetc(in);
-    fclose(in);
-    if( i==lemp->nterminal && nextChar==EOF ){
-      /* No change in the file.  Don't rewrite it. */
-      /* (not the best idea if you use make tools that check the date! */
-      /*return;*/
-    }
-  }
-  out = file_open(lemp,".h","wb");
-  if( out ){
-    for(i=1; i<lemp->nterminal; i++){
-      fprintf(out,"#define %s%-30s %2d\n",prefix,lemp->symbols[i]->name,i);
-    }
-    fclose(out);  
-  }
-  return;
-}
-
-/* Reduce the size of the action tables, if possible, by making use
-** of defaults.
-**
-** In this version, we take the most frequent REDUCE action and make
-** it the default.  Except, there is no default if the wildcard token
-** is a possible look-ahead.
-*/
-void CompressTables(lemp)
-struct lemon *lemp;
-{
-  struct state *stp;
-  struct action *ap, *ap2;
-  struct rule *rp, *rp2, *rbest;
-  int nbest, n;
-  int i;
-  int usesWildcard;
-
-  for(i=0; i<lemp->nstate; i++){
-    stp = lemp->sorted[i];
-    nbest = 0;
-    rbest = 0;
-    usesWildcard = 0;
-
-    for(ap=stp->ap; ap; ap=ap->next){
-      if( ap->type==SHIFT && ap->sp==lemp->wildcard ){
-        usesWildcard = 1;
-      }
-      if( ap->type!=REDUCE ) continue;
-      rp = ap->x.rp;
-      if( rp->lhsStart ) continue;
-      if( rp==rbest ) continue;
-      n = 1;
-      for(ap2=ap->next; ap2; ap2=ap2->next){
-        if( ap2->type!=REDUCE ) continue;
-        rp2 = ap2->x.rp;
-        if( rp2==rbest ) continue;
-        if( rp2==rp ) n++;
-      }
-      if( n>nbest ){
-        nbest = n;
-        rbest = rp;
-      }
-    }
-
-    /* Do not make a default if the number of rules to default
-    ** is not at least 1 or if the wildcard token is a possbile
-    ** lookahead.
-    */
-    if( nbest<1 || usesWildcard ) continue;
-
-
-    /* Combine matching REDUCE actions into a single default */
-    for(ap=stp->ap; ap; ap=ap->next){
-      if( ap->type==REDUCE && ap->x.rp==rbest ) break;
-    }
-    assert( ap );
-    ap->sp = Symbol_new("{default}");
-    for(ap=ap->next; ap; ap=ap->next){
-      if( ap->type==REDUCE && ap->x.rp==rbest ) ap->type = NOT_USED;
-    }
-    stp->ap = Action_sort(stp->ap);
-  }
-}
-
-
-/*
-** Compare two states for sorting purposes.  The smaller state is the
-** one with the most non-terminal actions.  If they have the same number
-** of non-terminal actions, then the smaller is the one with the most
-** token actions.
-*/
-static int stateResortCompare(const void *a, const void *b){
-  const struct state *pA = *(const struct state**)a;
-  const struct state *pB = *(const struct state**)b;
-  int n;
-
-  n = pB->nNtAct - pA->nNtAct;
-  if( n==0 ){
-    n = pB->nTknAct - pA->nTknAct;
-  }
-  return n;
-}
-
-
-/*
-** Renumber and resort states so that states with fewer choices
-** occur at the end.  Except, keep state 0 as the first state.
-*/
-void ResortStates(lemp)
-struct lemon *lemp;
-{
-  int i;
-  struct state *stp;
-  struct action *ap;
-
-  for(i=0; i<lemp->nstate; i++){
-    stp = lemp->sorted[i];
-    stp->nTknAct = stp->nNtAct = 0;
-    stp->iDflt = lemp->nstate + lemp->nrule;
-    stp->iTknOfst = NO_OFFSET;
-    stp->iNtOfst = NO_OFFSET;
-    for(ap=stp->ap; ap; ap=ap->next){
-      if( compute_action(lemp,ap)>=0 ){
-        if( ap->sp->index<lemp->nterminal ){
-          stp->nTknAct++;
-        }else if( ap->sp->index<lemp->nsymbol ){
-          stp->nNtAct++;
-        }else{
-          stp->iDflt = compute_action(lemp, ap);
-        }
-      }
-    }
-  }
-  qsort(&lemp->sorted[1], lemp->nstate-1, sizeof(lemp->sorted[0]),
-        stateResortCompare);
-  for(i=0; i<lemp->nstate; i++){
-    lemp->sorted[i]->statenum = i;
-  }
-}
-
-
-/***************** From the file "set.c" ************************************/
-/*
-** Set manipulation routines for the LEMON parser generator.
-*/
-
-static int size = 0;
-
-/* Set the set size */
-void SetSize(n)
-int n;
-{
-  size = n+1;
-}
-
-/* Allocate a new set */
-char *SetNew(){
-  char *s;
-  s = (char*)calloc( size, 1);
-  if( s==0 ){
-    extern void memory_error();
-    memory_error();
-  }
-  return s;
-}
-
-/* Deallocate a set */
-void SetFree(s)
-char *s;
-{
-  free(s);
-}
-
-/* Add a new element to the set.  Return TRUE if the element was added
-** and FALSE if it was already there. */
-int SetAdd(s,e)
-char *s;
-int e;
-{
-  int rv;
-  assert( e>=0 && e<size );
-  rv = s[e];
-  s[e] = 1;
-  return !rv;
-}
-
-/* Add every element of s2 to s1.  Return TRUE if s1 changes. */
-int SetUnion(s1,s2)
-char *s1;
-char *s2;
-{
-  int i, progress;
-  progress = 0;
-  for(i=0; i<size; i++){
-    if( s2[i]==0 ) continue;
-    if( s1[i]==0 ){
-      progress = 1;
-      s1[i] = 1;
-    }
-  }
-  return progress;
-}
-/********************** From the file "table.c" ****************************/
-/*
-** All code in this file has been automatically generated
-** from a specification in the file
-**              "table.q"
-** by the associative array code building program "aagen".
-** Do not edit this file!  Instead, edit the specification
-** file, then rerun aagen.
-*/
-/*
-** Code for processing tables in the LEMON parser generator.
-*/
-
-PRIVATE int strhash(x)
-char *x;
-{
-  int h = 0;
-  while( *x) h = h*13 + *(x++);
-  return h;
-}
-
-/* Works like strdup, sort of.  Save a string in malloced memory, but
-** keep strings in a table so that the same string is not in more
-** than one place.
-*/
-char *Strsafe(y)
-char *y;
-{
-  char *z;
-
-  if( y==0 ) return 0;
-  z = Strsafe_find(y);
-  if( z==0 && (z=malloc( lemonStrlen(y)+1 ))!=0 ){
-    strcpy(z,y);
-    Strsafe_insert(z);
-  }
-  MemoryCheck(z);
-  return z;
-}
-
-/* There is one instance of the following structure for each
-** associative array of type "x1".
-*/
-struct s_x1 {
-  int size;               /* The number of available slots. */
-                          /*   Must be a power of 2 greater than or */
-                          /*   equal to 1 */
-  int count;              /* Number of currently slots filled */
-  struct s_x1node *tbl;  /* The data stored here */
-  struct s_x1node **ht;  /* Hash table for lookups */
-};
-
-/* There is one instance of this structure for every data element
-** in an associative array of type "x1".
-*/
-typedef struct s_x1node {
-  char *data;                  /* The data */
-  struct s_x1node *next;   /* Next entry with the same hash */
-  struct s_x1node **from;  /* Previous link */
-} x1node;
-
-/* There is only one instance of the array, which is the following */
-static struct s_x1 *x1a;
-
-/* Allocate a new associative array */
-void Strsafe_init(){
-  if( x1a ) return;
-  x1a = (struct s_x1*)malloc( sizeof(struct s_x1) );
-  if( x1a ){
-    x1a->size = 1024;
-    x1a->count = 0;
-    x1a->tbl = (x1node*)malloc( 
-      (sizeof(x1node) + sizeof(x1node*))*1024 );
-    if( x1a->tbl==0 ){
-      free(x1a);
-      x1a = 0;
-    }else{
-      int i;
-      x1a->ht = (x1node**)&(x1a->tbl[1024]);
-      for(i=0; i<1024; i++) x1a->ht[i] = 0;
-    }
-  }
-}
-/* Insert a new record into the array.  Return TRUE if successful.
-** Prior data with the same key is NOT overwritten */
-int Strsafe_insert(data)
-char *data;
-{
-  x1node *np;
-  int h;
-  int ph;
-
-  if( x1a==0 ) return 0;
-  ph = strhash(data);
-  h = ph & (x1a->size-1);
-  np = x1a->ht[h];
-  while( np ){
-    if( strcmp(np->data,data)==0 ){
-      /* An existing entry with the same key is found. */
-      /* Fail because overwrite is not allows. */
-      return 0;
-    }
-    np = np->next;
-  }
-  if( x1a->count>=x1a->size ){
-    /* Need to make the hash table bigger */
-    int i,size;
-    struct s_x1 array;
-    array.size = size = x1a->size*2;
-    array.count = x1a->count;
-    array.tbl = (x1node*)malloc(
-      (sizeof(x1node) + sizeof(x1node*))*size );
-    if( array.tbl==0 ) return 0;  /* Fail due to malloc failure */
-    array.ht = (x1node**)&(array.tbl[size]);
-    for(i=0; i<size; i++) array.ht[i] = 0;
-    for(i=0; i<x1a->count; i++){
-      x1node *oldnp, *newnp;
-      oldnp = &(x1a->tbl[i]);
-      h = strhash(oldnp->data) & (size-1);
-      newnp = &(array.tbl[i]);
-      if( array.ht[h] ) array.ht[h]->from = &(newnp->next);
-      newnp->next = array.ht[h];
-      newnp->data = oldnp->data;
-      newnp->from = &(array.ht[h]);
-      array.ht[h] = newnp;
-    }
-    free(x1a->tbl);
-    *x1a = array;
-  }
-  /* Insert the new data */
-  h = ph & (x1a->size-1);
-  np = &(x1a->tbl[x1a->count++]);
-  np->data = data;
-  if( x1a->ht[h] ) x1a->ht[h]->from = &(np->next);
-  np->next = x1a->ht[h];
-  x1a->ht[h] = np;
-  np->from = &(x1a->ht[h]);
-  return 1;
-}
-
-/* Return a pointer to data assigned to the given key.  Return NULL
-** if no such key. */
-char *Strsafe_find(key)
-char *key;
-{
-  int h;
-  x1node *np;
-
-  if( x1a==0 ) return 0;
-  h = strhash(key) & (x1a->size-1);
-  np = x1a->ht[h];
-  while( np ){
-    if( strcmp(np->data,key)==0 ) break;
-    np = np->next;
-  }
-  return np ? np->data : 0;
-}
-
-/* Return a pointer to the (terminal or nonterminal) symbol "x".
-** Create a new symbol if this is the first time "x" has been seen.
-*/
-struct symbol *Symbol_new(x)
-char *x;
-{
-  struct symbol *sp;
-
-  sp = Symbol_find(x);
-  if( sp==0 ){
-    sp = (struct symbol *)calloc(1, sizeof(struct symbol) );
-    MemoryCheck(sp);
-    sp->name = Strsafe(x);
-    sp->type = isupper(*x) ? TERMINAL : NONTERMINAL;
-    sp->rule = 0;
-    sp->fallback = 0;
-    sp->prec = -1;
-    sp->assoc = UNK;
-    sp->firstset = 0;
-    sp->lambda = LEMON_FALSE;
-    sp->destructor = 0;
-	sp->destLineno = 0;
-    sp->datatype = 0;
-	sp->useCnt = 0;
-    Symbol_insert(sp,sp->name);
-  }
-  sp->useCnt++;
-  return sp;
-}
-
-/* Compare two symbols for working purposes
-**
-** Symbols that begin with upper case letters (terminals or tokens)
-** must sort before symbols that begin with lower case letters
-** (non-terminals).  Other than that, the order does not matter.
-**
-** We find experimentally that leaving the symbols in their original
-** order (the order they appeared in the grammar file) gives the
-** smallest parser tables in SQLite.
-*/
-int Symbolcmpp(struct symbol **a, struct symbol **b){
-  int i1 = (**a).index + 10000000*((**a).name[0]>'Z');
-  int i2 = (**b).index + 10000000*((**b).name[0]>'Z');
-  return i1-i2;
-}
-
-/* There is one instance of the following structure for each
-** associative array of type "x2".
-*/
-struct s_x2 {
-  int size;               /* The number of available slots. */
-                          /*   Must be a power of 2 greater than or */
-                          /*   equal to 1 */
-  int count;              /* Number of currently slots filled */
-  struct s_x2node *tbl;  /* The data stored here */
-  struct s_x2node **ht;  /* Hash table for lookups */
-};
-
-/* There is one instance of this structure for every data element
-** in an associative array of type "x2".
-*/
-typedef struct s_x2node {
-  struct symbol *data;                  /* The data */
-  char *key;                   /* The key */
-  struct s_x2node *next;   /* Next entry with the same hash */
-  struct s_x2node **from;  /* Previous link */
-} x2node;
-
-/* There is only one instance of the array, which is the following */
-static struct s_x2 *x2a;
-
-/* Allocate a new associative array */
-void Symbol_init(){
-  if( x2a ) return;
-  x2a = (struct s_x2*)malloc( sizeof(struct s_x2) );
-  if( x2a ){
-    x2a->size = 128;
-    x2a->count = 0;
-    x2a->tbl = (x2node*)malloc( 
-      (sizeof(x2node) + sizeof(x2node*))*128 );
-    if( x2a->tbl==0 ){
-      free(x2a);
-      x2a = 0;
-    }else{
-      int i;
-      x2a->ht = (x2node**)&(x2a->tbl[128]);
-      for(i=0; i<128; i++) x2a->ht[i] = 0;
-    }
-  }
-}
-/* Insert a new record into the array.  Return TRUE if successful.
-** Prior data with the same key is NOT overwritten */
-int Symbol_insert(data,key)
-struct symbol *data;
-char *key;
-{
-  x2node *np;
-  int h;
-  int ph;
-
-  if( x2a==0 ) return 0;
-  ph = strhash(key);
-  h = ph & (x2a->size-1);
-  np = x2a->ht[h];
-  while( np ){
-    if( strcmp(np->key,key)==0 ){
-      /* An existing entry with the same key is found. */
-      /* Fail because overwrite is not allows. */
-      return 0;
-    }
-    np = np->next;
-  }
-  if( x2a->count>=x2a->size ){
-    /* Need to make the hash table bigger */
-    int i,size;
-    struct s_x2 array;
-    array.size = size = x2a->size*2;
-    array.count = x2a->count;
-    array.tbl = (x2node*)malloc(
-      (sizeof(x2node) + sizeof(x2node*))*size );
-    if( array.tbl==0 ) return 0;  /* Fail due to malloc failure */
-    array.ht = (x2node**)&(array.tbl[size]);
-    for(i=0; i<size; i++) array.ht[i] = 0;
-    for(i=0; i<x2a->count; i++){
-      x2node *oldnp, *newnp;
-      oldnp = &(x2a->tbl[i]);
-      h = strhash(oldnp->key) & (size-1);
-      newnp = &(array.tbl[i]);
-      if( array.ht[h] ) array.ht[h]->from = &(newnp->next);
-      newnp->next = array.ht[h];
-      newnp->key = oldnp->key;
-      newnp->data = oldnp->data;
-      newnp->from = &(array.ht[h]);
-      array.ht[h] = newnp;
-    }
-    free(x2a->tbl);
-    *x2a = array;
-  }
-  /* Insert the new data */
-  h = ph & (x2a->size-1);
-  np = &(x2a->tbl[x2a->count++]);
-  np->key = key;
-  np->data = data;
-  if( x2a->ht[h] ) x2a->ht[h]->from = &(np->next);
-  np->next = x2a->ht[h];
-  x2a->ht[h] = np;
-  np->from = &(x2a->ht[h]);
-  return 1;
-}
-
-/* Return a pointer to data assigned to the given key.  Return NULL
-** if no such key. */
-struct symbol *Symbol_find(key)
-char *key;
-{
-  int h;
-  x2node *np;
-
-  if( x2a==0 ) return 0;
-  h = strhash(key) & (x2a->size-1);
-  np = x2a->ht[h];
-  while( np ){
-    if( strcmp(np->key,key)==0 ) break;
-    np = np->next;
-  }
-  return np ? np->data : 0;
-}
-
-/* Return the n-th data.  Return NULL if n is out of range. */
-struct symbol *Symbol_Nth(n)
-int n;
-{
-  struct symbol *data;
-  if( x2a && n>0 && n<=x2a->count ){
-    data = x2a->tbl[n-1].data;
-  }else{
-    data = 0;
-  }
-  return data;
-}
-
-/* Return the size of the array */
-int Symbol_count()
-{
-  return x2a ? x2a->count : 0;
-}
-
-/* Return an array of pointers to all data in the table.
-** The array is obtained from malloc.  Return NULL if memory allocation
-** problems, or if the array is empty. */
-struct symbol **Symbol_arrayof()
-{
-  struct symbol **array;
-  int i,size;
-  if( x2a==0 ) return 0;
-  size = x2a->count;
-  array = (struct symbol **)calloc(size, sizeof(struct symbol *));
-  if( array ){
-    for(i=0; i<size; i++) array[i] = x2a->tbl[i].data;
-  }
-  return array;
-}
-
-/* Compare two configurations */
-int Configcmp(a,b)
-struct config *a;
-struct config *b;
-{
-  int x;
-  x = a->rp->index - b->rp->index;
-  if( x==0 ) x = a->dot - b->dot;
-  return x;
-}
-
-/* Compare two states */
-PRIVATE int statecmp(a,b)
-struct config *a;
-struct config *b;
-{
-  int rc;
-  for(rc=0; rc==0 && a && b;  a=a->bp, b=b->bp){
-    rc = a->rp->index - b->rp->index;
-    if( rc==0 ) rc = a->dot - b->dot;
-  }
-  if( rc==0 ){
-    if( a ) rc = 1;
-    if( b ) rc = -1;
-  }
-  return rc;
-}
-
-/* Hash a state */
-PRIVATE int statehash(a)
-struct config *a;
-{
-  int h=0;
-  while( a ){
-    h = h*571 + a->rp->index*37 + a->dot;
-    a = a->bp;
-  }
-  return h;
-}
-
-/* Allocate a new state structure */
-struct state *State_new()
-{
-  struct state *new;
-  new = (struct state *)calloc(1, sizeof(struct state) );
-  MemoryCheck(new);
-  return new;
-}
-
-/* There is one instance of the following structure for each
-** associative array of type "x3".
-*/
-struct s_x3 {
-  int size;               /* The number of available slots. */
-                          /*   Must be a power of 2 greater than or */
-                          /*   equal to 1 */
-  int count;              /* Number of currently slots filled */
-  struct s_x3node *tbl;  /* The data stored here */
-  struct s_x3node **ht;  /* Hash table for lookups */
-};
-
-/* There is one instance of this structure for every data element
-** in an associative array of type "x3".
-*/
-typedef struct s_x3node {
-  struct state *data;                  /* The data */
-  struct config *key;                   /* The key */
-  struct s_x3node *next;   /* Next entry with the same hash */
-  struct s_x3node **from;  /* Previous link */
-} x3node;
-
-/* There is only one instance of the array, which is the following */
-static struct s_x3 *x3a;
-
-/* Allocate a new associative array */
-void State_init(){
-  if( x3a ) return;
-  x3a = (struct s_x3*)malloc( sizeof(struct s_x3) );
-  if( x3a ){
-    x3a->size = 128;
-    x3a->count = 0;
-    x3a->tbl = (x3node*)malloc( 
-      (sizeof(x3node) + sizeof(x3node*))*128 );
-    if( x3a->tbl==0 ){
-      free(x3a);
-      x3a = 0;
-    }else{
-      int i;
-      x3a->ht = (x3node**)&(x3a->tbl[128]);
-      for(i=0; i<128; i++) x3a->ht[i] = 0;
-    }
-  }
-}
-/* Insert a new record into the array.  Return TRUE if successful.
-** Prior data with the same key is NOT overwritten */
-int State_insert(data,key)
-struct state *data;
-struct config *key;
-{
-  x3node *np;
-  int h;
-  int ph;
-
-  if( x3a==0 ) return 0;
-  ph = statehash(key);
-  h = ph & (x3a->size-1);
-  np = x3a->ht[h];
-  while( np ){
-    if( statecmp(np->key,key)==0 ){
-      /* An existing entry with the same key is found. */
-      /* Fail because overwrite is not allows. */
-      return 0;
-    }
-    np = np->next;
-  }
-  if( x3a->count>=x3a->size ){
-    /* Need to make the hash table bigger */
-    int i,size;
-    struct s_x3 array;
-    array.size = size = x3a->size*2;
-    array.count = x3a->count;
-    array.tbl = (x3node*)malloc(
-      (sizeof(x3node) + sizeof(x3node*))*size );
-    if( array.tbl==0 ) return 0;  /* Fail due to malloc failure */
-    array.ht = (x3node**)&(array.tbl[size]);
-    for(i=0; i<size; i++) array.ht[i] = 0;
-    for(i=0; i<x3a->count; i++){
-      x3node *oldnp, *newnp;
-      oldnp = &(x3a->tbl[i]);
-      h = statehash(oldnp->key) & (size-1);
-      newnp = &(array.tbl[i]);
-      if( array.ht[h] ) array.ht[h]->from = &(newnp->next);
-      newnp->next = array.ht[h];
-      newnp->key = oldnp->key;
-      newnp->data = oldnp->data;
-      newnp->from = &(array.ht[h]);
-      array.ht[h] = newnp;
-    }
-    free(x3a->tbl);
-    *x3a = array;
-  }
-  /* Insert the new data */
-  h = ph & (x3a->size-1);
-  np = &(x3a->tbl[x3a->count++]);
-  np->key = key;
-  np->data = data;
-  if( x3a->ht[h] ) x3a->ht[h]->from = &(np->next);
-  np->next = x3a->ht[h];
-  x3a->ht[h] = np;
-  np->from = &(x3a->ht[h]);
-  return 1;
-}
-
-/* Return a pointer to data assigned to the given key.  Return NULL
-** if no such key. */
-struct state *State_find(key)
-struct config *key;
-{
-  int h;
-  x3node *np;
-
-  if( x3a==0 ) return 0;
-  h = statehash(key) & (x3a->size-1);
-  np = x3a->ht[h];
-  while( np ){
-    if( statecmp(np->key,key)==0 ) break;
-    np = np->next;
-  }
-  return np ? np->data : 0;
-}
-
-/* Return an array of pointers to all data in the table.
-** The array is obtained from malloc.  Return NULL if memory allocation
-** problems, or if the array is empty. */
-struct state **State_arrayof()
-{
-  struct state **array;
-  int i,size;
-  if( x3a==0 ) return 0;
-  size = x3a->count;
-  array = (struct state **)malloc( sizeof(struct state *)*size );
-  if( array ){
-    for(i=0; i<size; i++) array[i] = x3a->tbl[i].data;
-  }
-  return array;
-}
-
-/* Hash a configuration */
-PRIVATE int confighash(a)
-struct config *a;
-{
-  int h=0;
-  h = h*571 + a->rp->index*37 + a->dot;
-  return h;
-}
-
-/* There is one instance of the following structure for each
-** associative array of type "x4".
-*/
-struct s_x4 {
-  int size;               /* The number of available slots. */
-                          /*   Must be a power of 2 greater than or */
-                          /*   equal to 1 */
-  int count;              /* Number of currently slots filled */
-  struct s_x4node *tbl;  /* The data stored here */
-  struct s_x4node **ht;  /* Hash table for lookups */
-};
-
-/* There is one instance of this structure for every data element
-** in an associative array of type "x4".
-*/
-typedef struct s_x4node {
-  struct config *data;                  /* The data */
-  struct s_x4node *next;   /* Next entry with the same hash */
-  struct s_x4node **from;  /* Previous link */
-} x4node;
-
-/* There is only one instance of the array, which is the following */
-static struct s_x4 *x4a;
-
-/* Allocate a new associative array */
-void Configtable_init(){
-  if( x4a ) return;
-  x4a = (struct s_x4*)malloc( sizeof(struct s_x4) );
-  if( x4a ){
-    x4a->size = 64;
-    x4a->count = 0;
-    x4a->tbl = (x4node*)malloc( 
-      (sizeof(x4node) + sizeof(x4node*))*64 );
-    if( x4a->tbl==0 ){
-      free(x4a);
-      x4a = 0;
-    }else{
-      int i;
-      x4a->ht = (x4node**)&(x4a->tbl[64]);
-      for(i=0; i<64; i++) x4a->ht[i] = 0;
-    }
-  }
-}
-/* Insert a new record into the array.  Return TRUE if successful.
-** Prior data with the same key is NOT overwritten */
-int Configtable_insert(data)
-struct config *data;
-{
-  x4node *np;
-  int h;
-  int ph;
-
-  if( x4a==0 ) return 0;
-  ph = confighash(data);
-  h = ph & (x4a->size-1);
-  np = x4a->ht[h];
-  while( np ){
-    if( Configcmp(np->data,data)==0 ){
-      /* An existing entry with the same key is found. */
-      /* Fail because overwrite is not allows. */
-      return 0;
-    }
-    np = np->next;
-  }
-  if( x4a->count>=x4a->size ){
-    /* Need to make the hash table bigger */
-    int i,size;
-    struct s_x4 array;
-    array.size = size = x4a->size*2;
-    array.count = x4a->count;
-    array.tbl = (x4node*)malloc(
-      (sizeof(x4node) + sizeof(x4node*))*size );
-    if( array.tbl==0 ) return 0;  /* Fail due to malloc failure */
-    array.ht = (x4node**)&(array.tbl[size]);
-    for(i=0; i<size; i++) array.ht[i] = 0;
-    for(i=0; i<x4a->count; i++){
-      x4node *oldnp, *newnp;
-      oldnp = &(x4a->tbl[i]);
-      h = confighash(oldnp->data) & (size-1);
-      newnp = &(array.tbl[i]);
-      if( array.ht[h] ) array.ht[h]->from = &(newnp->next);
-      newnp->next = array.ht[h];
-      newnp->data = oldnp->data;
-      newnp->from = &(array.ht[h]);
-      array.ht[h] = newnp;
-    }
-    free(x4a->tbl);
-    *x4a = array;
-  }
-  /* Insert the new data */
-  h = ph & (x4a->size-1);
-  np = &(x4a->tbl[x4a->count++]);
-  np->data = data;
-  if( x4a->ht[h] ) x4a->ht[h]->from = &(np->next);
-  np->next = x4a->ht[h];
-  x4a->ht[h] = np;
-  np->from = &(x4a->ht[h]);
-  return 1;
-}
-
-/* Return a pointer to data assigned to the given key.  Return NULL
-** if no such key. */
-struct config *Configtable_find(key)
-struct config *key;
-{
-  int h;
-  x4node *np;
-
-  if( x4a==0 ) return 0;
-  h = confighash(key) & (x4a->size-1);
-  np = x4a->ht[h];
-  while( np ){
-    if( Configcmp(np->data,key)==0 ) break;
-    np = np->next;
-  }
-  return np ? np->data : 0;
-}
-
-/* Remove all data from the table.  Pass each data to the function "f"
-** as it is removed.  ("f" may be null to avoid this step.) */
-void Configtable_clear(f)
-int(*f)(/* struct config * */);
-{
-  int i;
-  if( x4a==0 || x4a->count==0 ) return;
-  if( f ) for(i=0; i<x4a->count; i++) (*f)(x4a->tbl[i].data);
-  for(i=0; i<x4a->size; i++) x4a->ht[i] = 0;
-  x4a->count = 0;
-  return;
-}
+/*
+** This file contains all sources (including headers) to the LEMON
+** LALR(1) parser generator.  The sources have been combined into a
+** single file to make it easy to include LEMON in the source tree
+** and Makefile of another program.
+**
+** The author of this program disclaims copyright.
+**
+** This file is based on version 1.69 of lemon.c from the SQLite
+** CVS, with modifications to make it work nicer when run
+** from Developer Studio.
+*/
+#include <stdio.h>
+#include <stdarg.h>
+#include <string.h>
+#include <ctype.h>
+#include <stdlib.h>
+#include <assert.h>
+
+#ifndef __WIN32__
+#   if defined(_WIN32) || defined(WIN32)
+#	define __WIN32__
+#   endif
+#endif
+
+#ifdef __WIN32__
+extern int access();
+#else
+#include <unistd.h>
+#endif
+
+/* #define PRIVATE static */
+#define PRIVATE
+
+#ifdef TEST
+#define MAXRHS 5       /* Set low to exercise exception code */
+#else
+#define MAXRHS 1000
+#endif
+
+static void *msort(void *list, void *next, int (*cmp)());
+
+/*
+** Compilers are getting increasingly pedantic about type conversions
+** as C evolves ever closer to Ada.... To work around the latest problems
+** we have to define the following variant of strlen().
+*/
+#define lemonStrlen(X)   ((int)strlen(X))
+
+/******** From the file "action.h" *************************************/
+static struct action *Action_new(void);
+static struct action *Action_sort(struct action *);
+
+/********** From the file "build.h" ************************************/
+void FindRulePrecedences();
+void FindFirstSets();
+void FindStates();
+void FindLinks();
+void FindFollowSets();
+void FindActions();
+
+/********* From the file "configlist.h" *********************************/
+void Configlist_init(/* void */);
+struct config *Configlist_add(/* struct rule *, int */);
+struct config *Configlist_addbasis(/* struct rule *, int */);
+void Configlist_closure(/* void */);
+void Configlist_sort(/* void */);
+void Configlist_sortbasis(/* void */);
+struct config *Configlist_return(/* void */);
+struct config *Configlist_basis(/* void */);
+void Configlist_eat(/* struct config * */);
+void Configlist_reset(/* void */);
+
+/********* From the file "error.h" ***************************************/
+void ErrorMsg(const char *, int,const char *, ...);
+
+/****** From the file "option.h" ******************************************/
+struct s_options {
+  enum { OPT_FLAG=1,  OPT_INT,  OPT_DBL,  OPT_STR,
+         OPT_FFLAG, OPT_FINT, OPT_FDBL, OPT_FSTR} type;
+  char *label;
+  char *arg;
+  char *message;
+};
+int    OptInit(/* char**,struct s_options*,FILE* */);
+int    OptNArgs(/* void */);
+char  *OptArg(/* int */);
+void   OptErr(/* int */);
+void   OptPrint(/* void */);
+
+/******** From the file "parse.h" *****************************************/
+void Parse(/* struct lemon *lemp */);
+
+/********* From the file "plink.h" ***************************************/
+struct plink *Plink_new(/* void */);
+void Plink_add(/* struct plink **, struct config * */);
+void Plink_copy(/* struct plink **, struct plink * */);
+void Plink_delete(/* struct plink * */);
+
+/********** From the file "report.h" *************************************/
+void Reprint(/* struct lemon * */);
+void ReportOutput(/* struct lemon * */);
+void ReportTable(/* struct lemon * */);
+void ReportHeader(/* struct lemon * */);
+void CompressTables(/* struct lemon * */);
+void ResortStates(/* struct lemon * */);
+
+/********** From the file "set.h" ****************************************/
+void  SetSize(/* int N */);             /* All sets will be of size N */
+char *SetNew(/* void */);               /* A new set for element 0..N */
+void  SetFree(/* char* */);             /* Deallocate a set */
+
+int SetAdd(/* char*,int */);            /* Add element to a set */
+int SetUnion(/* char *A,char *B */);    /* A <- A U B, thru element N */
+
+#define SetFind(X,Y) (X[Y])       /* True if Y is in set X */
+
+/********** From the file "struct.h" *************************************/
+/*
+** Principal data structures for the LEMON parser generator.
+*/
+
+typedef enum {LEMON_FALSE=0, LEMON_TRUE} Boolean;
+
+/* Symbols (terminals and nonterminals) of the grammar are stored
+** in the following: */
+struct symbol {
+  char *name;              /* Name of the symbol */
+  int index;               /* Index number for this symbol */
+  enum {
+    TERMINAL,
+    NONTERMINAL,
+    MULTITERMINAL
+  } type;                  /* Symbols are all either TERMINALS or NTs */
+  struct rule *rule;       /* Linked list of rules of this (if an NT) */
+  struct symbol *fallback; /* fallback token in case this token doesn't parse */
+  int prec;                /* Precedence if defined (-1 otherwise) */
+  enum e_assoc {
+    LEFT,
+    RIGHT,
+    NONE,
+    UNK
+  } assoc;                 /* Associativity if precedence is defined */
+  char *firstset;          /* First-set for all rules of this symbol */
+  Boolean lambda;          /* True if NT and can generate an empty string */
+  int useCnt;              /* Number of times used */
+  char *destructor;        /* Code which executes whenever this symbol is
+                           ** popped from the stack during error processing */
+  int destLineno;          /* Line number for start of destructor */
+  char *datatype;          /* The data type of information held by this
+                           ** object. Only used if type==NONTERMINAL */
+  int dtnum;               /* The data type number.  In the parser, the value
+                           ** stack is a union.  The .yy%d element of this
+                           ** union is the correct data type for this object */
+  /* The following fields are used by MULTITERMINALs only */
+  int nsubsym;             /* Number of constituent symbols in the MULTI */
+  struct symbol **subsym;  /* Array of constituent symbols */
+};
+
+/* Each production rule in the grammar is stored in the following
+** structure.  */
+struct rule {
+  struct symbol *lhs;      /* Left-hand side of the rule */
+  char *lhsalias;          /* Alias for the LHS (NULL if none) */
+  int lhsStart;            /* True if left-hand side is the start symbol */
+  int ruleline;            /* Line number for the rule */
+  int nrhs;                /* Number of RHS symbols */
+  struct symbol **rhs;     /* The RHS symbols */
+  char **rhsalias;         /* An alias for each RHS symbol (NULL if none) */
+  int line;                /* Line number at which code begins */
+  char *code;              /* The code executed when this rule is reduced */
+  struct symbol *precsym;  /* Precedence symbol for this rule */
+  int index;               /* An index number for this rule */
+  Boolean canReduce;       /* True if this rule is ever reduced */
+  struct rule *nextlhs;    /* Next rule with the same LHS */
+  struct rule *next;       /* Next rule in the global list */
+};
+
+/* A configuration is a production rule of the grammar together with
+** a mark (dot) showing how much of that rule has been processed so far.
+** Configurations also contain a follow-set which is a list of terminal
+** symbols which are allowed to immediately follow the end of the rule.
+** Every configuration is recorded as an instance of the following: */
+struct config {
+  struct rule *rp;         /* The rule upon which the configuration is based */
+  int dot;                 /* The parse point */
+  char *fws;               /* Follow-set for this configuration only */
+  struct plink *fplp;      /* Follow-set forward propagation links */
+  struct plink *bplp;      /* Follow-set backwards propagation links */
+  struct state *stp;       /* Pointer to state which contains this */
+  enum {
+    COMPLETE,              /* The status is used during followset and */
+    INCOMPLETE             /*    shift computations */
+  } status;
+  struct config *next;     /* Next configuration in the state */
+  struct config *bp;       /* The next basis configuration */
+};
+
+/* Every shift or reduce operation is stored as one of the following */
+struct action {
+  struct symbol *sp;       /* The look-ahead symbol */
+  enum e_action {
+    SHIFT,
+    ACCEPT,
+    REDUCE,
+    ERROR,
+    SSCONFLICT,              /* A shift/shift conflict */
+    SRCONFLICT,              /* Was a reduce, but part of a conflict */
+    RRCONFLICT,              /* Was a reduce, but part of a conflict */
+    SH_RESOLVED,             /* Was a shift.  Precedence resolved conflict */
+    RD_RESOLVED,             /* Was reduce.  Precedence resolved conflict */
+    NOT_USED                 /* Deleted by compression */
+  } type;
+  union {
+    struct state *stp;     /* The new state, if a shift */
+    struct rule *rp;       /* The rule, if a reduce */
+  } x;
+  struct action *next;     /* Next action for this state */
+  struct action *collide;  /* Next action with the same hash */
+};
+
+/* Each state of the generated parser's finite state machine
+** is encoded as an instance of the following structure. */
+struct state {
+  struct config *bp;       /* The basis configurations for this state */
+  struct config *cfp;      /* All configurations in this set */
+  int statenum;            /* Sequential number for this state */
+  struct action *ap;       /* Array of actions for this state */
+  int nTknAct, nNtAct;     /* Number of actions on terminals and nonterminals */
+  int iTknOfst, iNtOfst;   /* yy_action[] offset for terminals and nonterms */
+  int iDflt;               /* Default action */
+};
+#define NO_OFFSET (-2147483647)
+
+/* A followset propagation link indicates that the contents of one
+** configuration followset should be propagated to another whenever
+** the first changes. */
+struct plink {
+  struct config *cfp;      /* The configuration to which linked */
+  struct plink *next;      /* The next propagate link */
+};
+
+/* The state vector for the entire parser generator is recorded as
+** follows.  (LEMON uses no global variables and makes little use of
+** static variables.  Fields in the following structure can be thought
+** of as begin global variables in the program.) */
+struct lemon {
+  struct state **sorted;   /* Table of states sorted by state number */
+  struct rule *rule;       /* List of all rules */
+  int nstate;              /* Number of states */
+  int nrule;               /* Number of rules */
+  int nsymbol;             /* Number of terminal and nonterminal symbols */
+  int nterminal;           /* Number of terminal symbols */
+  struct symbol **symbols; /* Sorted array of pointers to symbols */
+  int errorcnt;            /* Number of errors */
+  struct symbol *wildcard; /* Token that matches anything */
+  struct symbol *errsym;   /* The error symbol */
+  char *name;              /* Name of the generated parser */
+  char *arg;               /* Declaration of the 3th argument to parser */
+  char *tokentype;         /* Type of terminal symbols in the parser stack */
+  char *vartype;           /* The default type of non-terminal symbols */
+  char *start;             /* Name of the start symbol for the grammar */
+  char *stacksize;         /* Size of the parser stack */
+  char *include;           /* Code to put at the start of the C file */
+  char *error;             /* Code to execute when an error is seen */
+  char *overflow;          /* Code to execute on a stack overflow */
+  char *failure;           /* Code to execute on parser failure */
+  char *accept;            /* Code to execute when the parser excepts */
+  char *extracode;         /* Code appended to the generated file */
+  char *tokendest;         /* Code to execute to destroy token data */
+  char *vardest;           /* Code for the default non-terminal destructor */
+  char *filename;          /* Name of the input file */
+  char *outname;           /* Name of the current output file */
+  char *tokenprefix;       /* A prefix added to token names in the .h file */
+  int nconflict;           /* Number of parsing conflicts */
+  int tablesize;           /* Size of the parse tables */
+  int basisflag;           /* Print only basis configurations */
+  int has_fallback;        /* True if any %fallback is seen in the grammar */
+  int nolinenosflag;       /* True if #line statements should not be printed */
+  char *argv0;             /* Name of the program */
+};
+
+#define MemoryCheck(X) if((X)==0){ \
+  extern void memory_error(); \
+  memory_error(); \
+}
+
+/**************** From the file "table.h" *********************************/
+/*
+** All code in this file has been automatically generated
+** from a specification in the file
+**              "table.q"
+** by the associative array code building program "aagen".
+** Do not edit this file!  Instead, edit the specification
+** file, then rerun aagen.
+*/
+/*
+** Code for processing tables in the LEMON parser generator.
+*/
+
+/* Routines for handling a strings */
+
+char *Strsafe();
+
+void Strsafe_init(/* void */);
+int Strsafe_insert(/* char * */);
+char *Strsafe_find(/* char * */);
+
+/* Routines for handling symbols of the grammar */
+
+struct symbol *Symbol_new();
+int Symbolcmpp(/* struct symbol **, struct symbol ** */);
+void Symbol_init(/* void */);
+int Symbol_insert(/* struct symbol *, char * */);
+struct symbol *Symbol_find(/* char * */);
+struct symbol *Symbol_Nth(/* int */);
+int Symbol_count(/*  */);
+struct symbol **Symbol_arrayof(/*  */);
+
+/* Routines to manage the state table */
+
+int Configcmp(/* struct config *, struct config * */);
+struct state *State_new();
+void State_init(/* void */);
+int State_insert(/* struct state *, struct config * */);
+struct state *State_find(/* struct config * */);
+struct state **State_arrayof(/*  */);
+
+/* Routines used for efficiency in Configlist_add */
+
+void Configtable_init(/* void */);
+int Configtable_insert(/* struct config * */);
+struct config *Configtable_find(/* struct config * */);
+void Configtable_clear(/* int(*)(struct config *) */);
+/****************** From the file "action.c" *******************************/
+/*
+** Routines processing parser actions in the LEMON parser generator.
+*/
+
+/* Allocate a new parser action */
+static struct action *Action_new(void){
+  static struct action *freelist = 0;
+  struct action *new;
+
+  if( freelist==0 ){
+    int i;
+    int amt = 100;
+    freelist = (struct action *)calloc(amt, sizeof(struct action));
+    if( freelist==0 ){
+      fprintf(stderr,"Unable to allocate memory for a new parser action.");
+      exit(1);
+    }
+    for(i=0; i<amt-1; i++) freelist[i].next = &freelist[i+1];
+    freelist[amt-1].next = 0;
+  }
+  new = freelist;
+  freelist = freelist->next;
+  return new;
+}
+
+/* Compare two actions for sorting purposes.  Return negative, zero, or
+** positive if the first action is less than, equal to, or greater than
+** the first
+*/
+static int actioncmp(ap1,ap2)
+struct action *ap1;
+struct action *ap2;
+{
+  int rc;
+  rc = ap1->sp->index - ap2->sp->index;
+  if( rc==0 ){
+    rc = (int)ap1->type - (int)ap2->type;
+  }
+  if( rc==0 && ap1->type==REDUCE ){
+    rc = ap1->x.rp->index - ap2->x.rp->index;
+  }
+  return rc;
+}
+
+/* Sort parser actions */
+static struct action *Action_sort(struct action *ap)
+{
+  ap = (struct action *)msort(ap,&ap->next,actioncmp);
+  return ap;
+}
+
+void Action_add(app,type,sp,arg)
+struct action **app;
+enum e_action type;
+struct symbol *sp;
+char *arg;
+{
+  struct action *new;
+  new = Action_new();
+  new->next = *app;
+  *app = new;
+  new->type = type;
+  new->sp = sp;
+  if( type==SHIFT ){
+    new->x.stp = (struct state *)arg;
+  }else{
+    new->x.rp = (struct rule *)arg;
+  }
+}
+/********************** New code to implement the "acttab" module ***********/
+/*
+** This module implements routines use to construct the yy_action[] table.
+*/
+
+/*
+** The state of the yy_action table under construction is an instance of
+** the following structure
+*/
+typedef struct acttab acttab;
+struct acttab {
+  int nAction;                 /* Number of used slots in aAction[] */
+  int nActionAlloc;            /* Slots allocated for aAction[] */
+  struct {
+    int lookahead;             /* Value of the lookahead token */
+    int action;                /* Action to take on the given lookahead */
+  } *aAction,                  /* The yy_action[] table under construction */
+    *aLookahead;               /* A single new transaction set */
+  int mnLookahead;             /* Minimum aLookahead[].lookahead */
+  int mnAction;                /* Action associated with mnLookahead */
+  int mxLookahead;             /* Maximum aLookahead[].lookahead */
+  int nLookahead;              /* Used slots in aLookahead[] */
+  int nLookaheadAlloc;         /* Slots allocated in aLookahead[] */
+};
+
+/* Return the number of entries in the yy_action table */
+#define acttab_size(X) ((X)->nAction)
+
+/* The value for the N-th entry in yy_action */
+#define acttab_yyaction(X,N)  ((X)->aAction[N].action)
+
+/* The value for the N-th entry in yy_lookahead */
+#define acttab_yylookahead(X,N)  ((X)->aAction[N].lookahead)
+
+/* Free all memory associated with the given acttab */
+void acttab_free(acttab **pp){
+  acttab *p = *pp;
+  free( p->aAction );
+  free( p->aLookahead );
+  free( p );
+}
+
+/* Allocate a new acttab structure */
+acttab *acttab_alloc(void){
+  acttab *p = calloc( 1, sizeof(*p) );
+  if( p==0 ){
+    fprintf(stderr,"Unable to allocate memory for a new acttab.");
+    exit(1);
+  }
+  memset(p, 0, sizeof(*p));
+  return p;
+}
+
+/* Add a new action to the current transaction set
+*/
+void acttab_action(acttab *p, int lookahead, int action){
+  if( p->nLookahead>=p->nLookaheadAlloc ){
+    p->nLookaheadAlloc += 25;
+    p->aLookahead = realloc( p->aLookahead,
+                             sizeof(p->aLookahead[0])*p->nLookaheadAlloc );
+    if( p->aLookahead==0 ){
+      fprintf(stderr,"malloc failed\n");
+      exit(1);
+    }
+  }
+  if( p->nLookahead==0 ){
+    p->mxLookahead = lookahead;
+    p->mnLookahead = lookahead;
+    p->mnAction = action;
+  }else{
+    if( p->mxLookahead<lookahead ) p->mxLookahead = lookahead;
+    if( p->mnLookahead>lookahead ){
+      p->mnLookahead = lookahead;
+      p->mnAction = action;
+    }
+  }
+  p->aLookahead[p->nLookahead].lookahead = lookahead;
+  p->aLookahead[p->nLookahead].action = action;
+  p->nLookahead++;
+}
+
+/*
+** Add the transaction set built up with prior calls to acttab_action()
+** into the current action table.  Then reset the transaction set back
+** to an empty set in preparation for a new round of acttab_action() calls.
+**
+** Return the offset into the action table of the new transaction.
+*/
+int acttab_insert(acttab *p){
+  int i, j, k, n;
+  assert( p->nLookahead>0 );
+
+  /* Make sure we have enough space to hold the expanded action table
+  ** in the worst case.  The worst case occurs if the transaction set
+  ** must be appended to the current action table
+  */
+  n = p->mxLookahead + 1;
+  if( p->nAction + n >= p->nActionAlloc ){
+    int oldAlloc = p->nActionAlloc;
+    p->nActionAlloc = p->nAction + n + p->nActionAlloc + 20;
+    p->aAction = realloc( p->aAction,
+                          sizeof(p->aAction[0])*p->nActionAlloc);
+    if( p->aAction==0 ){
+      fprintf(stderr,"malloc failed\n");
+      exit(1);
+    }
+    for(i=oldAlloc; i<p->nActionAlloc; i++){
+      p->aAction[i].lookahead = -1;
+      p->aAction[i].action = -1;
+    }
+  }
+
+  /* Scan the existing action table looking for an offset where we can
+  ** insert the current transaction set.  Fall out of the loop when that
+  ** offset is found.  In the worst case, we fall out of the loop when
+  ** i reaches p->nAction, which means we append the new transaction set.
+  **
+  ** i is the index in p->aAction[] where p->mnLookahead is inserted.
+  */
+  for(i=0; i<p->nAction+p->mnLookahead; i++){
+    if( p->aAction[i].lookahead<0 ){
+      for(j=0; j<p->nLookahead; j++){
+        k = p->aLookahead[j].lookahead - p->mnLookahead + i;
+        if( k<0 ) break;
+        if( p->aAction[k].lookahead>=0 ) break;
+      }
+      if( j<p->nLookahead ) continue;
+      for(j=0; j<p->nAction; j++){
+        if( p->aAction[j].lookahead==j+p->mnLookahead-i ) break;
+      }
+      if( j==p->nAction ){
+        break;  /* Fits in empty slots */
+      }
+    }else if( p->aAction[i].lookahead==p->mnLookahead ){
+      if( p->aAction[i].action!=p->mnAction ) continue;
+      for(j=0; j<p->nLookahead; j++){
+        k = p->aLookahead[j].lookahead - p->mnLookahead + i;
+        if( k<0 || k>=p->nAction ) break;
+        if( p->aLookahead[j].lookahead!=p->aAction[k].lookahead ) break;
+        if( p->aLookahead[j].action!=p->aAction[k].action ) break;
+      }
+      if( j<p->nLookahead ) continue;
+      n = 0;
+      for(j=0; j<p->nAction; j++){
+        if( p->aAction[j].lookahead<0 ) continue;
+        if( p->aAction[j].lookahead==j+p->mnLookahead-i ) n++;
+      }
+      if( n==p->nLookahead ){
+        break;  /* Same as a prior transaction set */
+      }
+    }
+  }
+  /* Insert transaction set at index i. */
+  for(j=0; j<p->nLookahead; j++){
+    k = p->aLookahead[j].lookahead - p->mnLookahead + i;
+    p->aAction[k] = p->aLookahead[j];
+    if( k>=p->nAction ) p->nAction = k+1;
+  }
+  p->nLookahead = 0;
+
+  /* Return the offset that is added to the lookahead in order to get the
+  ** index into yy_action of the action */
+  return i - p->mnLookahead;
+}
+
+/********************** From the file "build.c" *****************************/
+/*
+** Routines to construction the finite state machine for the LEMON
+** parser generator.
+*/
+
+/* Find a precedence symbol of every rule in the grammar.
+** 
+** Those rules which have a precedence symbol coded in the input
+** grammar using the "[symbol]" construct will already have the
+** rp->precsym field filled.  Other rules take as their precedence
+** symbol the first RHS symbol with a defined precedence.  If there
+** are not RHS symbols with a defined precedence, the precedence
+** symbol field is left blank.
+*/
+void FindRulePrecedences(xp)
+struct lemon *xp;
+{
+  struct rule *rp;
+  for(rp=xp->rule; rp; rp=rp->next){
+    if( rp->precsym==0 ){
+      int i, j;
+      for(i=0; i<rp->nrhs && rp->precsym==0; i++){
+        struct symbol *sp = rp->rhs[i];
+        if( sp->type==MULTITERMINAL ){
+          for(j=0; j<sp->nsubsym; j++){
+            if( sp->subsym[j]->prec>=0 ){
+              rp->precsym = sp->subsym[j];
+              break;
+            }
+          }
+        }else if( sp->prec>=0 ){
+          rp->precsym = rp->rhs[i];
+	}
+      }
+    }
+  }
+  return;
+}
+
+/* Find all nonterminals which will generate the empty string.
+** Then go back and compute the first sets of every nonterminal.
+** The first set is the set of all terminal symbols which can begin
+** a string generated by that nonterminal.
+*/
+void FindFirstSets(lemp)
+struct lemon *lemp;
+{
+  int i, j;
+  struct rule *rp;
+  int progress;
+
+  for(i=0; i<lemp->nsymbol; i++){
+    lemp->symbols[i]->lambda = LEMON_FALSE;
+  }
+  for(i=lemp->nterminal; i<lemp->nsymbol; i++){
+    lemp->symbols[i]->firstset = SetNew();
+  }
+
+  /* First compute all lambdas */
+  do{
+    progress = 0;
+    for(rp=lemp->rule; rp; rp=rp->next){
+      if( rp->lhs->lambda ) continue;
+      for(i=0; i<rp->nrhs; i++){
+         struct symbol *sp = rp->rhs[i];
+         assert( sp->type==NONTERMINAL || sp->lambda==LEMON_FALSE );
+         if( sp->lambda==LEMON_FALSE ) break;
+      }
+      if( i==rp->nrhs ){
+        rp->lhs->lambda = LEMON_TRUE;
+        progress = 1;
+      }
+    }
+  }while( progress );
+
+  /* Now compute all first sets */
+  do{
+    struct symbol *s1, *s2;
+    progress = 0;
+    for(rp=lemp->rule; rp; rp=rp->next){
+      s1 = rp->lhs;
+      for(i=0; i<rp->nrhs; i++){
+        s2 = rp->rhs[i];
+        if( s2->type==TERMINAL ){
+          progress += SetAdd(s1->firstset,s2->index);
+          break;
+        }else if( s2->type==MULTITERMINAL ){
+          for(j=0; j<s2->nsubsym; j++){
+            progress += SetAdd(s1->firstset,s2->subsym[j]->index);
+          }
+          break;
+	}else if( s1==s2 ){
+          if( s1->lambda==LEMON_FALSE ) break;
+	}else{
+          progress += SetUnion(s1->firstset,s2->firstset);
+          if( s2->lambda==LEMON_FALSE ) break;
+	}
+      }
+    }
+  }while( progress );
+  return;
+}
+
+/* Compute all LR(0) states for the grammar.  Links
+** are added to between some states so that the LR(1) follow sets
+** can be computed later.
+*/
+PRIVATE struct state *getstate(/* struct lemon * */);  /* forward reference */
+void FindStates(lemp)
+struct lemon *lemp;
+{
+  struct symbol *sp;
+  struct rule *rp;
+
+  Configlist_init();
+
+  /* Find the start symbol */
+  if( lemp->start ){
+    sp = Symbol_find(lemp->start);
+    if( sp==0 ){
+      ErrorMsg(lemp->filename,0,
+"The specified start symbol \"%s\" is not \
+in a nonterminal of the grammar.  \"%s\" will be used as the start \
+symbol instead.",lemp->start,lemp->rule->lhs->name);
+      lemp->errorcnt++;
+      sp = lemp->rule->lhs;
+    }
+  }else{
+    sp = lemp->rule->lhs;
+  }
+
+  /* Make sure the start symbol doesn't occur on the right-hand side of
+  ** any rule.  Report an error if it does.  (YACC would generate a new
+  ** start symbol in this case.) */
+  for(rp=lemp->rule; rp; rp=rp->next){
+    int i;
+    for(i=0; i<rp->nrhs; i++){
+      if( rp->rhs[i]==sp ){   /* FIX ME:  Deal with multiterminals */
+        ErrorMsg(lemp->filename,0,
+"The start symbol \"%s\" occurs on the \
+right-hand side of a rule. This will result in a parser which \
+does not work properly.",sp->name);
+        lemp->errorcnt++;
+      }
+    }
+  }
+
+  /* The basis configuration set for the first state
+  ** is all rules which have the start symbol as their
+  ** left-hand side */
+  for(rp=sp->rule; rp; rp=rp->nextlhs){
+    struct config *newcfp;
+    rp->lhsStart = 1;
+    newcfp = Configlist_addbasis(rp,0);
+    SetAdd(newcfp->fws,0);
+  }
+
+  /* Compute the first state.  All other states will be
+  ** computed automatically during the computation of the first one.
+  ** The returned pointer to the first state is not used. */
+  (void)getstate(lemp);
+  return;
+}
+
+/* Return a pointer to a state which is described by the configuration
+** list which has been built from calls to Configlist_add.
+*/
+PRIVATE void buildshifts(/* struct lemon *, struct state * */); /* Forwd ref */
+PRIVATE struct state *getstate(lemp)
+struct lemon *lemp;
+{
+  struct config *cfp, *bp;
+  struct state *stp;
+
+  /* Extract the sorted basis of the new state.  The basis was constructed
+  ** by prior calls to "Configlist_addbasis()". */
+  Configlist_sortbasis();
+  bp = Configlist_basis();
+
+  /* Get a state with the same basis */
+  stp = State_find(bp);
+  if( stp ){
+    /* A state with the same basis already exists!  Copy all the follow-set
+    ** propagation links from the state under construction into the
+    ** preexisting state, then return a pointer to the preexisting state */
+    struct config *x, *y;
+    for(x=bp, y=stp->bp; x && y; x=x->bp, y=y->bp){
+      Plink_copy(&y->bplp,x->bplp);
+      Plink_delete(x->fplp);
+      x->fplp = x->bplp = 0;
+    }
+    cfp = Configlist_return();
+    Configlist_eat(cfp);
+  }else{
+    /* This really is a new state.  Construct all the details */
+    Configlist_closure(lemp);    /* Compute the configuration closure */
+    Configlist_sort();           /* Sort the configuration closure */
+    cfp = Configlist_return();   /* Get a pointer to the config list */
+    stp = State_new();           /* A new state structure */
+    MemoryCheck(stp);
+    stp->bp = bp;                /* Remember the configuration basis */
+    stp->cfp = cfp;              /* Remember the configuration closure */
+    stp->statenum = lemp->nstate++; /* Every state gets a sequence number */
+    stp->ap = 0;                 /* No actions, yet. */
+    State_insert(stp,stp->bp);   /* Add to the state table */
+    buildshifts(lemp,stp);       /* Recursively compute successor states */
+  }
+  return stp;
+}
+
+/*
+** Return true if two symbols are the same.
+*/
+int same_symbol(a,b)
+struct symbol *a;
+struct symbol *b;
+{
+  int i;
+  if( a==b ) return 1;
+  if( a->type!=MULTITERMINAL ) return 0;
+  if( b->type!=MULTITERMINAL ) return 0;
+  if( a->nsubsym!=b->nsubsym ) return 0;
+  for(i=0; i<a->nsubsym; i++){
+    if( a->subsym[i]!=b->subsym[i] ) return 0;
+  }
+  return 1;
+}
+
+/* Construct all successor states to the given state.  A "successor"
+** state is any state which can be reached by a shift action.
+*/
+PRIVATE void buildshifts(lemp,stp)
+struct lemon *lemp;
+struct state *stp;     /* The state from which successors are computed */
+{
+  struct config *cfp;  /* For looping thru the config closure of "stp" */
+  struct config *bcfp; /* For the inner loop on config closure of "stp" */
+  struct config *new;  /* */
+  struct symbol *sp;   /* Symbol following the dot in configuration "cfp" */
+  struct symbol *bsp;  /* Symbol following the dot in configuration "bcfp" */
+  struct state *newstp; /* A pointer to a successor state */
+
+  /* Each configuration becomes complete after it contibutes to a successor
+  ** state.  Initially, all configurations are incomplete */
+  for(cfp=stp->cfp; cfp; cfp=cfp->next) cfp->status = INCOMPLETE;
+
+  /* Loop through all configurations of the state "stp" */
+  for(cfp=stp->cfp; cfp; cfp=cfp->next){
+    if( cfp->status==COMPLETE ) continue;    /* Already used by inner loop */
+    if( cfp->dot>=cfp->rp->nrhs ) continue;  /* Can't shift this config */
+    Configlist_reset();                      /* Reset the new config set */
+    sp = cfp->rp->rhs[cfp->dot];             /* Symbol after the dot */
+
+    /* For every configuration in the state "stp" which has the symbol "sp"
+    ** following its dot, add the same configuration to the basis set under
+    ** construction but with the dot shifted one symbol to the right. */
+    for(bcfp=cfp; bcfp; bcfp=bcfp->next){
+      if( bcfp->status==COMPLETE ) continue;    /* Already used */
+      if( bcfp->dot>=bcfp->rp->nrhs ) continue; /* Can't shift this one */
+      bsp = bcfp->rp->rhs[bcfp->dot];           /* Get symbol after dot */
+      if( !same_symbol(bsp,sp) ) continue;      /* Must be same as for "cfp" */
+      bcfp->status = COMPLETE;                  /* Mark this config as used */
+      new = Configlist_addbasis(bcfp->rp,bcfp->dot+1);
+      Plink_add(&new->bplp,bcfp);
+    }
+
+    /* Get a pointer to the state described by the basis configuration set
+    ** constructed in the preceding loop */
+    newstp = getstate(lemp);
+
+    /* The state "newstp" is reached from the state "stp" by a shift action
+    ** on the symbol "sp" */
+    if( sp->type==MULTITERMINAL ){
+      int i;
+      for(i=0; i<sp->nsubsym; i++){
+        Action_add(&stp->ap,SHIFT,sp->subsym[i],(char*)newstp);
+      }
+    }else{
+      Action_add(&stp->ap,SHIFT,sp,(char *)newstp);
+    }
+  }
+}
+
+/*
+** Construct the propagation links
+*/
+void FindLinks(lemp)
+struct lemon *lemp;
+{
+  int i;
+  struct config *cfp, *other;
+  struct state *stp;
+  struct plink *plp;
+
+  /* Housekeeping detail:
+  ** Add to every propagate link a pointer back to the state to
+  ** which the link is attached. */
+  for(i=0; i<lemp->nstate; i++){
+    stp = lemp->sorted[i];
+    for(cfp=stp->cfp; cfp; cfp=cfp->next){
+      cfp->stp = stp;
+    }
+  }
+
+  /* Convert all backlinks into forward links.  Only the forward
+  ** links are used in the follow-set computation. */
+  for(i=0; i<lemp->nstate; i++){
+    stp = lemp->sorted[i];
+    for(cfp=stp->cfp; cfp; cfp=cfp->next){
+      for(plp=cfp->bplp; plp; plp=plp->next){
+        other = plp->cfp;
+        Plink_add(&other->fplp,cfp);
+      }
+    }
+  }
+}
+
+/* Compute all followsets.
+**
+** A followset is the set of all symbols which can come immediately
+** after a configuration.
+*/
+void FindFollowSets(lemp)
+struct lemon *lemp;
+{
+  int i;
+  struct config *cfp;
+  struct plink *plp;
+  int progress;
+  int change;
+
+  for(i=0; i<lemp->nstate; i++){
+    for(cfp=lemp->sorted[i]->cfp; cfp; cfp=cfp->next){
+      cfp->status = INCOMPLETE;
+    }
+  }
+  
+  do{
+    progress = 0;
+    for(i=0; i<lemp->nstate; i++){
+      for(cfp=lemp->sorted[i]->cfp; cfp; cfp=cfp->next){
+        if( cfp->status==COMPLETE ) continue;
+        for(plp=cfp->fplp; plp; plp=plp->next){
+          change = SetUnion(plp->cfp->fws,cfp->fws);
+          if( change ){
+            plp->cfp->status = INCOMPLETE;
+            progress = 1;
+	  }
+	}
+        cfp->status = COMPLETE;
+      }
+    }
+  }while( progress );
+}
+
+static int resolve_conflict();
+
+/* Compute the reduce actions, and resolve conflicts.
+*/
+void FindActions(lemp)
+struct lemon *lemp;
+{
+  int i,j;
+  struct config *cfp;
+  struct state *stp;
+  struct symbol *sp;
+  struct rule *rp;
+
+  /* Add all of the reduce actions 
+  ** A reduce action is added for each element of the followset of
+  ** a configuration which has its dot at the extreme right.
+  */
+  for(i=0; i<lemp->nstate; i++){   /* Loop over all states */
+    stp = lemp->sorted[i];
+    for(cfp=stp->cfp; cfp; cfp=cfp->next){  /* Loop over all configurations */
+      if( cfp->rp->nrhs==cfp->dot ){        /* Is dot at extreme right? */
+        for(j=0; j<lemp->nterminal; j++){
+          if( SetFind(cfp->fws,j) ){
+            /* Add a reduce action to the state "stp" which will reduce by the
+            ** rule "cfp->rp" if the lookahead symbol is "lemp->symbols[j]" */
+            Action_add(&stp->ap,REDUCE,lemp->symbols[j],(char *)cfp->rp);
+          }
+	}
+      }
+    }
+  }
+
+  /* Add the accepting token */
+  if( lemp->start ){
+    sp = Symbol_find(lemp->start);
+    if( sp==0 ) sp = lemp->rule->lhs;
+  }else{
+    sp = lemp->rule->lhs;
+  }
+  /* Add to the first state (which is always the starting state of the
+  ** finite state machine) an action to ACCEPT if the lookahead is the
+  ** start nonterminal.  */
+  Action_add(&lemp->sorted[0]->ap,ACCEPT,sp,0);
+
+  /* Resolve conflicts */
+  for(i=0; i<lemp->nstate; i++){
+    struct action *ap, *nap;
+    struct state *stp;
+    stp = lemp->sorted[i];
+    /* assert( stp->ap ); */
+    stp->ap = Action_sort(stp->ap);
+    for(ap=stp->ap; ap && ap->next; ap=ap->next){
+      for(nap=ap->next; nap && nap->sp==ap->sp; nap=nap->next){
+         /* The two actions "ap" and "nap" have the same lookahead.
+         ** Figure out which one should be used */
+         lemp->nconflict += resolve_conflict(ap,nap,lemp->errsym);
+      }
+    }
+  }
+
+  /* Report an error for each rule that can never be reduced. */
+  for(rp=lemp->rule; rp; rp=rp->next) rp->canReduce = LEMON_FALSE;
+  for(i=0; i<lemp->nstate; i++){
+    struct action *ap;
+    for(ap=lemp->sorted[i]->ap; ap; ap=ap->next){
+      if( ap->type==REDUCE ) ap->x.rp->canReduce = LEMON_TRUE;
+    }
+  }
+  for(rp=lemp->rule; rp; rp=rp->next){
+    if( rp->canReduce ) continue;
+    ErrorMsg(lemp->filename,rp->ruleline,"This rule can not be reduced.\n");
+    lemp->errorcnt++;
+  }
+}
+
+/* Resolve a conflict between the two given actions.  If the
+** conflict can't be resolved, return non-zero.
+**
+** NO LONGER TRUE:
+**   To resolve a conflict, first look to see if either action
+**   is on an error rule.  In that case, take the action which
+**   is not associated with the error rule.  If neither or both
+**   actions are associated with an error rule, then try to
+**   use precedence to resolve the conflict.
+**
+** If either action is a SHIFT, then it must be apx.  This
+** function won't work if apx->type==REDUCE and apy->type==SHIFT.
+*/
+static int resolve_conflict(apx,apy,errsym)
+struct action *apx;
+struct action *apy;
+struct symbol *errsym;   /* The error symbol (if defined.  NULL otherwise) */
+{
+  struct symbol *spx, *spy;
+  int errcnt = 0;
+  assert( apx->sp==apy->sp );  /* Otherwise there would be no conflict */
+  if( apx->type==SHIFT && apy->type==SHIFT ){
+    apy->type = SSCONFLICT;
+    errcnt++;
+  }
+  if( apx->type==SHIFT && apy->type==REDUCE ){
+    spx = apx->sp;
+    spy = apy->x.rp->precsym;
+    if( spy==0 || spx->prec<0 || spy->prec<0 ){
+      /* Not enough precedence information. */
+      apy->type = SRCONFLICT;
+      errcnt++;
+    }else if( spx->prec>spy->prec ){    /* Lower precedence wins */
+      apy->type = RD_RESOLVED;
+    }else if( spx->prec<spy->prec ){
+      apx->type = SH_RESOLVED;
+    }else if( spx->prec==spy->prec && spx->assoc==RIGHT ){ /* Use operator */
+      apy->type = RD_RESOLVED;                             /* associativity */
+    }else if( spx->prec==spy->prec && spx->assoc==LEFT ){  /* to break tie */
+      apx->type = SH_RESOLVED;
+    }else{
+      assert( spx->prec==spy->prec && spx->assoc==NONE );
+      apy->type = SRCONFLICT;
+      errcnt++;
+    }
+  }else if( apx->type==REDUCE && apy->type==REDUCE ){
+    spx = apx->x.rp->precsym;
+    spy = apy->x.rp->precsym;
+    if( spx==0 || spy==0 || spx->prec<0 ||
+    spy->prec<0 || spx->prec==spy->prec ){
+      apy->type = RRCONFLICT;
+      errcnt++;
+    }else if( spx->prec>spy->prec ){
+      apy->type = RD_RESOLVED;
+    }else if( spx->prec<spy->prec ){
+      apx->type = RD_RESOLVED;
+    }
+  }else{
+    assert( 
+      apx->type==SH_RESOLVED ||
+      apx->type==RD_RESOLVED ||
+      apx->type==SSCONFLICT ||
+      apx->type==SRCONFLICT ||
+      apx->type==RRCONFLICT ||
+      apy->type==SH_RESOLVED ||
+      apy->type==RD_RESOLVED ||
+      apy->type==SSCONFLICT ||
+      apy->type==SRCONFLICT ||
+      apy->type==RRCONFLICT
+    );
+    /* The REDUCE/SHIFT case cannot happen because SHIFTs come before
+    ** REDUCEs on the list.  If we reach this point it must be because
+    ** the parser conflict had already been resolved. */
+  }
+  return errcnt;
+}
+/********************* From the file "configlist.c" *************************/
+/*
+** Routines to processing a configuration list and building a state
+** in the LEMON parser generator.
+*/
+
+static struct config *freelist = 0;      /* List of free configurations */
+static struct config *current = 0;       /* Top of list of configurations */
+static struct config **currentend = 0;   /* Last on list of configs */
+static struct config *basis = 0;         /* Top of list of basis configs */
+static struct config **basisend = 0;     /* End of list of basis configs */
+
+/* Return a pointer to a new configuration */
+PRIVATE struct config *newconfig(){
+  struct config *new;
+  if( freelist==0 ){
+    int i;
+    int amt = 3;
+    freelist = (struct config *)calloc( amt, sizeof(struct config) );
+    if( freelist==0 ){
+      fprintf(stderr,"Unable to allocate memory for a new configuration.");
+      exit(1);
+    }
+    for(i=0; i<amt-1; i++) freelist[i].next = &freelist[i+1];
+    freelist[amt-1].next = 0;
+  }
+  new = freelist;
+  freelist = freelist->next;
+  return new;
+}
+
+/* The configuration "old" is no longer used */
+PRIVATE void deleteconfig(old)
+struct config *old;
+{
+  old->next = freelist;
+  freelist = old;
+}
+
+/* Initialized the configuration list builder */
+void Configlist_init(){
+  current = 0;
+  currentend = &current;
+  basis = 0;
+  basisend = &basis;
+  Configtable_init();
+  return;
+}
+
+/* Initialized the configuration list builder */
+void Configlist_reset(){
+  current = 0;
+  currentend = &current;
+  basis = 0;
+  basisend = &basis;
+  Configtable_clear(0);
+  return;
+}
+
+/* Add another configuration to the configuration list */
+struct config *Configlist_add(rp,dot)
+struct rule *rp;    /* The rule */
+int dot;            /* Index into the RHS of the rule where the dot goes */
+{
+  struct config *cfp, model;
+
+  assert( currentend!=0 );
+  model.rp = rp;
+  model.dot = dot;
+  cfp = Configtable_find(&model);
+  if( cfp==0 ){
+    cfp = newconfig();
+    cfp->rp = rp;
+    cfp->dot = dot;
+    cfp->fws = SetNew();
+    cfp->stp = 0;
+    cfp->fplp = cfp->bplp = 0;
+    cfp->next = 0;
+    cfp->bp = 0;
+    *currentend = cfp;
+    currentend = &cfp->next;
+    Configtable_insert(cfp);
+  }
+  return cfp;
+}
+
+/* Add a basis configuration to the configuration list */
+struct config *Configlist_addbasis(rp,dot)
+struct rule *rp;
+int dot;
+{
+  struct config *cfp, model;
+
+  assert( basisend!=0 );
+  assert( currentend!=0 );
+  model.rp = rp;
+  model.dot = dot;
+  cfp = Configtable_find(&model);
+  if( cfp==0 ){
+    cfp = newconfig();
+    cfp->rp = rp;
+    cfp->dot = dot;
+    cfp->fws = SetNew();
+    cfp->stp = 0;
+    cfp->fplp = cfp->bplp = 0;
+    cfp->next = 0;
+    cfp->bp = 0;
+    *currentend = cfp;
+    currentend = &cfp->next;
+    *basisend = cfp;
+    basisend = &cfp->bp;
+    Configtable_insert(cfp);
+  }
+  return cfp;
+}
+
+/* Compute the closure of the configuration list */
+void Configlist_closure(lemp)
+struct lemon *lemp;
+{
+  struct config *cfp, *newcfp;
+  struct rule *rp, *newrp;
+  struct symbol *sp, *xsp;
+  int i, dot;
+
+  assert( currentend!=0 );
+  for(cfp=current; cfp; cfp=cfp->next){
+    rp = cfp->rp;
+    dot = cfp->dot;
+    if( dot>=rp->nrhs ) continue;
+    sp = rp->rhs[dot];
+    if( sp->type==NONTERMINAL ){
+      if( sp->rule==0 && sp!=lemp->errsym ){
+        ErrorMsg(lemp->filename,rp->line,"Nonterminal \"%s\" has no rules.",
+          sp->name);
+        lemp->errorcnt++;
+      }
+      for(newrp=sp->rule; newrp; newrp=newrp->nextlhs){
+        newcfp = Configlist_add(newrp,0);
+        for(i=dot+1; i<rp->nrhs; i++){
+          xsp = rp->rhs[i];
+          if( xsp->type==TERMINAL ){
+            SetAdd(newcfp->fws,xsp->index);
+            break;
+          }else if( xsp->type==MULTITERMINAL ){
+            int k;
+            for(k=0; k<xsp->nsubsym; k++){
+              SetAdd(newcfp->fws, xsp->subsym[k]->index);
+            }
+            break;
+	  }else{
+            SetUnion(newcfp->fws,xsp->firstset);
+            if( xsp->lambda==LEMON_FALSE ) break;
+	  }
+	}
+        if( i==rp->nrhs ) Plink_add(&cfp->fplp,newcfp);
+      }
+    }
+  }
+  return;
+}
+
+/* Sort the configuration list */
+void Configlist_sort(){
+  current = (struct config *)msort(current,&(current->next),Configcmp);
+  currentend = 0;
+  return;
+}
+
+/* Sort the basis configuration list */
+void Configlist_sortbasis(){
+  basis = (struct config *)msort(current,&(current->bp),Configcmp);
+  basisend = 0;
+  return;
+}
+
+/* Return a pointer to the head of the configuration list and
+** reset the list */
+struct config *Configlist_return(){
+  struct config *old;
+  old = current;
+  current = 0;
+  currentend = 0;
+  return old;
+}
+
+/* Return a pointer to the head of the configuration list and
+** reset the list */
+struct config *Configlist_basis(){
+  struct config *old;
+  old = basis;
+  basis = 0;
+  basisend = 0;
+  return old;
+}
+
+/* Free all elements of the given configuration list */
+void Configlist_eat(cfp)
+struct config *cfp;
+{
+  struct config *nextcfp;
+  for(; cfp; cfp=nextcfp){
+    nextcfp = cfp->next;
+    assert( cfp->fplp==0 );
+    assert( cfp->bplp==0 );
+    if( cfp->fws ) SetFree(cfp->fws);
+    deleteconfig(cfp);
+  }
+  return;
+}
+/***************** From the file "error.c" *********************************/
+/*
+** Code for printing error message.
+*/
+
+/* Find a good place to break "msg" so that its length is at least "min"
+** but no more than "max".  Make the point as close to max as possible.
+*/
+static int findbreak(msg,min,max)
+char *msg;
+int min;
+int max;
+{
+  int i,spot;
+  char c;
+  for(i=spot=min; i<=max; i++){
+    c = msg[i];
+    if( c=='\t' ) msg[i] = ' ';
+    if( c=='\n' ){ msg[i] = ' '; spot = i; break; }
+    if( c==0 ){ spot = i; break; }
+    if( c=='-' && i<max-1 ) spot = i+1;
+    if( c==' ' ) spot = i;
+  }
+  return spot;
+}
+
+/*
+** The error message is split across multiple lines if necessary.  The
+** splits occur at a space, if there is a space available near the end
+** of the line.
+*/
+#define ERRMSGSIZE  10000 /* Hope this is big enough.  No way to error check */
+#if _MSC_VER
+#define LINEWIDTH   10000 /* Max width of any output line */
+#else
+#define LINEWIDTH      79 /* Max width of any output line */
+#endif
+#define PREFIXLIMIT  3000 /* Max width of the prefix on each line */
+void ErrorMsg(const char *filename, int lineno, const char *format, ...){
+  char errmsg[ERRMSGSIZE];
+  char prefix[PREFIXLIMIT+10];
+  size_t errmsgsize;
+  size_t prefixsize;
+  size_t availablewidth;
+  va_list ap;
+  int end, restart, base;
+
+  va_start(ap, format);
+  /* Prepare a prefix to be prepended to every output line */
+#if _MSC_VER
+  if( lineno>0 ){
+	sprintf(prefix,"%.*s(%d) : error : ",PREFIXLIMIT-10,filename,lineno);
+  }else{
+	sprintf(prefix,"%.*s : error : ",PREFIXLIMIT-10,filename);
+  }
+#else
+  if( lineno>0 ){
+    sprintf(prefix,"%.*s:%d: ",PREFIXLIMIT-10,filename,lineno);
+  }else{
+    sprintf(prefix,"%.*s: ",PREFIXLIMIT-10,filename);
+  }
+#endif
+  prefixsize = lemonStrlen(prefix);
+  availablewidth = LINEWIDTH - prefixsize;
+
+  /* Generate the error message */
+  vsprintf(errmsg,format,ap);
+  va_end(ap);
+  errmsgsize = lemonStrlen(errmsg);
+  /* Remove trailing '\n's from the error message. */
+  while( errmsgsize>0 && errmsg[errmsgsize-1]=='\n' ){
+     errmsg[--errmsgsize] = 0;
+  }
+
+  /* Print the error message */
+  base = 0;
+  while( errmsg[base]!=0 ){
+    end = restart = findbreak(&errmsg[base],0,availablewidth);
+    restart += base;
+    while( errmsg[restart]==' ' ) restart++;
+    fprintf(stdout,"%s%.*s\n",prefix,end,&errmsg[base]);
+    base = restart;
+  }
+}
+/**************** From the file "main.c" ************************************/
+/*
+** Main program file for the LEMON parser generator.
+*/
+
+/* Report an out-of-memory condition and abort.  This function
+** is used mostly by the "MemoryCheck" macro in struct.h
+*/
+void memory_error(){
+  fprintf(stderr,"Out of memory.  Aborting...\n");
+  exit(1);
+}
+
+static int nDefine = 0;      /* Number of -D options on the command line */
+static char **azDefine = 0;  /* Name of the -D macros */
+
+/* This routine is called with the argument to each -D command-line option.
+** Add the macro defined to the azDefine array.
+*/
+static void handle_D_option(char *z){
+  char **paz;
+  nDefine++;
+  azDefine = realloc(azDefine, sizeof(azDefine[0])*nDefine);
+  if( azDefine==0 ){
+    fprintf(stderr,"out of memory\n");
+    exit(1);
+  }
+  paz = &azDefine[nDefine-1];
+  *paz = malloc( lemonStrlen(z)+1 );
+  if( *paz==0 ){
+    fprintf(stderr,"out of memory\n");
+    exit(1);
+  }
+  strcpy(*paz, z);
+  for(z=*paz; *z && *z!='='; z++){}
+  *z = 0;
+}
+
+
+/* The main program.  Parse the command line and do it... */
+int main(argc,argv)
+int argc;
+char **argv;
+{
+  static int version = 0;
+  static int rpflag = 0;
+  static int basisflag = 0;
+  static int compress = 0;
+  static int quiet = 0;
+  static int statistics = 0;
+  static int mhflag = 0;
+  static int nolinenosflag = 0;
+  static struct s_options options[] = {
+    {OPT_FLAG, "b", (char*)&basisflag, "Print only the basis in report."},
+    {OPT_FLAG, "c", (char*)&compress, "Don't compress the action table."},
+    {OPT_FSTR, "D", (char*)handle_D_option, "Define an %ifdef macro."},
+    {OPT_FLAG, "g", (char*)&rpflag, "Print grammar without actions."},
+    {OPT_FLAG, "m", (char*)&mhflag, "Output a makeheaders compatible file."},
+    {OPT_FLAG, "l", (char*)&nolinenosflag, "Do not print #line statements."},
+    {OPT_FLAG, "q", (char*)&quiet, "(Quiet) Don't print the report file."},
+    {OPT_FLAG, "s", (char*)&statistics,
+                                   "Print parser stats to standard output."},
+    {OPT_FLAG, "x", (char*)&version, "Print the version number."},
+    {OPT_FLAG,0,0,0}
+  };
+  int i;
+  struct lemon lem;
+
+  OptInit(argv,options,stderr);
+  if( version ){
+     printf("Lemon version 1.0\n");
+     exit(0); 
+  }
+  if( OptNArgs()!=1 ){
+    fprintf(stderr,"Exactly one filename argument is required.\n");
+    exit(1);
+  }
+  memset(&lem, 0, sizeof(lem));
+  lem.errorcnt = 0;
+
+  /* Initialize the machine */
+  Strsafe_init();
+  Symbol_init();
+  State_init();
+  lem.argv0 = argv[0];
+  lem.filename = OptArg(0);
+  lem.basisflag = basisflag;
+  lem.nolinenosflag = nolinenosflag;
+  Symbol_new("$");
+  lem.errsym = Symbol_new("error");
+  lem.errsym->useCnt = 0;
+
+  /* Parse the input file */
+  Parse(&lem);
+  if( lem.errorcnt ) exit(lem.errorcnt);
+  if( lem.nrule==0 ){
+    fprintf(stderr,"Empty grammar.\n");
+    exit(1);
+  }
+
+  /* Count and index the symbols of the grammar */
+  lem.nsymbol = Symbol_count();
+  Symbol_new("{default}");
+  lem.symbols = Symbol_arrayof();
+  for(i=0; i<=lem.nsymbol; i++) lem.symbols[i]->index = i;
+  qsort(lem.symbols,lem.nsymbol+1,sizeof(struct symbol*),
+        (int(*)(const void*, const void*))Symbolcmpp);
+  for(i=0; i<=lem.nsymbol; i++) lem.symbols[i]->index = i;
+  for(i=1; isupper(lem.symbols[i]->name[0]); i++);
+  lem.nterminal = i;
+
+  /* Generate a reprint of the grammar, if requested on the command line */
+  if( rpflag ){
+    Reprint(&lem);
+  }else{
+    /* Initialize the size for all follow and first sets */
+    SetSize(lem.nterminal+1);
+
+    /* Find the precedence for every production rule (that has one) */
+    FindRulePrecedences(&lem);
+
+    /* Compute the lambda-nonterminals and the first-sets for every
+    ** nonterminal */
+    FindFirstSets(&lem);
+
+    /* Compute all LR(0) states.  Also record follow-set propagation
+    ** links so that the follow-set can be computed later */
+    lem.nstate = 0;
+    FindStates(&lem);
+    lem.sorted = State_arrayof();
+
+    /* Tie up loose ends on the propagation links */
+    FindLinks(&lem);
+
+    /* Compute the follow set of every reducible configuration */
+    FindFollowSets(&lem);
+
+    /* Compute the action tables */
+    FindActions(&lem);
+
+    /* Compress the action tables */
+    if( compress==0 ) CompressTables(&lem);
+
+    /* Reorder and renumber the states so that states with fewer choices
+    ** occur at the end. */
+    ResortStates(&lem);
+
+    /* Generate a report of the parser generated.  (the "y.output" file) */
+    if( !quiet ) ReportOutput(&lem);
+
+    /* Generate the source code for the parser */
+    ReportTable(&lem, mhflag);
+
+    /* Produce a header file for use by the scanner.  (This step is
+    ** omitted if the "-m" option is used because makeheaders will
+    ** generate the file for us.) */
+    if( !mhflag ) ReportHeader(&lem);
+  }
+  if( statistics ){
+    printf("Parser statistics: %d terminals, %d nonterminals, %d rules\n",
+      lem.nterminal, lem.nsymbol - lem.nterminal, lem.nrule);
+    printf("                   %d states, %d parser table entries, %d conflicts\n",
+      lem.nstate, lem.tablesize, lem.nconflict);
+  }
+  if( lem.nconflict ){
+    fprintf(stderr,"%d parsing conflicts.\n",lem.nconflict);
+  }
+  exit(lem.errorcnt + lem.nconflict);
+  return (lem.errorcnt + lem.nconflict);
+}
+/******************** From the file "msort.c" *******************************/
+/*
+** A generic merge-sort program.
+**
+** USAGE:
+** Let "ptr" be a pointer to some structure which is at the head of
+** a null-terminated list.  Then to sort the list call:
+**
+**     ptr = msort(ptr,&(ptr->next),cmpfnc);
+**
+** In the above, "cmpfnc" is a pointer to a function which compares
+** two instances of the structure and returns an integer, as in
+** strcmp.  The second argument is a pointer to the pointer to the
+** second element of the linked list.  This address is used to compute
+** the offset to the "next" field within the structure.  The offset to
+** the "next" field must be constant for all structures in the list.
+**
+** The function returns a new pointer which is the head of the list
+** after sorting.
+**
+** ALGORITHM:
+** Merge-sort.
+*/
+
+/*
+** Return a pointer to the next structure in the linked list.
+*/
+#define NEXT(A) (*(void**)(((size_t)A)+offset))
+
+/*
+** Inputs:
+**   a:       A sorted, null-terminated linked list.  (May be null).
+**   b:       A sorted, null-terminated linked list.  (May be null).
+**   cmp:     A pointer to the comparison function.
+**   offset:  Offset in the structure to the "next" field.
+**
+** Return Value:
+**   A pointer to the head of a sorted list containing the elements
+**   of both a and b.
+**
+** Side effects:
+**   The "next" pointers for elements in the lists a and b are
+**   changed.
+*/
+static void *merge(void *a,void *b,int (*cmp)(),size_t offset)
+{
+  char *ptr, *head;
+
+  if( a==0 ){
+    head = b;
+  }else if( b==0 ){
+    head = a;
+  }else{
+    if( (*cmp)(a,b)<0 ){
+      ptr = a;
+      a = NEXT(a);
+    }else{
+      ptr = b;
+      b = NEXT(b);
+    }
+    head = ptr;
+    while( a && b ){
+      if( (*cmp)(a,b)<0 ){
+        NEXT(ptr) = a;
+        ptr = a;
+        a = NEXT(a);
+      }else{
+        NEXT(ptr) = b;
+        ptr = b;
+        b = NEXT(b);
+      }
+    }
+    if( a ) NEXT(ptr) = a;
+    else    NEXT(ptr) = b;
+  }
+  return head;
+}
+
+/*
+** Inputs:
+**   list:      Pointer to a singly-linked list of structures.
+**   next:      Pointer to pointer to the second element of the list.
+**   cmp:       A comparison function.
+**
+** Return Value:
+**   A pointer to the head of a sorted list containing the elements
+**   orginally in list.
+**
+** Side effects:
+**   The "next" pointers for elements in list are changed.
+*/
+#define LISTSIZE 30
+static void *msort(void *list,void *next,int (*cmp)())
+{
+  size_t offset;
+  char *ep;
+  char *set[LISTSIZE];
+  int i;
+  offset = (size_t)next - (size_t)list;
+  for(i=0; i<LISTSIZE; i++) set[i] = 0;
+  while( list ){
+    ep = list;
+    list = NEXT(list);
+    NEXT(ep) = 0;
+    for(i=0; i<LISTSIZE-1 && set[i]!=0; i++){
+      ep = merge(ep,set[i],cmp,offset);
+      set[i] = 0;
+    }
+    set[i] = ep;
+  }
+  ep = 0;
+  for(i=0; i<LISTSIZE; i++) if( set[i] ) ep = merge(ep,set[i],cmp,offset);
+  return ep;
+}
+/************************ From the file "option.c" **************************/
+static char **argv;
+static struct s_options *op;
+static FILE *errstream;
+
+#define ISOPT(X) ((X)[0]=='-'||(X)[0]=='+'||strchr((X),'=')!=0)
+
+/*
+** Print the command line with a carrot pointing to the k-th character
+** of the n-th field.
+*/
+static void errline(n,k,err)
+int n;
+int k;
+FILE *err;
+{
+  int i;
+  size_t spcnt;
+  if( argv[0] ) fprintf(err,"%s",argv[0]);
+  spcnt = lemonStrlen(argv[0]) + 1;
+  for(i=1; i<n && argv[i]; i++){
+    fprintf(err," %s",argv[i]);
+    spcnt += lemonStrlen(argv[i])+1;
+  }
+  spcnt += k;
+  for(; argv[i]; i++) fprintf(err," %s",argv[i]);
+  if( spcnt<20 ){
+    fprintf(err,"\n%*s^-- here\n",(int)spcnt,"");
+  }else{
+    fprintf(err,"\n%*shere --^\n",(int)spcnt-7,"");
+  }
+}
+
+/*
+** Return the index of the N-th non-switch argument.  Return -1
+** if N is out of range.
+*/
+static int argindex(n)
+int n;
+{
+  int i;
+  int dashdash = 0;
+  if( argv!=0 && *argv!=0 ){
+    for(i=1; argv[i]; i++){
+      if( dashdash || !ISOPT(argv[i]) ){
+        if( n==0 ) return i;
+        n--;
+      }
+      if( strcmp(argv[i],"--")==0 ) dashdash = 1;
+    }
+  }
+  return -1;
+}
+
+static char emsg[] = "Command line syntax error: ";
+
+/*
+** Process a flag command line argument.
+*/
+static int handleflags(i,err)
+int i;
+FILE *err;
+{
+  int v;
+  int errcnt = 0;
+  int j;
+  for(j=0; op[j].label; j++){
+    if( strncmp(&argv[i][1],op[j].label,lemonStrlen(op[j].label))==0 ) break;
+  }
+  v = argv[i][0]=='-' ? 1 : 0;
+  if( op[j].label==0 ){
+    if( err ){
+      fprintf(err,"%sundefined option.\n",emsg);
+      errline(i,1,err);
+    }
+    errcnt++;
+  }else if( op[j].type==OPT_FLAG ){
+    *((int*)op[j].arg) = v;
+  }else if( op[j].type==OPT_FFLAG ){
+    (*(void(*)())(op[j].arg))(v);
+  }else if( op[j].type==OPT_FSTR ){
+    (*(void(*)())(op[j].arg))(&argv[i][2]);
+  }else{
+    if( err ){
+      fprintf(err,"%smissing argument on switch.\n",emsg);
+      errline(i,1,err);
+    }
+    errcnt++;
+  }
+  return errcnt;
+}
+
+/*
+** Process a command line switch which has an argument.
+*/
+static int handleswitch(i,err)
+int i;
+FILE *err;
+{
+  int lv = 0;
+  double dv = 0.0;
+  char *sv = 0, *end;
+  char *cp;
+  int j;
+  int errcnt = 0;
+  cp = strchr(argv[i],'=');
+  assert( cp!=0 );
+  *cp = 0;
+  for(j=0; op[j].label; j++){
+    if( strcmp(argv[i],op[j].label)==0 ) break;
+  }
+  *cp = '=';
+  if( op[j].label==0 ){
+    if( err ){
+      fprintf(err,"%sundefined option.\n",emsg);
+      errline(i,0,err);
+    }
+    errcnt++;
+  }else{
+    cp++;
+    switch( op[j].type ){
+      case OPT_FLAG:
+      case OPT_FFLAG:
+        if( err ){
+          fprintf(err,"%soption requires an argument.\n",emsg);
+          errline(i,0,err);
+        }
+        errcnt++;
+        break;
+      case OPT_DBL:
+      case OPT_FDBL:
+        dv = strtod(cp,&end);
+        if( *end ){
+          if( err ){
+            fprintf(err,"%sillegal character in floating-point argument.\n",emsg);
+            errline(i,((size_t)end)-(size_t)argv[i],err);
+          }
+          errcnt++;
+        }
+        break;
+      case OPT_INT:
+      case OPT_FINT:
+        lv = strtol(cp,&end,0);
+        if( *end ){
+          if( err ){
+            fprintf(err,"%sillegal character in integer argument.\n",emsg);
+            errline(i,((size_t)end)-(size_t)argv[i],err);
+          }
+          errcnt++;
+        }
+        break;
+      case OPT_STR:
+      case OPT_FSTR:
+        sv = cp;
+        break;
+    }
+    switch( op[j].type ){
+      case OPT_FLAG:
+      case OPT_FFLAG:
+        break;
+      case OPT_DBL:
+        *(double*)(op[j].arg) = dv;
+        break;
+      case OPT_FDBL:
+        (*(void(*)())(op[j].arg))(dv);
+        break;
+      case OPT_INT:
+        *(int*)(op[j].arg) = lv;
+        break;
+      case OPT_FINT:
+        (*(void(*)())(op[j].arg))((int)lv);
+        break;
+      case OPT_STR:
+        *(char**)(op[j].arg) = sv;
+        break;
+      case OPT_FSTR:
+        (*(void(*)())(op[j].arg))(sv);
+        break;
+    }
+  }
+  return errcnt;
+}
+
+int OptInit(a,o,err)
+char **a;
+struct s_options *o;
+FILE *err;
+{
+  int errcnt = 0;
+  argv = a;
+  op = o;
+  errstream = err;
+  if( argv && *argv && op ){
+    int i;
+    for(i=1; argv[i]; i++){
+      if( argv[i][0]=='+' || argv[i][0]=='-' ){
+        errcnt += handleflags(i,err);
+      }else if( strchr(argv[i],'=') ){
+        errcnt += handleswitch(i,err);
+      }
+    }
+  }
+  if( errcnt>0 ){
+    fprintf(err,"Valid command line options for \"%s\" are:\n",*a);
+    OptPrint();
+    exit(1);
+  }
+  return 0;
+}
+
+int OptNArgs(){
+  int cnt = 0;
+  int dashdash = 0;
+  int i;
+  if( argv!=0 && argv[0]!=0 ){
+    for(i=1; argv[i]; i++){
+      if( dashdash || !ISOPT(argv[i]) ) cnt++;
+      if( strcmp(argv[i],"--")==0 ) dashdash = 1;
+    }
+  }
+  return cnt;
+}
+
+char *OptArg(n)
+int n;
+{
+  int i;
+  i = argindex(n);
+  return i>=0 ? argv[i] : 0;
+}
+
+void OptErr(n)
+int n;
+{
+  int i;
+  i = argindex(n);
+  if( i>=0 ) errline(i,0,errstream);
+}
+
+void OptPrint(){
+  int i;
+  size_t max, len;
+  max = 0;
+  for(i=0; op[i].label; i++){
+    len = lemonStrlen(op[i].label) + 1;
+    switch( op[i].type ){
+      case OPT_FLAG:
+      case OPT_FFLAG:
+        break;
+      case OPT_INT:
+      case OPT_FINT:
+        len += 9;       /* length of "<integer>" */
+        break;
+      case OPT_DBL:
+      case OPT_FDBL:
+        len += 6;       /* length of "<real>" */
+        break;
+      case OPT_STR:
+      case OPT_FSTR:
+        len += 8;       /* length of "<string>" */
+        break;
+    }
+    if( len>max ) max = len;
+  }
+  for(i=0; op[i].label; i++){
+    switch( op[i].type ){
+      case OPT_FLAG:
+      case OPT_FFLAG:
+        fprintf(errstream,"  -%-*s  %s\n",(int)max,op[i].label,op[i].message);
+        break;
+      case OPT_INT:
+      case OPT_FINT:
+        fprintf(errstream,"  %s=<integer>%*s  %s\n",op[i].label,
+          (int)(max-lemonStrlen(op[i].label)-9),"",op[i].message);
+        break;
+      case OPT_DBL:
+      case OPT_FDBL:
+        fprintf(errstream,"  %s=<real>%*s  %s\n",op[i].label,
+          (int)(max-lemonStrlen(op[i].label)-6),"",op[i].message);
+        break;
+      case OPT_STR:
+      case OPT_FSTR:
+        fprintf(errstream,"  %s=<string>%*s  %s\n",op[i].label,
+          (int)(max-lemonStrlen(op[i].label)-8),"",op[i].message);
+        break;
+    }
+  }
+}
+/*********************** From the file "parse.c" ****************************/
+/*
+** Input file parser for the LEMON parser generator.
+*/
+
+/* The state of the parser */
+struct pstate {
+  char *filename;       /* Name of the input file */
+  int tokenlineno;      /* Linenumber at which current token starts */
+  int errorcnt;         /* Number of errors so far */
+  char *tokenstart;     /* Text of current token */
+  struct lemon *gp;     /* Global state vector */
+  enum e_state {
+    INITIALIZE,
+    WAITING_FOR_DECL_OR_RULE,
+    WAITING_FOR_DECL_KEYWORD,
+    WAITING_FOR_DECL_ARG,
+    WAITING_FOR_PRECEDENCE_SYMBOL,
+    WAITING_FOR_ARROW,
+    IN_RHS,
+    LHS_ALIAS_1,
+    LHS_ALIAS_2,
+    LHS_ALIAS_3,
+    RHS_ALIAS_1,
+    RHS_ALIAS_2,
+    PRECEDENCE_MARK_1,
+    PRECEDENCE_MARK_2,
+    RESYNC_AFTER_RULE_ERROR,
+    RESYNC_AFTER_DECL_ERROR,
+    WAITING_FOR_DESTRUCTOR_SYMBOL,
+    WAITING_FOR_DATATYPE_SYMBOL,
+    WAITING_FOR_FALLBACK_ID,
+	WAITING_FOR_WILDCARD_ID
+  } state;                   /* The state of the parser */
+  struct symbol *fallback;   /* The fallback token */
+  struct symbol *lhs;        /* Left-hand side of current rule */
+  char *lhsalias;            /* Alias for the LHS */
+  int nrhs;                  /* Number of right-hand side symbols seen */
+  struct symbol *rhs[MAXRHS];  /* RHS symbols */
+  char *alias[MAXRHS];       /* Aliases for each RHS symbol (or NULL) */
+  struct rule *prevrule;     /* Previous rule parsed */
+  char *declkeyword;         /* Keyword of a declaration */
+  char **declargslot;        /* Where the declaration argument should be put */
+  int insertLineMacro;       /* Add #line before declaration insert */
+  int *decllinenoslot;       /* Where to write declaration line number */
+  enum e_assoc declassoc;    /* Assign this association to decl arguments */
+  int preccounter;           /* Assign this precedence to decl arguments */
+  struct rule *firstrule;    /* Pointer to first rule in the grammar */
+  struct rule *lastrule;     /* Pointer to the most recently parsed rule */
+};
+
+/* Parse a single token */
+static void parseonetoken(psp)
+struct pstate *psp;
+{
+  char *x;
+  x = Strsafe(psp->tokenstart);     /* Save the token permanently */
+#if 0
+  printf("%s:%d: Token=[%s] state=%d\n",psp->filename,psp->tokenlineno,
+    x,psp->state);
+#endif
+  switch( psp->state ){
+    case INITIALIZE:
+      psp->prevrule = 0;
+      psp->preccounter = 0;
+      psp->firstrule = psp->lastrule = 0;
+      psp->gp->nrule = 0;
+      /* Fall thru to next case */
+    case WAITING_FOR_DECL_OR_RULE:
+      if( x[0]=='%' ){
+        psp->state = WAITING_FOR_DECL_KEYWORD;
+      }else if( islower(x[0]) ){
+        psp->lhs = Symbol_new(x);
+        psp->nrhs = 0;
+        psp->lhsalias = 0;
+        psp->state = WAITING_FOR_ARROW;
+      }else if( x[0]=='{' ){
+        if( psp->prevrule==0 ){
+          ErrorMsg(psp->filename,psp->tokenlineno,
+"There is no prior rule upon which to attach the code \
+fragment which begins on this line.");
+          psp->errorcnt++;
+	}else if( psp->prevrule->code!=0 ){
+          ErrorMsg(psp->filename,psp->tokenlineno,
+"Code fragment beginning on this line is not the first \
+to follow the previous rule.");
+          psp->errorcnt++;
+        }else{
+          psp->prevrule->line = psp->tokenlineno;
+          psp->prevrule->code = &x[1];
+	}
+      }else if( x[0]=='[' ){
+        psp->state = PRECEDENCE_MARK_1;
+      }else{
+        ErrorMsg(psp->filename,psp->tokenlineno,
+          "Token \"%s\" should be either \"%%\" or a nonterminal name.",
+          x);
+        psp->errorcnt++;
+      }
+      break;
+    case PRECEDENCE_MARK_1:
+      if( !isupper(x[0]) ){
+        ErrorMsg(psp->filename,psp->tokenlineno,
+          "The precedence symbol must be a terminal.");
+        psp->errorcnt++;
+      }else if( psp->prevrule==0 ){
+        ErrorMsg(psp->filename,psp->tokenlineno,
+          "There is no prior rule to assign precedence \"[%s]\".",x);
+        psp->errorcnt++;
+      }else if( psp->prevrule->precsym!=0 ){
+        ErrorMsg(psp->filename,psp->tokenlineno,
+"Precedence mark on this line is not the first \
+to follow the previous rule.");
+        psp->errorcnt++;
+      }else{
+        psp->prevrule->precsym = Symbol_new(x);
+      }
+      psp->state = PRECEDENCE_MARK_2;
+      break;
+    case PRECEDENCE_MARK_2:
+      if( x[0]!=']' ){
+        ErrorMsg(psp->filename,psp->tokenlineno,
+          "Missing \"]\" on precedence mark.");
+        psp->errorcnt++;
+      }
+      psp->state = WAITING_FOR_DECL_OR_RULE;
+      break;
+    case WAITING_FOR_ARROW:
+      if( x[0]==':' && x[1]==':' && x[2]=='=' ){
+        psp->state = IN_RHS;
+      }else if( x[0]=='(' ){
+        psp->state = LHS_ALIAS_1;
+      }else{
+        ErrorMsg(psp->filename,psp->tokenlineno,
+          "Expected to see a \":\" following the LHS symbol \"%s\".",
+          psp->lhs->name);
+        psp->errorcnt++;
+        psp->state = RESYNC_AFTER_RULE_ERROR;
+      }
+      break;
+    case LHS_ALIAS_1:
+      if( isalpha(x[0]) ){
+        psp->lhsalias = x;
+        psp->state = LHS_ALIAS_2;
+      }else{
+        ErrorMsg(psp->filename,psp->tokenlineno,
+          "\"%s\" is not a valid alias for the LHS \"%s\"\n",
+          x,psp->lhs->name);
+        psp->errorcnt++;
+        psp->state = RESYNC_AFTER_RULE_ERROR;
+      }
+      break;
+    case LHS_ALIAS_2:
+      if( x[0]==')' ){
+        psp->state = LHS_ALIAS_3;
+      }else{
+        ErrorMsg(psp->filename,psp->tokenlineno,
+          "Missing \")\" following LHS alias name \"%s\".",psp->lhsalias);
+        psp->errorcnt++;
+        psp->state = RESYNC_AFTER_RULE_ERROR;
+      }
+      break;
+    case LHS_ALIAS_3:
+      if( x[0]==':' && x[1]==':' && x[2]=='=' ){
+        psp->state = IN_RHS;
+      }else{
+        ErrorMsg(psp->filename,psp->tokenlineno,
+          "Missing \"->\" following: \"%s(%s)\".",
+           psp->lhs->name,psp->lhsalias);
+        psp->errorcnt++;
+        psp->state = RESYNC_AFTER_RULE_ERROR;
+      }
+      break;
+    case IN_RHS:
+      if( x[0]=='.' ){
+        struct rule *rp;
+        rp = (struct rule *)calloc( sizeof(struct rule) + 
+             sizeof(struct symbol*)*psp->nrhs + sizeof(char*)*psp->nrhs, 1);
+        if( rp==0 ){
+          ErrorMsg(psp->filename,psp->tokenlineno,
+            "Can't allocate enough memory for this rule.");
+          psp->errorcnt++;
+          psp->prevrule = 0;
+	}else{
+          int i;
+          rp->ruleline = psp->tokenlineno;
+          rp->rhs = (struct symbol**)&rp[1];
+          rp->rhsalias = (char**)&(rp->rhs[psp->nrhs]);
+          for(i=0; i<psp->nrhs; i++){
+            rp->rhs[i] = psp->rhs[i];
+            rp->rhsalias[i] = psp->alias[i];
+	  }
+          rp->lhs = psp->lhs;
+          rp->lhsalias = psp->lhsalias;
+          rp->nrhs = psp->nrhs;
+          rp->code = 0;
+          rp->precsym = 0;
+          rp->index = psp->gp->nrule++;
+          rp->nextlhs = rp->lhs->rule;
+          rp->lhs->rule = rp;
+          rp->next = 0;
+          if( psp->firstrule==0 ){
+            psp->firstrule = psp->lastrule = rp;
+	  }else{
+            psp->lastrule->next = rp;
+            psp->lastrule = rp;
+	  }
+          psp->prevrule = rp;
+	}
+        psp->state = WAITING_FOR_DECL_OR_RULE;
+      }else if( isalpha(x[0]) ){
+        if( psp->nrhs>=MAXRHS ){
+          ErrorMsg(psp->filename,psp->tokenlineno,
+            "Too many symbols on RHS of rule beginning at \"%s\".",
+            x);
+          psp->errorcnt++;
+          psp->state = RESYNC_AFTER_RULE_ERROR;
+	}else{
+          psp->rhs[psp->nrhs] = Symbol_new(x);
+          psp->alias[psp->nrhs] = 0;
+          psp->nrhs++;
+	}
+      }else if( (x[0]=='|' || x[0]=='/') && psp->nrhs>0 ){
+        struct symbol *msp = psp->rhs[psp->nrhs-1];
+        if( msp->type!=MULTITERMINAL ){
+          struct symbol *origsp = msp;
+          msp = calloc(1,sizeof(*msp));
+          msp->type = MULTITERMINAL;
+          msp->nsubsym = 1;
+          msp->subsym = calloc(1,sizeof(struct symbol*));
+          msp->subsym[0] = origsp;
+          msp->name = origsp->name;
+          psp->rhs[psp->nrhs-1] = msp;
+        }
+        msp->nsubsym++;
+        msp->subsym = realloc(msp->subsym, sizeof(struct symbol*)*msp->nsubsym);
+        msp->subsym[msp->nsubsym-1] = Symbol_new(&x[1]);
+        if( islower(x[1]) || islower(msp->subsym[0]->name[0]) ){
+          ErrorMsg(psp->filename,psp->tokenlineno,
+            "Cannot form a compound containing a non-terminal");
+          psp->errorcnt++;
+        }
+      }else if( x[0]=='(' && psp->nrhs>0 ){
+        psp->state = RHS_ALIAS_1;
+      }else{
+        ErrorMsg(psp->filename,psp->tokenlineno,
+          "Illegal character on RHS of rule: \"%s\".",x);
+        psp->errorcnt++;
+        psp->state = RESYNC_AFTER_RULE_ERROR;
+      }
+      break;
+    case RHS_ALIAS_1:
+      if( isalpha(x[0]) ){
+        psp->alias[psp->nrhs-1] = x;
+        psp->state = RHS_ALIAS_2;
+      }else{
+        ErrorMsg(psp->filename,psp->tokenlineno,
+          "\"%s\" is not a valid alias for the RHS symbol \"%s\"\n",
+          x,psp->rhs[psp->nrhs-1]->name);
+        psp->errorcnt++;
+        psp->state = RESYNC_AFTER_RULE_ERROR;
+      }
+      break;
+    case RHS_ALIAS_2:
+      if( x[0]==')' ){
+        psp->state = IN_RHS;
+      }else{
+        ErrorMsg(psp->filename,psp->tokenlineno,
+          "Missing \")\" following LHS alias name \"%s\".",psp->lhsalias);
+        psp->errorcnt++;
+        psp->state = RESYNC_AFTER_RULE_ERROR;
+      }
+      break;
+    case WAITING_FOR_DECL_KEYWORD:
+      if( isalpha(x[0]) ){
+        psp->declkeyword = x;
+        psp->declargslot = 0;
+        psp->decllinenoslot = 0;
+        psp->insertLineMacro = 1;
+        psp->state = WAITING_FOR_DECL_ARG;
+        if( strcmp(x,"name")==0 ){
+          psp->declargslot = &(psp->gp->name);
+          psp->insertLineMacro = 0;
+	}else if( strcmp(x,"include")==0 ){
+          psp->declargslot = &(psp->gp->include);
+	}else if( strcmp(x,"code")==0 ){
+          psp->declargslot = &(psp->gp->extracode);
+	}else if( strcmp(x,"token_destructor")==0 ){
+          psp->declargslot = &psp->gp->tokendest;
+	}else if( strcmp(x,"default_destructor")==0 ){
+          psp->declargslot = &psp->gp->vardest;
+	}else if( strcmp(x,"token_prefix")==0 ){
+          psp->declargslot = &psp->gp->tokenprefix;
+          psp->insertLineMacro = 0;
+	}else if( strcmp(x,"syntax_error")==0 ){
+          psp->declargslot = &(psp->gp->error);
+	}else if( strcmp(x,"parse_accept")==0 ){
+          psp->declargslot = &(psp->gp->accept);
+	}else if( strcmp(x,"parse_failure")==0 ){
+          psp->declargslot = &(psp->gp->failure);
+	}else if( strcmp(x,"stack_overflow")==0 ){
+          psp->declargslot = &(psp->gp->overflow);
+        }else if( strcmp(x,"extra_argument")==0 ){
+          psp->declargslot = &(psp->gp->arg);
+          psp->insertLineMacro = 0;
+        }else if( strcmp(x,"token_type")==0 ){
+          psp->declargslot = &(psp->gp->tokentype);
+          psp->insertLineMacro = 0;
+        }else if( strcmp(x,"default_type")==0 ){
+          psp->declargslot = &(psp->gp->vartype);
+          psp->insertLineMacro = 0;
+        }else if( strcmp(x,"stack_size")==0 ){
+          psp->declargslot = &(psp->gp->stacksize);
+          psp->insertLineMacro = 0;
+        }else if( strcmp(x,"start_symbol")==0 ){
+          psp->declargslot = &(psp->gp->start);
+          psp->insertLineMacro = 0;
+        }else if( strcmp(x,"left")==0 ){
+          psp->preccounter++;
+          psp->declassoc = LEFT;
+          psp->state = WAITING_FOR_PRECEDENCE_SYMBOL;
+        }else if( strcmp(x,"right")==0 ){
+          psp->preccounter++;
+          psp->declassoc = RIGHT;
+          psp->state = WAITING_FOR_PRECEDENCE_SYMBOL;
+        }else if( strcmp(x,"nonassoc")==0 ){
+          psp->preccounter++;
+          psp->declassoc = NONE;
+          psp->state = WAITING_FOR_PRECEDENCE_SYMBOL;
+	}else if( strcmp(x,"destructor")==0 ){
+          psp->state = WAITING_FOR_DESTRUCTOR_SYMBOL;
+	}else if( strcmp(x,"type")==0 ){
+          psp->state = WAITING_FOR_DATATYPE_SYMBOL;
+        }else if( strcmp(x,"fallback")==0 ){
+          psp->fallback = 0;
+          psp->state = WAITING_FOR_FALLBACK_ID;
+        }else if( strcmp(x,"wildcard")==0 ){
+          psp->state = WAITING_FOR_WILDCARD_ID;
+        }else{
+          ErrorMsg(psp->filename,psp->tokenlineno,
+            "Unknown declaration keyword: \"%%%s\".",x);
+          psp->errorcnt++;
+          psp->state = RESYNC_AFTER_DECL_ERROR;
+	}
+      }else{
+        ErrorMsg(psp->filename,psp->tokenlineno,
+          "Illegal declaration keyword: \"%s\".",x);
+        psp->errorcnt++;
+        psp->state = RESYNC_AFTER_DECL_ERROR;
+      }
+      break;
+    case WAITING_FOR_DESTRUCTOR_SYMBOL:
+      if( !isalpha(x[0]) ){
+        ErrorMsg(psp->filename,psp->tokenlineno,
+          "Symbol name missing after %%destructor keyword");
+        psp->errorcnt++;
+        psp->state = RESYNC_AFTER_DECL_ERROR;
+      }else{
+        struct symbol *sp = Symbol_new(x);
+        psp->declargslot = &sp->destructor;
+		psp->decllinenoslot = &sp->destLineno;
+        psp->insertLineMacro = 1;
+        psp->state = WAITING_FOR_DECL_ARG;
+      }
+      break;
+    case WAITING_FOR_DATATYPE_SYMBOL:
+      if( !isalpha(x[0]) ){
+        ErrorMsg(psp->filename,psp->tokenlineno,
+          "Symbol name missing after %%destructor keyword");
+        psp->errorcnt++;
+        psp->state = RESYNC_AFTER_DECL_ERROR;
+      }else{
+        struct symbol *sp = Symbol_new(x);
+        psp->declargslot = &sp->datatype;
+        psp->insertLineMacro = 0;
+        psp->state = WAITING_FOR_DECL_ARG;
+      }
+      break;
+    case WAITING_FOR_PRECEDENCE_SYMBOL:
+      if( x[0]=='.' ){
+        psp->state = WAITING_FOR_DECL_OR_RULE;
+      }else if( isupper(x[0]) ){
+        struct symbol *sp;
+        sp = Symbol_new(x);
+        if( sp->prec>=0 ){
+          ErrorMsg(psp->filename,psp->tokenlineno,
+            "Symbol \"%s\" has already be given a precedence.",x);
+          psp->errorcnt++;
+	}else{
+          sp->prec = psp->preccounter;
+          sp->assoc = psp->declassoc;
+	}
+      }else{
+        ErrorMsg(psp->filename,psp->tokenlineno,
+          "Can't assign a precedence to \"%s\".",x);
+        psp->errorcnt++;
+      }
+      break;
+    case WAITING_FOR_DECL_ARG:
+      if( x[0]=='{' || x[0]=='\"' || isalnum(x[0]) ){
+        char *zOld, *zNew, *zBuf, *z;
+        int nOld, n, nLine, nNew, nBack;
+		int addLineMacro;
+        char zLine[50];
+        zNew = x;
+        if( zNew[0]=='"' || zNew[0]=='{' ) zNew++;
+        nNew = lemonStrlen(zNew);
+        if( *psp->declargslot ){
+          zOld = *psp->declargslot;
+        }else{
+          zOld = "";
+        }
+        nOld = lemonStrlen(zOld);
+        n = nOld + nNew + 20;
+		addLineMacro = !psp->gp->nolinenosflag && psp->insertLineMacro &&
+			            (psp->decllinenoslot==0 || psp->decllinenoslot[0]!=0);
+		if( addLineMacro ){
+          for(z=psp->filename, nBack=0; *z; z++){
+            if( *z=='\\' ) nBack++;
+          }
+          sprintf(zLine, "#line %d ", psp->tokenlineno);
+          nLine = lemonStrlen(zLine);
+          n += nLine + lemonStrlen(psp->filename) + nBack;
+        }
+        *psp->declargslot = zBuf = realloc(*psp->declargslot, n);
+        zBuf += nOld;
+        if( addLineMacro ){
+          if( nOld && zBuf[-1]!='\n' ){
+            *(zBuf++) = '\n';
+          }
+          memcpy(zBuf, zLine, nLine);
+          zBuf += nLine;
+          *(zBuf++) = '"';
+          for(z=psp->filename; *z; z++){
+            if( *z=='\\' ){
+              *(zBuf++) = '\\';
+            }
+            *(zBuf++) = *z;
+          }
+          *(zBuf++) = '"';
+          *(zBuf++) = '\n';
+        }
+		if( psp->decllinenoslot && psp->decllinenoslot[0]==0 ){
+		  psp->decllinenoslot[0] = psp->tokenlineno;
+		}
+        memcpy(zBuf, zNew, nNew);
+        zBuf += nNew;
+        *zBuf = 0;
+        psp->state = WAITING_FOR_DECL_OR_RULE;
+      }else{
+        ErrorMsg(psp->filename,psp->tokenlineno,
+          "Illegal argument to %%%s: %s",psp->declkeyword,x);
+        psp->errorcnt++;
+        psp->state = RESYNC_AFTER_DECL_ERROR;
+      }
+      break;
+    case WAITING_FOR_FALLBACK_ID:
+      if( x[0]=='.' ){
+        psp->state = WAITING_FOR_DECL_OR_RULE;
+      }else if( !isupper(x[0]) ){
+        ErrorMsg(psp->filename, psp->tokenlineno,
+          "%%fallback argument \"%s\" should be a token", x);
+        psp->errorcnt++;
+      }else{
+        struct symbol *sp = Symbol_new(x);
+        if( psp->fallback==0 ){
+          psp->fallback = sp;
+        }else if( sp->fallback ){
+          ErrorMsg(psp->filename, psp->tokenlineno,
+            "More than one fallback assigned to token %s", x);
+          psp->errorcnt++;
+        }else{
+          sp->fallback = psp->fallback;
+          psp->gp->has_fallback = 1;
+        }
+      }
+      break;
+    case WAITING_FOR_WILDCARD_ID:
+      if( x[0]=='.' ){
+        psp->state = WAITING_FOR_DECL_OR_RULE;
+      }else if( !isupper(x[0]) ){
+        ErrorMsg(psp->filename, psp->tokenlineno,
+          "%%wildcard argument \"%s\" should be a token", x);
+        psp->errorcnt++;
+      }else{
+        struct symbol *sp = Symbol_new(x);
+        if( psp->gp->wildcard==0 ){
+          psp->gp->wildcard = sp;
+        }else{
+          ErrorMsg(psp->filename, psp->tokenlineno,
+            "Extra wildcard to token: %s", x);
+          psp->errorcnt++;
+        }
+      }
+      break;
+    case RESYNC_AFTER_RULE_ERROR:
+/*      if( x[0]=='.' ) psp->state = WAITING_FOR_DECL_OR_RULE;
+**      break; */
+    case RESYNC_AFTER_DECL_ERROR:
+      if( x[0]=='.' ) psp->state = WAITING_FOR_DECL_OR_RULE;
+      if( x[0]=='%' ) psp->state = WAITING_FOR_DECL_KEYWORD;
+      break;
+  }
+}
+
+/* Run the preprocessor over the input file text.  The global variables
+** azDefine[0] through azDefine[nDefine-1] contains the names of all defined
+** macros.  This routine looks for "%ifdef" and "%ifndef" and "%endif" and
+** comments them out.  Text in between is also commented out as appropriate.
+*/
+static void preprocess_input(char *z){
+  int i, j, k, n;
+  int exclude = 0;
+  int start = 0;
+  int lineno = 1;
+  int start_lineno = 1;
+  for(i=0; z[i]; i++){
+    if( z[i]=='\n' ) lineno++;
+    if( z[i]!='%' || (i>0 && z[i-1]!='\n') ) continue;
+    if( strncmp(&z[i],"%endif",6)==0 && isspace(z[i+6]) ){
+      if( exclude ){
+        exclude--;
+        if( exclude==0 ){
+          for(j=start; j<i; j++) if( z[j]!='\n' ) z[j] = ' ';
+        }
+      }
+      for(j=i; z[j] && z[j]!='\n'; j++) z[j] = ' ';
+    }else if( (strncmp(&z[i],"%ifdef",6)==0 && isspace(z[i+6]))
+          || (strncmp(&z[i],"%ifndef",7)==0 && isspace(z[i+7])) ){
+      if( exclude ){
+        exclude++;
+      }else{
+        for(j=i+7; isspace(z[j]); j++){}
+        for(n=0; z[j+n] && !isspace(z[j+n]); n++){}
+        exclude = 1;
+        for(k=0; k<nDefine; k++){
+          if( strncmp(azDefine[k],&z[j],n)==0 && lemonStrlen(azDefine[k])==n ){
+            exclude = 0;
+            break;
+          }
+        }
+        if( z[i+3]=='n' ) exclude = !exclude;
+        if( exclude ){
+          start = i;
+          start_lineno = lineno;
+        }
+      }
+      for(j=i; z[j] && z[j]!='\n'; j++) z[j] = ' ';
+    }
+  }
+  if( exclude ){
+    fprintf(stderr,"unterminated %%ifdef starting on line %d\n", start_lineno);
+    exit(1);
+  }
+}
+
+int strip_crlf(filebuf, filesize)
+char *filebuf;
+int filesize;
+{
+	int i, j;
+
+	for (i = j = 0; i < filesize; ++i, ++j)
+	{
+		if (filebuf[i] == '\r' && filebuf[i+1] == '\n')
+		{
+			++i;
+		}
+		filebuf[j] = filebuf[i];
+	}
+	return j;
+}
+
+/* In spite of its name, this function is really a scanner.  It read
+** in the entire input file (all at once) then tokenizes it.  Each
+** token is passed to the function "parseonetoken" which builds all
+** the appropriate data structures in the global state vector "gp".
+*/
+void Parse(gp)
+struct lemon *gp;
+{
+  struct pstate ps;
+  FILE *fp;
+  char *filebuf;
+  int filesize;
+  int lineno;
+  int c;
+  char *cp, *nextcp;
+  int startline = 0;
+
+  memset(&ps, '\0', sizeof(ps));
+  ps.gp = gp;
+  ps.filename = gp->filename;
+  ps.errorcnt = 0;
+  ps.state = INITIALIZE;
+
+  /* Begin by reading the input file */
+  fp = fopen(ps.filename,"rb");
+  if( fp==0 ){
+    ErrorMsg(ps.filename,0,"Can't open this file for reading.");
+    gp->errorcnt++;
+    return;
+  }
+  fseek(fp,0,2);
+  filesize = ftell(fp);
+  rewind(fp);
+  filebuf = (char *)malloc( filesize+1 );
+  if( filebuf==0 ){
+    ErrorMsg(ps.filename,0,"Can't allocate %d of memory to hold this file.",
+      filesize+1);
+    gp->errorcnt++;
+	fclose(fp);
+    return;
+  }
+  if( fread(filebuf,1,filesize,fp)!=filesize ){
+    ErrorMsg(ps.filename,0,"Can't read in all %d bytes of this file.",
+      filesize);
+    free(filebuf);
+    gp->errorcnt++;
+	fclose(fp);
+    return;
+  }
+  fclose(fp);
+  filesize = strip_crlf(filebuf, filesize);
+  filebuf[filesize] = 0;
+
+  /* Make an initial pass through the file to handle %ifdef and %ifndef */
+  preprocess_input(filebuf);
+
+  /* Now scan the text of the input file */
+  lineno = 1;
+  for(cp=filebuf; (c= *cp)!=0; ){
+    if( c=='\n' ) lineno++;              /* Keep track of the line number */
+    if( isspace(c) ){ cp++; continue; }  /* Skip all white space */
+    if( c=='/' && cp[1]=='/' ){          /* Skip C++ style comments */
+      cp+=2;
+      while( (c= *cp)!=0 && c!='\n' ) cp++;
+      continue;
+    }
+    if( c=='/' && cp[1]=='*' ){          /* Skip C style comments */
+      cp+=2;
+      while( (c= *cp)!=0 && (c!='/' || cp[-1]!='*') ){
+        if( c=='\n' ) lineno++;
+        cp++;
+      }
+      if( c ) cp++;
+      continue;
+    }
+    ps.tokenstart = cp;                /* Mark the beginning of the token */
+    ps.tokenlineno = lineno;           /* Linenumber on which token begins */
+    if( c=='\"' ){                     /* String literals */
+      cp++;
+      while( (c= *cp)!=0 && c!='\"' ){
+        if( c=='\n' ) lineno++;
+        cp++;
+      }
+      if( c==0 ){
+        ErrorMsg(ps.filename,startline,
+"String starting on this line is not terminated before the end of the file.");
+        ps.errorcnt++;
+        nextcp = cp;
+      }else{
+        nextcp = cp+1;
+      }
+    }else if( c=='{' ){               /* A block of C code */
+      int level;
+      cp++;
+      for(level=1; (c= *cp)!=0 && (level>1 || c!='}'); cp++){
+        if( c=='\n' ) lineno++;
+        else if( c=='{' ) level++;
+        else if( c=='}' ) level--;
+        else if( c=='/' && cp[1]=='*' ){  /* Skip comments */
+          int prevc;
+          cp = &cp[2];
+          prevc = 0;
+          while( (c= *cp)!=0 && (c!='/' || prevc!='*') ){
+            if( c=='\n' ) lineno++;
+            prevc = c;
+            cp++;
+	  }
+	}else if( c=='/' && cp[1]=='/' ){  /* Skip C++ style comments too */
+          cp = &cp[2];
+          while( (c= *cp)!=0 && c!='\n' ) cp++;
+          if( c ) lineno++;
+	}else if( c=='\'' || c=='\"' ){    /* String a character literals */
+          int startchar, prevc;
+          startchar = c;
+          prevc = 0;
+          for(cp++; (c= *cp)!=0 && (c!=startchar || prevc=='\\'); cp++){
+            if( c=='\n' ) lineno++;
+            if( prevc=='\\' ) prevc = 0;
+            else              prevc = c;
+	  }
+	}
+      }
+      if( c==0 ){
+        ErrorMsg(ps.filename,ps.tokenlineno,
+"C code starting on this line is not terminated before the end of the file.");
+        ps.errorcnt++;
+        nextcp = cp;
+      }else{
+        nextcp = cp+1;
+      }
+    }else if( isalnum(c) ){          /* Identifiers */
+      while( (c= *cp)!=0 && (isalnum(c) || c=='_') ) cp++;
+      nextcp = cp;
+    }else if( c==':' && cp[1]==':' && cp[2]=='=' ){ /* The operator "::=" */
+      cp += 3;
+      nextcp = cp;
+    }else if( (c=='/' || c=='|') && isalpha(cp[1]) ){
+      cp += 2;
+      while( (c = *cp)!=0 && (isalnum(c) || c=='_') ) cp++;
+      nextcp = cp;
+    }else{                          /* All other (one character) operators */
+      cp++;
+      nextcp = cp;
+    }
+    c = *cp;
+    *cp = 0;                        /* Null terminate the token */
+    parseonetoken(&ps);             /* Parse the token */
+    *cp = c;                        /* Restore the buffer */
+    cp = nextcp;
+  }
+  free(filebuf);                    /* Release the buffer after parsing */
+  gp->rule = ps.firstrule;
+  gp->errorcnt = ps.errorcnt;
+}
+/*************************** From the file "plink.c" *********************/
+/*
+** Routines processing configuration follow-set propagation links
+** in the LEMON parser generator.
+*/
+static struct plink *plink_freelist = 0;
+
+/* Allocate a new plink */
+struct plink *Plink_new(){
+  struct plink *new;
+
+  if( plink_freelist==0 ){
+    int i;
+    int amt = 100;
+    plink_freelist = (struct plink *)calloc( amt, sizeof(struct plink) );
+    if( plink_freelist==0 ){
+      fprintf(stderr,
+      "Unable to allocate memory for a new follow-set propagation link.\n");
+      exit(1);
+    }
+    for(i=0; i<amt-1; i++) plink_freelist[i].next = &plink_freelist[i+1];
+    plink_freelist[amt-1].next = 0;
+  }
+  new = plink_freelist;
+  plink_freelist = plink_freelist->next;
+  return new;
+}
+
+/* Add a plink to a plink list */
+void Plink_add(plpp,cfp)
+struct plink **plpp;
+struct config *cfp;
+{
+  struct plink *new;
+  new = Plink_new();
+  new->next = *plpp;
+  *plpp = new;
+  new->cfp = cfp;
+}
+
+/* Transfer every plink on the list "from" to the list "to" */
+void Plink_copy(to,from)
+struct plink **to;
+struct plink *from;
+{
+  struct plink *nextpl;
+  while( from ){
+    nextpl = from->next;
+    from->next = *to;
+    *to = from;
+    from = nextpl;
+  }
+}
+
+/* Delete every plink on the list */
+void Plink_delete(plp)
+struct plink *plp;
+{
+  struct plink *nextpl;
+
+  while( plp ){
+    nextpl = plp->next;
+    plp->next = plink_freelist;
+    plink_freelist = plp;
+    plp = nextpl;
+  }
+}
+/*********************** From the file "report.c" **************************/
+/*
+** Procedures for generating reports and tables in the LEMON parser generator.
+*/
+
+/* Generate a filename with the given suffix.  Space to hold the
+** name comes from malloc() and must be freed by the calling
+** function.
+*/
+PRIVATE char *file_makename(lemp,suffix)
+struct lemon *lemp;
+char *suffix;
+{
+  char *name;
+  char *cp;
+
+  name = malloc( lemonStrlen(lemp->filename) + lemonStrlen(suffix) + 5 );
+  if( name==0 ){
+    fprintf(stderr,"Can't allocate space for a filename.\n");
+    exit(1);
+  }
+  strcpy(name,lemp->filename);
+  cp = strrchr(name,'.');
+  if( cp ) *cp = 0;
+  strcat(name,suffix);
+  return name;
+}
+
+/* Open a file with a name based on the name of the input file,
+** but with a different (specified) suffix, and return a pointer
+** to the stream */
+PRIVATE FILE *file_open(lemp,suffix,mode)
+struct lemon *lemp;
+char *suffix;
+char *mode;
+{
+  FILE *fp;
+
+  if( lemp->outname ) free(lemp->outname);
+  lemp->outname = file_makename(lemp, suffix);
+  fp = fopen(lemp->outname,mode);
+  if( fp==0 && *mode=='w' ){
+    fprintf(stderr,"Can't open file \"%s\".\n",lemp->outname);
+    lemp->errorcnt++;
+    return 0;
+  }
+  return fp;
+}
+
+/* Duplicate the input file without comments and without actions 
+** on rules */
+void Reprint(lemp)
+struct lemon *lemp;
+{
+  struct rule *rp;
+  struct symbol *sp;
+  int i, j, maxlen, len, ncolumns, skip;
+  printf("// Reprint of input file \"%s\".\n// Symbols:\n",lemp->filename);
+  maxlen = 10;
+  for(i=0; i<lemp->nsymbol; i++){
+    sp = lemp->symbols[i];
+    len = lemonStrlen(sp->name);
+    if( len>maxlen ) maxlen = len;
+  }
+  ncolumns = 76/(maxlen+5);
+  if( ncolumns<1 ) ncolumns = 1;
+  skip = (lemp->nsymbol + ncolumns - 1)/ncolumns;
+  for(i=0; i<skip; i++){
+    printf("//");
+    for(j=i; j<lemp->nsymbol; j+=skip){
+      sp = lemp->symbols[j];
+      assert( sp->index==j );
+      printf(" %3d %-*.*s",j,maxlen,maxlen,sp->name);
+    }
+    printf("\n");
+  }
+  for(rp=lemp->rule; rp; rp=rp->next){
+    printf("%s",rp->lhs->name);
+    /*    if( rp->lhsalias ) printf("(%s)",rp->lhsalias); */
+    printf(" ::=");
+    for(i=0; i<rp->nrhs; i++){
+      sp = rp->rhs[i];
+      printf(" %s", sp->name);
+      if( sp->type==MULTITERMINAL ){
+        for(j=1; j<sp->nsubsym; j++){
+          printf("|%s", sp->subsym[j]->name);
+        }
+      }
+      /* if( rp->rhsalias[i] ) printf("(%s)",rp->rhsalias[i]); */
+    }
+    printf(".");
+    if( rp->precsym ) printf(" [%s]",rp->precsym->name);
+    /* if( rp->code ) printf("\n    %s",rp->code); */
+    printf("\n");
+  }
+}
+
+void ConfigPrint(fp,cfp)
+FILE *fp;
+struct config *cfp;
+{
+  struct rule *rp;
+  struct symbol *sp;
+  int i, j;
+  rp = cfp->rp;
+  fprintf(fp,"%s ::=",rp->lhs->name);
+  for(i=0; i<=rp->nrhs; i++){
+    if( i==cfp->dot ) fprintf(fp," *");
+    if( i==rp->nrhs ) break;
+    sp = rp->rhs[i];
+    fprintf(fp," %s", sp->name);
+    if( sp->type==MULTITERMINAL ){
+      for(j=1; j<sp->nsubsym; j++){
+        fprintf(fp,"|%s",sp->subsym[j]->name);
+      }
+    }
+  }
+}
+
+/* #define TEST */
+#if 0
+/* Print a set */
+PRIVATE void SetPrint(out,set,lemp)
+FILE *out;
+char *set;
+struct lemon *lemp;
+{
+  int i;
+  char *spacer;
+  spacer = "";
+  fprintf(out,"%12s[","");
+  for(i=0; i<lemp->nterminal; i++){
+    if( SetFind(set,i) ){
+      fprintf(out,"%s%s",spacer,lemp->symbols[i]->name);
+      spacer = " ";
+    }
+  }
+  fprintf(out,"]\n");
+}
+
+/* Print a plink chain */
+PRIVATE void PlinkPrint(out,plp,tag)
+FILE *out;
+struct plink *plp;
+char *tag;
+{
+  while( plp ){
+    fprintf(out,"%12s%s (state %2d) ","",tag,plp->cfp->stp->statenum);
+    ConfigPrint(out,plp->cfp);
+    fprintf(out,"\n");
+    plp = plp->next;
+  }
+}
+#endif
+
+/* Print an action to the given file descriptor.  Return FALSE if
+** nothing was actually printed.
+*/
+int PrintAction(struct action *ap, FILE *fp, int indent){
+  int result = 1;
+  switch( ap->type ){
+    case SHIFT:
+      fprintf(fp,"%*s shift  %d",indent,ap->sp->name,ap->x.stp->statenum);
+      break;
+    case REDUCE:
+      fprintf(fp,"%*s reduce %d",indent,ap->sp->name,ap->x.rp->index);
+      break;
+    case ACCEPT:
+      fprintf(fp,"%*s accept",indent,ap->sp->name);
+      break;
+    case ERROR:
+      fprintf(fp,"%*s error",indent,ap->sp->name);
+      break;
+    case SRCONFLICT:
+    case RRCONFLICT:
+      fprintf(fp,"%*s reduce %-3d ** Parsing conflict **",
+        indent,ap->sp->name,ap->x.rp->index);
+      break;
+    case SSCONFLICT:
+      fprintf(fp,"%*s shift  %d ** Parsing conflict **", 
+        indent,ap->sp->name,ap->x.stp->statenum);
+      break;
+    case SH_RESOLVED:
+    case RD_RESOLVED:
+    case NOT_USED:
+      result = 0;
+      break;
+  }
+  return result;
+}
+
+/* Generate the "y.output" log file */
+void ReportOutput(lemp)
+struct lemon *lemp;
+{
+  int i;
+  struct state *stp;
+  struct config *cfp;
+  struct action *ap;
+  FILE *fp;
+
+  fp = file_open(lemp,".out","wb");
+  if( fp==0 ) return;
+  for(i=0; i<lemp->nstate; i++){
+    stp = lemp->sorted[i];
+    fprintf(fp,"State %d:\n",stp->statenum);
+    if( lemp->basisflag ) cfp=stp->bp;
+    else                  cfp=stp->cfp;
+    while( cfp ){
+      char buf[20];
+      if( cfp->dot==cfp->rp->nrhs ){
+        sprintf(buf,"(%d)",cfp->rp->index);
+        fprintf(fp,"    %5s ",buf);
+      }else{
+        fprintf(fp,"          ");
+      }
+      ConfigPrint(fp,cfp);
+      fprintf(fp,"\n");
+#if 0
+      SetPrint(fp,cfp->fws,lemp);
+      PlinkPrint(fp,cfp->fplp,"To  ");
+      PlinkPrint(fp,cfp->bplp,"From");
+#endif
+      if( lemp->basisflag ) cfp=cfp->bp;
+      else                  cfp=cfp->next;
+    }
+    fprintf(fp,"\n");
+    for(ap=stp->ap; ap; ap=ap->next){
+      if( PrintAction(ap,fp,30) ) fprintf(fp,"\n");
+    }
+    fprintf(fp,"\n");
+  }
+  fprintf(fp, "----------------------------------------------------\n");
+  fprintf(fp, "Symbols:\n");
+  for(i=0; i<lemp->nsymbol; i++){
+    int j;
+    struct symbol *sp;
+
+    sp = lemp->symbols[i];
+    fprintf(fp, "  %3d: %s", i, sp->name);
+    if( sp->type==NONTERMINAL ){
+      fprintf(fp, ":");
+      if( sp->lambda ){
+        fprintf(fp, " <lambda>");
+      }
+      for(j=0; j<lemp->nterminal; j++){
+        if( sp->firstset && SetFind(sp->firstset, j) ){
+          fprintf(fp, " %s", lemp->symbols[j]->name);
+        }
+      }
+    }
+    fprintf(fp, "\n");
+  }
+  fclose(fp);
+  return;
+}
+
+/* Search for the file "name" which is in the same directory as
+** the exacutable */
+PRIVATE char *pathsearch(argv0,name,modemask)
+char *argv0;
+char *name;
+int modemask;
+{
+  char *pathlist;
+  char *path,*cp;
+  char c;
+
+#ifdef __WIN32__
+  for (cp = argv0 + lemonStrlen(argv0); cp-- > argv0; )
+  {
+    if( *cp == '\\' || *cp == '/' )
+      break;
+  }
+#else
+  cp = strrchr(argv0,'/');
+#endif
+  if( cp ){
+    c = *cp;
+    *cp = 0;
+    path = (char *)malloc( lemonStrlen(argv0) + lemonStrlen(name) + 2 );
+    if( path ) sprintf(path,"%s/%s",argv0,name);
+    *cp = c;
+  }else{
+    extern char *getenv();
+    pathlist = getenv("PATH");
+    if( pathlist==0 ) pathlist = ".:/bin:/usr/bin";
+    path = (char *)malloc( lemonStrlen(pathlist)+lemonStrlen(name)+2 );
+    if( path!=0 ){
+      while( *pathlist ){
+        cp = strchr(pathlist,':');
+        if( cp==0 ) cp = &pathlist[lemonStrlen(pathlist)];
+        c = *cp;
+        *cp = 0;
+        sprintf(path,"%s/%s",pathlist,name);
+        *cp = c;
+        if( c==0 ) pathlist = "";
+        else pathlist = &cp[1];
+        if( access(path,modemask)==0 ) break;
+      }
+    }
+  }
+  return path;
+}
+
+/* Given an action, compute the integer value for that action
+** which is to be put in the action table of the generated machine.
+** Return negative if no action should be generated.
+*/
+PRIVATE int compute_action(lemp,ap)
+struct lemon *lemp;
+struct action *ap;
+{
+  int act;
+  switch( ap->type ){
+    case SHIFT:  act = ap->x.stp->statenum;            break;
+    case REDUCE: act = ap->x.rp->index + lemp->nstate; break;
+    case ERROR:  act = lemp->nstate + lemp->nrule;     break;
+    case ACCEPT: act = lemp->nstate + lemp->nrule + 1; break;
+    default:     act = -1; break;
+  }
+  return act;
+}
+
+#define LINESIZE 1000
+/* The next cluster of routines are for reading the template file
+** and writing the results to the generated parser */
+/* The first function transfers data from "in" to "out" until
+** a line is seen which begins with "%%".  The line number is
+** tracked.
+**
+** if name!=0, then any word that begin with "Parse" is changed to
+** begin with *name instead.
+*/
+PRIVATE void tplt_xfer(name,in,out,lineno)
+char *name;
+FILE *in;
+FILE *out;
+int *lineno;
+{
+  int i, iStart;
+  char line[LINESIZE];
+  while( fgets(line,LINESIZE,in) && (line[0]!='%' || line[1]!='%') ){
+    (*lineno)++;
+    iStart = 0;
+    if( name ){
+      for(i=0; line[i]; i++){
+        if( line[i]=='P' && strncmp(&line[i],"Parse",5)==0
+          && (i==0 || !isalpha(line[i-1]))
+        ){
+          if( i>iStart ) fprintf(out,"%.*s",i-iStart,&line[iStart]);
+          fprintf(out,"%s",name);
+          i += 4;
+          iStart = i+1;
+        }
+      }
+    }
+    fprintf(out,"%s",&line[iStart]);
+  }
+}
+
+/* The next function finds the template file and opens it, returning
+** a pointer to the opened file. */
+PRIVATE FILE *tplt_open(lemp)
+struct lemon *lemp;
+{
+  static char templatename[] = "lempar.c";
+  char buf[1000];
+  FILE *in;
+  char *tpltname;
+  char *cp;
+
+  cp = strrchr(lemp->filename,'.');
+  if( cp ){
+    sprintf(buf,"%.*s.lt",(int)(cp-lemp->filename),lemp->filename);
+  }else{
+    sprintf(buf,"%s.lt",lemp->filename);
+  }
+  if( access(buf,004)==0 ){
+    tpltname = buf;
+  }else if( access(templatename,004)==0 ){
+    tpltname = templatename;
+  }else{
+    tpltname = pathsearch(lemp->argv0,templatename,0);
+  }
+  if( tpltname==0 ){
+    fprintf(stderr,"Can't find the parser driver template file \"%s\".\n",
+    templatename);
+    lemp->errorcnt++;
+    return 0;
+  }
+  in = fopen(tpltname,"rb");
+  if( in==0 ){
+    fprintf(stderr,"Can't open the template file \"%s\".\n",templatename);
+    free(tpltname);
+    lemp->errorcnt++;
+    return 0;
+  }
+  free(tpltname);
+  return in;
+}
+
+/* Print a #line directive line to the output file. */
+PRIVATE void tplt_linedir(out,lineno,filename)
+FILE *out;
+int lineno;
+char *filename;
+{
+  fprintf(out,"#line %d \"",lineno);
+  while( *filename ){
+    if( *filename == '\\' ) putc('\\',out);
+    putc(*filename,out);
+    filename++;
+  }
+  fprintf(out,"\"\n");
+}
+
+/* Print a string to the file and keep the linenumber up to date */
+PRIVATE void tplt_print(out,lemp,str,lineno)
+FILE *out;
+struct lemon *lemp;
+char *str;
+int *lineno;
+{
+  if( str==0 ) return;
+  while( *str ){
+    if( *str=='\n' ) (*lineno)++;
+    putc(*str,out);
+    str++;
+  }
+  if( str[-1]!='\n' ){
+    putc('\n',out);
+    (*lineno)++;
+  }
+  if (!lemp->nolinenosflag) {
+	(*lineno)++; tplt_linedir(out,*lineno,lemp->outname);
+  }
+
+  return;
+}
+
+/*
+** The following routine emits code for the destructor for the
+** symbol sp
+*/
+void emit_destructor_code(out,sp,lemp,lineno)
+FILE *out;
+struct symbol *sp;
+struct lemon *lemp;
+int *lineno;
+{
+ char *cp = 0;
+
+ if( sp->type==TERMINAL ){
+   cp = lemp->tokendest;
+   if( cp==0 ) return;
+   fprintf(out,"{\n"); (*lineno)++;
+ }else if( sp->destructor ){
+   cp = sp->destructor;
+   fprintf(out,"{\n"); (*lineno)++;
+   if (!lemp->nolinenosflag) { (*lineno)++; tplt_linedir(out,sp->destLineno,lemp->filename); }
+ }else if( lemp->vardest ){
+   cp = lemp->vardest;
+   if( cp==0 ) return;
+   fprintf(out,"{\n"); (*lineno)++;
+ }else{
+   assert( 0 );  /* Cannot happen */
+ }
+ for(; *cp; cp++){
+   if( *cp=='$' && cp[1]=='$' ){
+     fprintf(out,"(yypminor->yy%d)",sp->dtnum);
+     cp++;
+     continue;
+   }
+   if( *cp=='\n' ) (*lineno)++;
+   fputc(*cp,out);
+ }
+ fprintf(out,"\n"); (*lineno)++;
+ if (!lemp->nolinenosflag) {
+   (*lineno)++; tplt_linedir(out,*lineno,lemp->outname);
+ }
+ fprintf(out,"}\n"); (*lineno)++;
+ return;
+}
+
+/*
+** Return TRUE (non-zero) if the given symbol has a destructor.
+*/
+int has_destructor(sp, lemp)
+struct symbol *sp;
+struct lemon *lemp;
+{
+  int ret;
+  if( sp->type==TERMINAL ){
+    ret = lemp->tokendest!=0;
+  }else{
+    ret = lemp->vardest!=0 || sp->destructor!=0;
+  }
+  return ret;
+}
+
+/*
+** Append text to a dynamically allocated string.  If zText is 0 then
+** reset the string to be empty again.  Always return the complete text
+** of the string (which is overwritten with each call).
+**
+** n bytes of zText are stored.  If n==0 then all of zText up to the first
+** \000 terminator is stored.  zText can contain up to two instances of
+** %d.  The values of p1 and p2 are written into the first and second
+** %d.
+**
+** If n==-1, then the previous character is overwritten.
+*/
+PRIVATE char *append_str(char *zText, int n, int p1, int p2, int bNoSubst){
+  static char *z = 0;
+  static int alloced = 0;
+  static int used = 0;
+  int c;
+  char zInt[40];
+
+  if( zText==0 ){
+    used = 0;
+    return z;
+  }
+  if( n<=0 ){
+    if( n<0 ){
+      used += n;
+      assert( used>=0 );
+    }
+    n = lemonStrlen(zText);
+  }
+  if( n+sizeof(zInt)*2+used >= (size_t)alloced ){
+    alloced = n + sizeof(zInt)*2 + used + 200;
+    z = realloc(z,  alloced);
+  }
+  if( z==0 ) return "";
+  while( n-- > 0 ){
+    c = *(zText++);
+    if( !bNoSubst && c=='%' && n>0 && zText[0]=='d' ){
+      sprintf(zInt, "%d", p1);
+      p1 = p2;
+      strcpy(&z[used], zInt);
+      used += lemonStrlen(&z[used]);
+      zText++;
+      n--;
+    }else{
+      z[used++] = c;
+    }
+  }
+  z[used] = 0;
+  return z;
+}
+
+/*
+** zCode is a string that is the action associated with a rule.  Expand
+** the symbols in this string so that the refer to elements of the parser
+** stack.
+*/
+PRIVATE void translate_code(struct lemon *lemp, struct rule *rp){
+  char *cp, *xp;
+  int i;
+  char lhsused = 0;    /* True if the LHS element has been used */
+  char used[MAXRHS];   /* True for each RHS element which is used */
+
+  for(i=0; i<rp->nrhs; i++) used[i] = 0;
+  lhsused = 0;
+
+  if( rp->code==0 ){
+    rp->code = "\n";
+	rp->line = rp->ruleline;
+  }
+
+  append_str(0,0,0,0,0);
+  for(cp=rp->code; *cp; cp++){
+    if( isalpha(*cp) && (cp==rp->code || (!isalnum(cp[-1]) && cp[-1]!='_')) ){
+      char saved;
+      for(xp= &cp[1]; isalnum(*xp) || *xp=='_'; xp++);
+      saved = *xp;
+      *xp = 0;
+      if( rp->lhsalias && strcmp(cp,rp->lhsalias)==0 ){
+        append_str("yygotominor.yy%d",0,rp->lhs->dtnum,0,0);
+        cp = xp;
+        lhsused = 1;
+      }else{
+        for(i=0; i<rp->nrhs; i++){
+          if( rp->rhsalias[i] && strcmp(cp,rp->rhsalias[i])==0 ){
+            if( cp!=rp->code && cp[-1]=='@' ){
+              /* If the argument is of the form @X then substituted
+              ** the token number of X, not the value of X */
+              append_str("yymsp[%d].major",-1,i-rp->nrhs+1,0,0);
+            }else{
+              struct symbol *sp = rp->rhs[i];
+              int dtnum;
+              if( sp->type==MULTITERMINAL ){
+                dtnum = sp->subsym[0]->dtnum;
+              }else{
+                dtnum = sp->dtnum;
+              }
+              append_str("yymsp[%d].minor.yy%d",0,i-rp->nrhs+1, dtnum,0);
+            }
+            cp = xp;
+            used[i] = 1;
+            break;
+          }
+        }
+      }
+      *xp = saved;
+    }
+    append_str(cp, 1, 0, 0, 1);
+  } /* End loop */
+
+  /* Check to make sure the LHS has been used */
+  if( rp->lhsalias && !lhsused ){
+    ErrorMsg(lemp->filename,rp->ruleline,
+      "Label \"%s\" for \"%s(%s)\" is never used.",
+        rp->lhsalias,rp->lhs->name,rp->lhsalias);
+    lemp->errorcnt++;
+  }
+
+  /* Generate destructor code for RHS symbols which are not used in the
+  ** reduce code */
+  for(i=0; i<rp->nrhs; i++){
+    if( rp->rhsalias[i] && !used[i] ){
+      ErrorMsg(lemp->filename,rp->ruleline,
+        "Label %s for \"%s(%s)\" is never used.",
+        rp->rhsalias[i],rp->rhs[i]->name,rp->rhsalias[i]);
+      lemp->errorcnt++;
+    }else if( rp->rhsalias[i]==0 ){
+      if( has_destructor(rp->rhs[i],lemp) ){
+        append_str("  yy_destructor(yypParser,%d,&yymsp[%d].minor);\n", 0,
+           rp->rhs[i]->index,i-rp->nrhs+1,0);
+      }else{
+        /* No destructor defined for this term */
+      }
+    }
+  }
+  if( rp->code ){
+    cp = append_str(0,0,0,0,0);
+    rp->code = Strsafe(cp?cp:"");
+  }
+}
+
+/* 
+** Generate code which executes when the rule "rp" is reduced.  Write
+** the code to "out".  Make sure lineno stays up-to-date.
+*/
+PRIVATE void emit_code(out,rp,lemp,lineno)
+FILE *out;
+struct rule *rp;
+struct lemon *lemp;
+int *lineno;
+{
+ char *cp;
+
+ /* Generate code to do the reduce action */
+ if( rp->code ){
+   if (!lemp->nolinenosflag) { (*lineno)++; tplt_linedir(out,rp->line,lemp->filename); }
+   fprintf(out,"{%s",rp->code);
+   for(cp=rp->code; *cp; cp++){
+     if( *cp=='\n' ) (*lineno)++;
+   } /* End loop */
+   fprintf(out,"}\n"); (*lineno)++;
+   if (!lemp->nolinenosflag) { (*lineno)++; tplt_linedir(out,*lineno,lemp->outname); }
+ } /* End if( rp->code ) */
+
+ return;
+}
+
+/*
+** Print the definition of the union used for the parser's data stack.
+** This union contains fields for every possible data type for tokens
+** and nonterminals.  In the process of computing and printing this
+** union, also set the ".dtnum" field of every terminal and nonterminal
+** symbol.
+*/
+void print_stack_union(out,lemp,plineno,mhflag)
+FILE *out;                  /* The output stream */
+struct lemon *lemp;         /* The main info structure for this parser */
+int *plineno;               /* Pointer to the line number */
+int mhflag;                 /* True if generating makeheaders output */
+{
+  int lineno = *plineno;    /* The line number of the output */
+  char **types;             /* A hash table of datatypes */
+  int arraysize;            /* Size of the "types" array */
+  int maxdtlength;          /* Maximum length of any ".datatype" field. */
+  char *stddt;              /* Standardized name for a datatype */
+  int i,j;                  /* Loop counters */
+  int hash;                 /* For hashing the name of a type */
+  char *name;               /* Name of the parser */
+
+  /* Allocate and initialize types[] and allocate stddt[] */
+  arraysize = lemp->nsymbol * 2;
+  types = (char**)calloc( arraysize, sizeof(char*) );
+  if( types==0 ){
+    fprintf(stderr,"Out of memory.\n");
+    exit(1);
+  }
+  maxdtlength = 0;
+  if( lemp->vartype ){
+    maxdtlength = lemonStrlen(lemp->vartype);
+  }
+  for(i=0; i<lemp->nsymbol; i++){
+    int len;
+    struct symbol *sp = lemp->symbols[i];
+    if( sp->datatype==0 ) continue;
+    len = lemonStrlen(sp->datatype);
+    if( len>maxdtlength ) maxdtlength = len;
+  }
+  stddt = (char*)malloc( maxdtlength*2 + 1 );
+  if( types==0 || stddt==0 ){
+    fprintf(stderr,"Out of memory.\n");
+    exit(1);
+  }
+
+  /* Build a hash table of datatypes. The ".dtnum" field of each symbol
+  ** is filled in with the hash index plus 1.  A ".dtnum" value of 0 is
+  ** used for terminal symbols.  If there is no %default_type defined then
+  ** 0 is also used as the .dtnum value for nonterminals which do not specify
+  ** a datatype using the %type directive.
+  */
+  for(i=0; i<lemp->nsymbol; i++){
+    struct symbol *sp = lemp->symbols[i];
+    char *cp;
+    if( sp==lemp->errsym ){
+      sp->dtnum = arraysize+1;
+      continue;
+    }
+    if( sp->type!=NONTERMINAL || (sp->datatype==0 && lemp->vartype==0) ){
+      sp->dtnum = 0;
+      continue;
+    }
+    cp = sp->datatype;
+    if( cp==0 ) cp = lemp->vartype;
+    j = 0;
+    while( isspace(*cp) ) cp++;
+    while( *cp ) stddt[j++] = *cp++;
+    while( j>0 && isspace(stddt[j-1]) ) j--;
+    stddt[j] = 0;
+    if( lemp->tokentype && strcmp(stddt, lemp->tokentype)==0 ){
+      sp->dtnum = 0;
+      continue;
+    }
+    hash = 0;
+    for(j=0; stddt[j]; j++){
+      hash = hash*53 + stddt[j];
+    }
+    hash = (hash & 0x7fffffff)%arraysize;
+    while( types[hash] ){
+      if( strcmp(types[hash],stddt)==0 ){
+        sp->dtnum = hash + 1;
+        break;
+      }
+      hash++;
+      if( hash>=arraysize ) hash = 0;
+    }
+    if( types[hash]==0 ){
+      sp->dtnum = hash + 1;
+      types[hash] = (char*)malloc( lemonStrlen(stddt)+1 );
+      if( types[hash]==0 ){
+        fprintf(stderr,"Out of memory.\n");
+        exit(1);
+      }
+      strcpy(types[hash],stddt);
+    }
+  }
+
+  /* Print out the definition of YYTOKENTYPE and YYMINORTYPE */
+  name = lemp->name ? lemp->name : "Parse";
+  lineno = *plineno;
+  if( mhflag ){ fprintf(out,"#if INTERFACE\n"); lineno++; }
+  fprintf(out,"#define %sTOKENTYPE %s\n",name,
+    lemp->tokentype?lemp->tokentype:"void*");  lineno++;
+  if( mhflag ){ fprintf(out,"#endif\n"); lineno++; }
+  fprintf(out,"typedef union {\n"); lineno++;
+  fprintf(out,"  int yyinit;\n"); lineno++;
+  fprintf(out,"  %sTOKENTYPE yy0;\n",name); lineno++;
+  for(i=0; i<arraysize; i++){
+    if( types[i]==0 ) continue;
+    fprintf(out,"  %s yy%d;\n",types[i],i+1); lineno++;
+    free(types[i]);
+  }
+  if( lemp->errsym->useCnt ){
+    fprintf(out,"  int yy%d;\n",lemp->errsym->dtnum); lineno++;
+  }
+  free(stddt);
+  free(types);
+  fprintf(out,"} YYMINORTYPE;\n"); lineno++;
+  *plineno = lineno;
+}
+
+/*
+** Return the name of a C datatype able to represent values between
+** lwr and upr, inclusive.
+*/
+static const char *minimum_size_type(int lwr, int upr){
+  if( lwr>=0 ){
+    if( upr<=255 ){
+      return "unsigned char";
+    }else if( upr<65535 ){
+      return "unsigned short int";
+    }else{
+      return "unsigned int";
+    }
+  }else if( lwr>=-127 && upr<=127 ){
+    return "signed char";
+  }else if( lwr>=-32767 && upr<32767 ){
+    return "short";
+  }else{
+    return "int";
+  }
+}
+
+/*
+** Each state contains a set of token transaction and a set of
+** nonterminal transactions.  Each of these sets makes an instance
+** of the following structure.  An array of these structures is used
+** to order the creation of entries in the yy_action[] table.
+*/
+struct axset {
+  struct state *stp;   /* A pointer to a state */
+  int isTkn;           /* True to use tokens.  False for non-terminals */
+  int nAction;         /* Number of actions */
+};
+
+/*
+** Compare to axset structures for sorting purposes
+*/
+static int axset_compare(const void *a, const void *b){
+  struct axset *p1 = (struct axset*)a;
+  struct axset *p2 = (struct axset*)b;
+  return p2->nAction - p1->nAction;
+}
+
+/*
+** Write text on "out" that describes the rule "rp".
+*/
+static void writeRuleText(FILE *out, struct rule *rp){
+  int j;
+  fprintf(out,"%s ::=", rp->lhs->name);
+  for(j=0; j<rp->nrhs; j++){
+    struct symbol *sp = rp->rhs[j];
+    fprintf(out," %s", sp->name);
+    if( sp->type==MULTITERMINAL ){
+      int k;
+      for(k=1; k<sp->nsubsym; k++){
+        fprintf(out,"|%s",sp->subsym[k]->name);
+      }
+    }
+  }
+}
+
+
+/* Generate C source code for the parser */
+void ReportTable(lemp, mhflag)
+struct lemon *lemp;
+int mhflag;     /* Output in makeheaders format if true */
+{
+  FILE *out, *in;
+  char line[LINESIZE];
+  int  lineno;
+  struct state *stp;
+  struct action *ap;
+  struct rule *rp;
+  struct acttab *pActtab;
+  int i, j, n;
+  char *name;
+  int mnTknOfst, mxTknOfst;
+  int mnNtOfst, mxNtOfst;
+  struct axset *ax;
+
+  in = tplt_open(lemp);
+  if( in==0 ) return;
+  out = file_open(lemp,".c","wb");
+  if( out==0 ){
+    fclose(in);
+    return;
+  }
+  lineno = 1;
+  tplt_xfer(lemp->name,in,out,&lineno);
+
+  /* Generate the include code, if any */
+  tplt_print(out,lemp,lemp->include,&lineno);
+  if( mhflag ){
+    char *name = file_makename(lemp, ".h");
+    fprintf(out,"#include \"%s\"\n", name); lineno++;
+    free(name);
+  }
+  tplt_xfer(lemp->name,in,out,&lineno);
+
+  /* Generate #defines for all tokens */
+  if( mhflag ){
+    char *prefix;
+    fprintf(out,"#if INTERFACE\n"); lineno++;
+    if( lemp->tokenprefix ) prefix = lemp->tokenprefix;
+    else                    prefix = "";
+    for(i=1; i<lemp->nterminal; i++){
+      fprintf(out,"#define %s%-30s %2d\n",prefix,lemp->symbols[i]->name,i);
+      lineno++;
+    }
+    fprintf(out,"#endif\n"); lineno++;
+  }
+  tplt_xfer(lemp->name,in,out,&lineno);
+
+  /* Generate the defines */
+  fprintf(out,"#define YYCODETYPE %s\n",
+    minimum_size_type(0, lemp->nsymbol+1)); lineno++;
+  fprintf(out,"#define YYNOCODE %d\n",lemp->nsymbol+1);  lineno++;
+  fprintf(out,"#define YYACTIONTYPE %s\n",
+    minimum_size_type(0, lemp->nstate+lemp->nrule+5));  lineno++;
+  if( lemp->wildcard ){
+    fprintf(out,"#define YYWILDCARD %d\n",
+       lemp->wildcard->index); lineno++;
+  }
+  print_stack_union(out,lemp,&lineno,mhflag);
+  fprintf(out, "#ifndef YYSTACKDEPTH\n"); lineno++;
+  if( lemp->stacksize ){
+    fprintf(out,"#define YYSTACKDEPTH %s\n",lemp->stacksize);  lineno++;
+  }else{
+    fprintf(out,"#define YYSTACKDEPTH 100\n");  lineno++;
+  }
+  fprintf(out, "#endif\n"); lineno++;
+  if( mhflag ){
+    fprintf(out,"#if INTERFACE\n"); lineno++;
+  }
+  name = lemp->name ? lemp->name : "Parse";
+  if( lemp->arg && lemp->arg[0] ){
+    size_t i;
+    i = lemonStrlen(lemp->arg);
+    while( i>=1 && isspace(lemp->arg[i-1]) ) i--;
+    while( i>=1 && (isalnum(lemp->arg[i-1]) || lemp->arg[i-1]=='_') ) i--;
+    fprintf(out,"#define %sARG_SDECL %s;\n",name,lemp->arg);  lineno++;
+    fprintf(out,"#define %sARG_PDECL ,%s\n",name,lemp->arg);  lineno++;
+    fprintf(out,"#define %sARG_FETCH %s = yypParser->%s\n",
+                 name,lemp->arg,&lemp->arg[i]);  lineno++;
+    fprintf(out,"#define %sARG_STORE yypParser->%s = %s\n",
+                 name,&lemp->arg[i],&lemp->arg[i]);  lineno++;
+  }else{
+    fprintf(out,"#define %sARG_SDECL\n",name);  lineno++;
+    fprintf(out,"#define %sARG_PDECL\n",name);  lineno++;
+    fprintf(out,"#define %sARG_FETCH\n",name); lineno++;
+    fprintf(out,"#define %sARG_STORE\n",name); lineno++;
+  }
+  if( mhflag ){
+    fprintf(out,"#endif\n"); lineno++;
+  }
+  fprintf(out,"#define YYNSTATE %d\n",lemp->nstate);  lineno++;
+  fprintf(out,"#define YYNRULE %d\n",lemp->nrule);  lineno++;
+  if( lemp->errsym->useCnt ){
+    fprintf(out,"#define YYERRORSYMBOL %d\n",lemp->errsym->index);  lineno++;
+    fprintf(out,"#define YYERRSYMDT yy%d\n",lemp->errsym->dtnum);  lineno++;
+  }
+  if( lemp->has_fallback ){
+    fprintf(out,"#define YYFALLBACK 1\n");  lineno++;
+  }
+  tplt_xfer(lemp->name,in,out,&lineno);
+
+  /* Generate the action table and its associates:
+  **
+  **  yy_action[]        A single table containing all actions.
+  **  yy_lookahead[]     A table containing the lookahead for each entry in
+  **                     yy_action.  Used to detect hash collisions.
+  **  yy_shift_ofst[]    For each state, the offset into yy_action for
+  **                     shifting terminals.
+  **  yy_reduce_ofst[]   For each state, the offset into yy_action for
+  **                     shifting non-terminals after a reduce.
+  **  yy_default[]       Default action for each state.
+  */
+
+  /* Compute the actions on all states and count them up */
+  ax = calloc(lemp->nstate*2 , sizeof(ax[0]));
+  if( ax==0 ){
+    fprintf(stderr,"malloc failed\n");
+    exit(1);
+  }
+  for(i=0; i<lemp->nstate; i++){
+    stp = lemp->sorted[i];
+    ax[i*2].stp = stp;
+    ax[i*2].isTkn = 1;
+    ax[i*2].nAction = stp->nTknAct;
+    ax[i*2+1].stp = stp;
+    ax[i*2+1].isTkn = 0;
+    ax[i*2+1].nAction = stp->nNtAct;
+  }
+  mxTknOfst = mnTknOfst = 0;
+  mxNtOfst = mnNtOfst = 0;
+
+  /* Compute the action table.  In order to try to keep the size of the
+  ** action table to a minimum, the heuristic of placing the largest action
+  ** sets first is used.
+  */
+  qsort(ax, lemp->nstate*2, sizeof(ax[0]), axset_compare);
+  pActtab = acttab_alloc();
+  for(i=0; i<lemp->nstate*2 && ax[i].nAction>0; i++){
+    stp = ax[i].stp;
+    if( ax[i].isTkn ){
+      for(ap=stp->ap; ap; ap=ap->next){
+        int action;
+        if( ap->sp->index>=lemp->nterminal ) continue;
+        action = compute_action(lemp, ap);
+        if( action<0 ) continue;
+        acttab_action(pActtab, ap->sp->index, action);
+      }
+      stp->iTknOfst = acttab_insert(pActtab);
+      if( stp->iTknOfst<mnTknOfst ) mnTknOfst = stp->iTknOfst;
+      if( stp->iTknOfst>mxTknOfst ) mxTknOfst = stp->iTknOfst;
+    }else{
+      for(ap=stp->ap; ap; ap=ap->next){
+        int action;
+        if( ap->sp->index<lemp->nterminal ) continue;
+        if( ap->sp->index==lemp->nsymbol ) continue;
+        action = compute_action(lemp, ap);
+        if( action<0 ) continue;
+        acttab_action(pActtab, ap->sp->index, action);
+      }
+      stp->iNtOfst = acttab_insert(pActtab);
+      if( stp->iNtOfst<mnNtOfst ) mnNtOfst = stp->iNtOfst;
+      if( stp->iNtOfst>mxNtOfst ) mxNtOfst = stp->iNtOfst;
+    }
+  }
+  free(ax);
+
+  /* Output the yy_action table */
+  fprintf(out,"static const YYACTIONTYPE yy_action[] = {\n"); lineno++;
+  n = acttab_size(pActtab);
+  for(i=j=0; i<n; i++){
+    int action = acttab_yyaction(pActtab, i);
+    if( action<0 ) action = lemp->nstate + lemp->nrule + 2;
+    if( j==0 ) fprintf(out," /* %5d */ ", i);
+    fprintf(out, " %4d,", action);
+    if( j==9 || i==n-1 ){
+      fprintf(out, "\n"); lineno++;
+      j = 0;
+    }else{
+      j++;
+    }
+  }
+  fprintf(out, "};\n"); lineno++;
+
+  /* Output the yy_lookahead table */
+  fprintf(out,"static const YYCODETYPE yy_lookahead[] = {\n"); lineno++;
+  for(i=j=0; i<n; i++){
+    int la = acttab_yylookahead(pActtab, i);
+    if( la<0 ) la = lemp->nsymbol;
+    if( j==0 ) fprintf(out," /* %5d */ ", i);
+    fprintf(out, " %4d,", la);
+    if( j==9 || i==n-1 ){
+      fprintf(out, "\n"); lineno++;
+      j = 0;
+    }else{
+      j++;
+    }
+  }
+  fprintf(out, "};\n"); lineno++;
+
+  /* Output the yy_shift_ofst[] table */
+  fprintf(out, "#define YY_SHIFT_USE_DFLT (%d)\n", mnTknOfst-1); lineno++;
+  n = lemp->nstate;
+  while( n>0 && lemp->sorted[n-1]->iTknOfst==NO_OFFSET ) n--;
+  fprintf(out, "#define YY_SHIFT_MAX %d\n", n-1); lineno++;
+  fprintf(out, "static const %s yy_shift_ofst[] = {\n", 
+          minimum_size_type(mnTknOfst-1, mxTknOfst)); lineno++;
+  for(i=j=0; i<n; i++){
+    int ofst;
+    stp = lemp->sorted[i];
+    ofst = stp->iTknOfst;
+    if( ofst==NO_OFFSET ) ofst = mnTknOfst - 1;
+    if( j==0 ) fprintf(out," /* %5d */ ", i);
+    fprintf(out, " %4d,", ofst);
+    if( j==9 || i==n-1 ){
+      fprintf(out, "\n"); lineno++;
+      j = 0;
+    }else{
+      j++;
+    }
+  }
+  fprintf(out, "};\n"); lineno++;
+
+  /* Output the yy_reduce_ofst[] table */
+  fprintf(out, "#define YY_REDUCE_USE_DFLT (%d)\n", mnNtOfst-1); lineno++;
+  n = lemp->nstate;
+  while( n>0 && lemp->sorted[n-1]->iNtOfst==NO_OFFSET ) n--;
+  fprintf(out, "#define YY_REDUCE_MAX %d\n", n-1); lineno++;
+  fprintf(out, "static const %s yy_reduce_ofst[] = {\n", 
+          minimum_size_type(mnNtOfst-1, mxNtOfst)); lineno++;
+  for(i=j=0; i<n; i++){
+    int ofst;
+    stp = lemp->sorted[i];
+    ofst = stp->iNtOfst;
+    if( ofst==NO_OFFSET ) ofst = mnNtOfst - 1;
+    if( j==0 ) fprintf(out," /* %5d */ ", i);
+    fprintf(out, " %4d,", ofst);
+    if( j==9 || i==n-1 ){
+      fprintf(out, "\n"); lineno++;
+      j = 0;
+    }else{
+      j++;
+    }
+  }
+  fprintf(out, "};\n"); lineno++;
+
+  /* Output the default action table */
+  fprintf(out, "static const YYACTIONTYPE yy_default[] = {\n"); lineno++;
+  n = lemp->nstate;
+  for(i=j=0; i<n; i++){
+    stp = lemp->sorted[i];
+    if( j==0 ) fprintf(out," /* %5d */ ", i);
+    fprintf(out, " %4d,", stp->iDflt);
+    if( j==9 || i==n-1 ){
+      fprintf(out, "\n"); lineno++;
+      j = 0;
+    }else{
+      j++;
+    }
+  }
+  fprintf(out, "};\n"); lineno++;
+  tplt_xfer(lemp->name,in,out,&lineno);
+
+  /* Generate the table of fallback tokens.
+  */
+  if( lemp->has_fallback ){
+    int mx = lemp->nterminal - 1;
+	while( mx>0 && lemp->symbols[mx]->fallback==0 ){ mx--; }
+    for(i=0; i<=mx; i++){
+      struct symbol *p = lemp->symbols[i];
+      if( p->fallback==0 ){
+        fprintf(out, "    0,  /* %10s => nothing */\n", p->name);
+      }else{
+        fprintf(out, "  %3d,  /* %10s => %s */\n", p->fallback->index,
+          p->name, p->fallback->name);
+      }
+      lineno++;
+    }
+  }
+  tplt_xfer(lemp->name, in, out, &lineno);
+
+  /* Generate a table containing the symbolic name of every symbol
+  */
+  for(i=0; i<lemp->nsymbol; i++){
+    sprintf(line,"\"%s\",",lemp->symbols[i]->name);
+    fprintf(out,"  %-15s",line);
+    if( (i&3)==3 ){ fprintf(out,"\n"); lineno++; }
+  }
+  if( (i&3)!=0 ){ fprintf(out,"\n"); lineno++; }
+  tplt_xfer(lemp->name,in,out,&lineno);
+
+  /* Generate a table containing a text string that describes every
+  ** rule in the rule set of the grammar.  This information is used
+  ** when tracing REDUCE actions.
+  */
+  for(i=0, rp=lemp->rule; rp; rp=rp->next, i++){
+    assert( rp->index==i );
+    fprintf(out," /* %3d */ \"", i);
+    writeRuleText(out, rp);
+    fprintf(out,"\",\n"); lineno++;
+  }
+  tplt_xfer(lemp->name,in,out,&lineno);
+
+  /* Generate code which executes every time a symbol is popped from
+  ** the stack while processing errors or while destroying the parser. 
+  ** (In other words, generate the %destructor actions)
+  */
+  if( lemp->tokendest ){
+    int once = 1;
+    for(i=0; i<lemp->nsymbol; i++){
+      struct symbol *sp = lemp->symbols[i];
+      if( sp==0 || sp->type!=TERMINAL ) continue;
+	  if( once ){
+		fprintf(out, "      /* TERMINAL Destructor */\n"); lineno++;
+		once = 0;
+	  }
+	  fprintf(out,"    case %d: /* %s */\n", sp->index, sp->name); lineno++;
+    }
+    for(i=0; i<lemp->nsymbol && lemp->symbols[i]->type!=TERMINAL; i++);
+    if( i<lemp->nsymbol ){
+      emit_destructor_code(out,lemp->symbols[i],lemp,&lineno);
+      fprintf(out,"      break;\n"); lineno++;
+    }
+  }
+  if( lemp->vardest ){
+    struct symbol *dflt_sp = 0;
+	int once = 1;
+    for(i=0; i<lemp->nsymbol; i++){
+      struct symbol *sp = lemp->symbols[i];
+      if( sp==0 || sp->type==TERMINAL ||
+          sp->index<=0 || sp->destructor!=0 ) continue;
+	  if( once ){
+		fprintf(out, "      /* Default NON-TERMINAL Destructor */\n"); lineno++;
+		once = 0;
+	  }
+	  fprintf(out,"    case %d: /* %s */\n", sp->index, sp->name); lineno++;
+      dflt_sp = sp;
+    }
+    if( dflt_sp!=0 ){
+      emit_destructor_code(out,dflt_sp,lemp,&lineno);
+    }
+    fprintf(out,"      break;\n"); lineno++;
+  }
+  for(i=0; i<lemp->nsymbol; i++){
+    struct symbol *sp = lemp->symbols[i];
+    if( sp==0 || sp->type==TERMINAL || sp->destructor==0 ) continue;
+    fprintf(out,"    case %d: /* %s */\n", sp->index, sp->name); lineno++;
+
+    /* Combine duplicate destructors into a single case */
+    for(j=i+1; j<lemp->nsymbol; j++){
+      struct symbol *sp2 = lemp->symbols[j];
+      if( sp2 && sp2->type!=TERMINAL && sp2->destructor
+          && sp2->dtnum==sp->dtnum
+          && strcmp(sp->destructor,sp2->destructor)==0 ){
+         fprintf(out,"    case %d: /* %s */\n",
+                 sp2->index, sp2->name); lineno++;
+         sp2->destructor = 0;
+      }
+    }
+
+    emit_destructor_code(out,lemp->symbols[i],lemp,&lineno);
+    fprintf(out,"      break;\n"); lineno++;
+  }
+  tplt_xfer(lemp->name,in,out,&lineno);
+
+  /* Generate code which executes whenever the parser stack overflows */
+  tplt_print(out,lemp,lemp->overflow,&lineno);
+  tplt_xfer(lemp->name,in,out,&lineno);
+
+  /* Generate the table of rule information 
+  **
+  ** Note: This code depends on the fact that rules are number
+  ** sequentually beginning with 0.
+  */
+  for(rp=lemp->rule; rp; rp=rp->next){
+    fprintf(out,"  { %d, %d },\n",rp->lhs->index,rp->nrhs); lineno++;
+  }
+  tplt_xfer(lemp->name,in,out,&lineno);
+
+  /* Generate code which executes during each REDUCE action */
+  for(rp=lemp->rule; rp; rp=rp->next){
+    translate_code(lemp, rp);
+  }
+  /* First output rules other than the default: rule */
+  for(rp=lemp->rule; rp; rp=rp->next){
+    struct rule *rp2;               /* Other rules with the same action */
+    if( rp->code==0 ) continue;
+	if( rp->code[0]=='\n' && rp->code[1]==0 ) continue; /* Will be default: */
+    fprintf(out,"      case %d: /* ",rp->index);
+    writeRuleText(out, rp);
+    fprintf(out," */\n"); lineno++;
+    for(rp2=rp->next; rp2; rp2=rp2->next){
+      if( rp2->code==rp->code ){
+        fprintf(out,"      case %d: /*",rp2->index);
+        writeRuleText(out, rp2);
+        fprintf(out, " */ yytestcase(yyruleno==%d);\n", rp2->index); lineno++;
+        rp2->code = 0;
+      }
+    }
+    emit_code(out,rp,lemp,&lineno);
+    fprintf(out,"        break;\n"); lineno++;
+	rp->code = 0;
+  }
+  /* Finally, output the default: rule.  We choose as the default: all
+  ** empty actions. */
+  fprintf(out,"      default:\n"); lineno++;
+  for(rp=lemp->rule; rp; rp=rp->next){
+	if( rp->code==0 ) continue;
+	assert( rp->code[0]=='\n' && rp->code[1]==0 );
+	fprintf(out,"      /* (%d) ", rp->index);
+	writeRuleText(out, rp);
+	fprintf(out," */ yytestcase(yyruleno==%d);\n", rp->index); lineno++;
+  }
+  fprintf(out,"       break;\n"); lineno++;
+  tplt_xfer(lemp->name,in,out,&lineno);
+
+  /* Generate code which executes if a parse fails */
+  tplt_print(out,lemp,lemp->failure,&lineno);
+  tplt_xfer(lemp->name,in,out,&lineno);
+
+  /* Generate code which executes when a syntax error occurs */
+  tplt_print(out,lemp,lemp->error,&lineno);
+  tplt_xfer(lemp->name,in,out,&lineno);
+
+  /* Generate code which executes when the parser accepts its input */
+  tplt_print(out,lemp,lemp->accept,&lineno);
+  tplt_xfer(lemp->name,in,out,&lineno);
+
+  /* Append any addition code the user desires */
+  tplt_print(out,lemp,lemp->extracode,&lineno);
+
+  acttab_free(&pActtab);
+  fclose(in);
+  fclose(out);
+  return;
+}
+
+/* Generate a header file for the parser */
+void ReportHeader(lemp)
+struct lemon *lemp;
+{
+  FILE *out, *in;
+  char *prefix;
+  char line[LINESIZE];
+  char pattern[LINESIZE];
+  int i;
+
+  if( lemp->tokenprefix ) prefix = lemp->tokenprefix;
+  else                    prefix = "";
+  in = file_open(lemp,".h","rb");
+  if( in ){
+    int nextChar;
+    for(i=1; i<lemp->nterminal && fgets(line,LINESIZE,in); i++){
+      sprintf(pattern,"#define %s%-30s %2d\n",prefix,lemp->symbols[i]->name,i);
+      if( strcmp(line,pattern) ) break;
+    }
+    nextChar = fgetc(in);
+    fclose(in);
+    if( i==lemp->nterminal && nextChar==EOF ){
+      /* No change in the file.  Don't rewrite it. */
+      /* (not the best idea if you use make tools that check the date! */
+      /*return;*/
+    }
+  }
+  out = file_open(lemp,".h","wb");
+  if( out ){
+    for(i=1; i<lemp->nterminal; i++){
+      fprintf(out,"#define %s%-30s %2d\n",prefix,lemp->symbols[i]->name,i);
+    }
+    fclose(out);  
+  }
+  return;
+}
+
+/* Reduce the size of the action tables, if possible, by making use
+** of defaults.
+**
+** In this version, we take the most frequent REDUCE action and make
+** it the default.  Except, there is no default if the wildcard token
+** is a possible look-ahead.
+*/
+void CompressTables(lemp)
+struct lemon *lemp;
+{
+  struct state *stp;
+  struct action *ap, *ap2;
+  struct rule *rp, *rp2, *rbest;
+  int nbest, n;
+  int i;
+  int usesWildcard;
+
+  for(i=0; i<lemp->nstate; i++){
+    stp = lemp->sorted[i];
+    nbest = 0;
+    rbest = 0;
+    usesWildcard = 0;
+
+    for(ap=stp->ap; ap; ap=ap->next){
+      if( ap->type==SHIFT && ap->sp==lemp->wildcard ){
+        usesWildcard = 1;
+      }
+      if( ap->type!=REDUCE ) continue;
+      rp = ap->x.rp;
+      if( rp->lhsStart ) continue;
+      if( rp==rbest ) continue;
+      n = 1;
+      for(ap2=ap->next; ap2; ap2=ap2->next){
+        if( ap2->type!=REDUCE ) continue;
+        rp2 = ap2->x.rp;
+        if( rp2==rbest ) continue;
+        if( rp2==rp ) n++;
+      }
+      if( n>nbest ){
+        nbest = n;
+        rbest = rp;
+      }
+    }
+
+    /* Do not make a default if the number of rules to default
+    ** is not at least 1 or if the wildcard token is a possbile
+    ** lookahead.
+    */
+    if( nbest<1 || usesWildcard ) continue;
+
+
+    /* Combine matching REDUCE actions into a single default */
+    for(ap=stp->ap; ap; ap=ap->next){
+      if( ap->type==REDUCE && ap->x.rp==rbest ) break;
+    }
+    assert( ap );
+    ap->sp = Symbol_new("{default}");
+    for(ap=ap->next; ap; ap=ap->next){
+      if( ap->type==REDUCE && ap->x.rp==rbest ) ap->type = NOT_USED;
+    }
+    stp->ap = Action_sort(stp->ap);
+  }
+}
+
+
+/*
+** Compare two states for sorting purposes.  The smaller state is the
+** one with the most non-terminal actions.  If they have the same number
+** of non-terminal actions, then the smaller is the one with the most
+** token actions.
+*/
+static int stateResortCompare(const void *a, const void *b){
+  const struct state *pA = *(const struct state**)a;
+  const struct state *pB = *(const struct state**)b;
+  int n;
+
+  n = pB->nNtAct - pA->nNtAct;
+  if( n==0 ){
+    n = pB->nTknAct - pA->nTknAct;
+  }
+  return n;
+}
+
+
+/*
+** Renumber and resort states so that states with fewer choices
+** occur at the end.  Except, keep state 0 as the first state.
+*/
+void ResortStates(lemp)
+struct lemon *lemp;
+{
+  int i;
+  struct state *stp;
+  struct action *ap;
+
+  for(i=0; i<lemp->nstate; i++){
+    stp = lemp->sorted[i];
+    stp->nTknAct = stp->nNtAct = 0;
+    stp->iDflt = lemp->nstate + lemp->nrule;
+    stp->iTknOfst = NO_OFFSET;
+    stp->iNtOfst = NO_OFFSET;
+    for(ap=stp->ap; ap; ap=ap->next){
+      if( compute_action(lemp,ap)>=0 ){
+        if( ap->sp->index<lemp->nterminal ){
+          stp->nTknAct++;
+        }else if( ap->sp->index<lemp->nsymbol ){
+          stp->nNtAct++;
+        }else{
+          stp->iDflt = compute_action(lemp, ap);
+        }
+      }
+    }
+  }
+  qsort(&lemp->sorted[1], lemp->nstate-1, sizeof(lemp->sorted[0]),
+        stateResortCompare);
+  for(i=0; i<lemp->nstate; i++){
+    lemp->sorted[i]->statenum = i;
+  }
+}
+
+
+/***************** From the file "set.c" ************************************/
+/*
+** Set manipulation routines for the LEMON parser generator.
+*/
+
+static int size = 0;
+
+/* Set the set size */
+void SetSize(n)
+int n;
+{
+  size = n+1;
+}
+
+/* Allocate a new set */
+char *SetNew(){
+  char *s;
+  s = (char*)calloc( size, 1);
+  if( s==0 ){
+    extern void memory_error();
+    memory_error();
+  }
+  return s;
+}
+
+/* Deallocate a set */
+void SetFree(s)
+char *s;
+{
+  free(s);
+}
+
+/* Add a new element to the set.  Return TRUE if the element was added
+** and FALSE if it was already there. */
+int SetAdd(s,e)
+char *s;
+int e;
+{
+  int rv;
+  assert( e>=0 && e<size );
+  rv = s[e];
+  s[e] = 1;
+  return !rv;
+}
+
+/* Add every element of s2 to s1.  Return TRUE if s1 changes. */
+int SetUnion(s1,s2)
+char *s1;
+char *s2;
+{
+  int i, progress;
+  progress = 0;
+  for(i=0; i<size; i++){
+    if( s2[i]==0 ) continue;
+    if( s1[i]==0 ){
+      progress = 1;
+      s1[i] = 1;
+    }
+  }
+  return progress;
+}
+/********************** From the file "table.c" ****************************/
+/*
+** All code in this file has been automatically generated
+** from a specification in the file
+**              "table.q"
+** by the associative array code building program "aagen".
+** Do not edit this file!  Instead, edit the specification
+** file, then rerun aagen.
+*/
+/*
+** Code for processing tables in the LEMON parser generator.
+*/
+
+PRIVATE int strhash(x)
+char *x;
+{
+  int h = 0;
+  while( *x) h = h*13 + *(x++);
+  return h;
+}
+
+/* Works like strdup, sort of.  Save a string in malloced memory, but
+** keep strings in a table so that the same string is not in more
+** than one place.
+*/
+char *Strsafe(y)
+char *y;
+{
+  char *z;
+
+  if( y==0 ) return 0;
+  z = Strsafe_find(y);
+  if( z==0 && (z=malloc( lemonStrlen(y)+1 ))!=0 ){
+    strcpy(z,y);
+    Strsafe_insert(z);
+  }
+  MemoryCheck(z);
+  return z;
+}
+
+/* There is one instance of the following structure for each
+** associative array of type "x1".
+*/
+struct s_x1 {
+  int size;               /* The number of available slots. */
+                          /*   Must be a power of 2 greater than or */
+                          /*   equal to 1 */
+  int count;              /* Number of currently slots filled */
+  struct s_x1node *tbl;  /* The data stored here */
+  struct s_x1node **ht;  /* Hash table for lookups */
+};
+
+/* There is one instance of this structure for every data element
+** in an associative array of type "x1".
+*/
+typedef struct s_x1node {
+  char *data;                  /* The data */
+  struct s_x1node *next;   /* Next entry with the same hash */
+  struct s_x1node **from;  /* Previous link */
+} x1node;
+
+/* There is only one instance of the array, which is the following */
+static struct s_x1 *x1a;
+
+/* Allocate a new associative array */
+void Strsafe_init(){
+  if( x1a ) return;
+  x1a = (struct s_x1*)malloc( sizeof(struct s_x1) );
+  if( x1a ){
+    x1a->size = 1024;
+    x1a->count = 0;
+    x1a->tbl = (x1node*)malloc( 
+      (sizeof(x1node) + sizeof(x1node*))*1024 );
+    if( x1a->tbl==0 ){
+      free(x1a);
+      x1a = 0;
+    }else{
+      int i;
+      x1a->ht = (x1node**)&(x1a->tbl[1024]);
+      for(i=0; i<1024; i++) x1a->ht[i] = 0;
+    }
+  }
+}
+/* Insert a new record into the array.  Return TRUE if successful.
+** Prior data with the same key is NOT overwritten */
+int Strsafe_insert(data)
+char *data;
+{
+  x1node *np;
+  int h;
+  int ph;
+
+  if( x1a==0 ) return 0;
+  ph = strhash(data);
+  h = ph & (x1a->size-1);
+  np = x1a->ht[h];
+  while( np ){
+    if( strcmp(np->data,data)==0 ){
+      /* An existing entry with the same key is found. */
+      /* Fail because overwrite is not allows. */
+      return 0;
+    }
+    np = np->next;
+  }
+  if( x1a->count>=x1a->size ){
+    /* Need to make the hash table bigger */
+    int i,size;
+    struct s_x1 array;
+    array.size = size = x1a->size*2;
+    array.count = x1a->count;
+    array.tbl = (x1node*)malloc(
+      (sizeof(x1node) + sizeof(x1node*))*size );
+    if( array.tbl==0 ) return 0;  /* Fail due to malloc failure */
+    array.ht = (x1node**)&(array.tbl[size]);
+    for(i=0; i<size; i++) array.ht[i] = 0;
+    for(i=0; i<x1a->count; i++){
+      x1node *oldnp, *newnp;
+      oldnp = &(x1a->tbl[i]);
+      h = strhash(oldnp->data) & (size-1);
+      newnp = &(array.tbl[i]);
+      if( array.ht[h] ) array.ht[h]->from = &(newnp->next);
+      newnp->next = array.ht[h];
+      newnp->data = oldnp->data;
+      newnp->from = &(array.ht[h]);
+      array.ht[h] = newnp;
+    }
+    free(x1a->tbl);
+    *x1a = array;
+  }
+  /* Insert the new data */
+  h = ph & (x1a->size-1);
+  np = &(x1a->tbl[x1a->count++]);
+  np->data = data;
+  if( x1a->ht[h] ) x1a->ht[h]->from = &(np->next);
+  np->next = x1a->ht[h];
+  x1a->ht[h] = np;
+  np->from = &(x1a->ht[h]);
+  return 1;
+}
+
+/* Return a pointer to data assigned to the given key.  Return NULL
+** if no such key. */
+char *Strsafe_find(key)
+char *key;
+{
+  int h;
+  x1node *np;
+
+  if( x1a==0 ) return 0;
+  h = strhash(key) & (x1a->size-1);
+  np = x1a->ht[h];
+  while( np ){
+    if( strcmp(np->data,key)==0 ) break;
+    np = np->next;
+  }
+  return np ? np->data : 0;
+}
+
+/* Return a pointer to the (terminal or nonterminal) symbol "x".
+** Create a new symbol if this is the first time "x" has been seen.
+*/
+struct symbol *Symbol_new(x)
+char *x;
+{
+  struct symbol *sp;
+
+  sp = Symbol_find(x);
+  if( sp==0 ){
+    sp = (struct symbol *)calloc(1, sizeof(struct symbol) );
+    MemoryCheck(sp);
+    sp->name = Strsafe(x);
+    sp->type = isupper(*x) ? TERMINAL : NONTERMINAL;
+    sp->rule = 0;
+    sp->fallback = 0;
+    sp->prec = -1;
+    sp->assoc = UNK;
+    sp->firstset = 0;
+    sp->lambda = LEMON_FALSE;
+    sp->destructor = 0;
+	sp->destLineno = 0;
+    sp->datatype = 0;
+	sp->useCnt = 0;
+    Symbol_insert(sp,sp->name);
+  }
+  sp->useCnt++;
+  return sp;
+}
+
+/* Compare two symbols for working purposes
+**
+** Symbols that begin with upper case letters (terminals or tokens)
+** must sort before symbols that begin with lower case letters
+** (non-terminals).  Other than that, the order does not matter.
+**
+** We find experimentally that leaving the symbols in their original
+** order (the order they appeared in the grammar file) gives the
+** smallest parser tables in SQLite.
+*/
+int Symbolcmpp(struct symbol **a, struct symbol **b){
+  int i1 = (**a).index + 10000000*((**a).name[0]>'Z');
+  int i2 = (**b).index + 10000000*((**b).name[0]>'Z');
+  return i1-i2;
+}
+
+/* There is one instance of the following structure for each
+** associative array of type "x2".
+*/
+struct s_x2 {
+  int size;               /* The number of available slots. */
+                          /*   Must be a power of 2 greater than or */
+                          /*   equal to 1 */
+  int count;              /* Number of currently slots filled */
+  struct s_x2node *tbl;  /* The data stored here */
+  struct s_x2node **ht;  /* Hash table for lookups */
+};
+
+/* There is one instance of this structure for every data element
+** in an associative array of type "x2".
+*/
+typedef struct s_x2node {
+  struct symbol *data;                  /* The data */
+  char *key;                   /* The key */
+  struct s_x2node *next;   /* Next entry with the same hash */
+  struct s_x2node **from;  /* Previous link */
+} x2node;
+
+/* There is only one instance of the array, which is the following */
+static struct s_x2 *x2a;
+
+/* Allocate a new associative array */
+void Symbol_init(){
+  if( x2a ) return;
+  x2a = (struct s_x2*)malloc( sizeof(struct s_x2) );
+  if( x2a ){
+    x2a->size = 128;
+    x2a->count = 0;
+    x2a->tbl = (x2node*)malloc( 
+      (sizeof(x2node) + sizeof(x2node*))*128 );
+    if( x2a->tbl==0 ){
+      free(x2a);
+      x2a = 0;
+    }else{
+      int i;
+      x2a->ht = (x2node**)&(x2a->tbl[128]);
+      for(i=0; i<128; i++) x2a->ht[i] = 0;
+    }
+  }
+}
+/* Insert a new record into the array.  Return TRUE if successful.
+** Prior data with the same key is NOT overwritten */
+int Symbol_insert(data,key)
+struct symbol *data;
+char *key;
+{
+  x2node *np;
+  int h;
+  int ph;
+
+  if( x2a==0 ) return 0;
+  ph = strhash(key);
+  h = ph & (x2a->size-1);
+  np = x2a->ht[h];
+  while( np ){
+    if( strcmp(np->key,key)==0 ){
+      /* An existing entry with the same key is found. */
+      /* Fail because overwrite is not allows. */
+      return 0;
+    }
+    np = np->next;
+  }
+  if( x2a->count>=x2a->size ){
+    /* Need to make the hash table bigger */
+    int i,size;
+    struct s_x2 array;
+    array.size = size = x2a->size*2;
+    array.count = x2a->count;
+    array.tbl = (x2node*)malloc(
+      (sizeof(x2node) + sizeof(x2node*))*size );
+    if( array.tbl==0 ) return 0;  /* Fail due to malloc failure */
+    array.ht = (x2node**)&(array.tbl[size]);
+    for(i=0; i<size; i++) array.ht[i] = 0;
+    for(i=0; i<x2a->count; i++){
+      x2node *oldnp, *newnp;
+      oldnp = &(x2a->tbl[i]);
+      h = strhash(oldnp->key) & (size-1);
+      newnp = &(array.tbl[i]);
+      if( array.ht[h] ) array.ht[h]->from = &(newnp->next);
+      newnp->next = array.ht[h];
+      newnp->key = oldnp->key;
+      newnp->data = oldnp->data;
+      newnp->from = &(array.ht[h]);
+      array.ht[h] = newnp;
+    }
+    free(x2a->tbl);
+    *x2a = array;
+  }
+  /* Insert the new data */
+  h = ph & (x2a->size-1);
+  np = &(x2a->tbl[x2a->count++]);
+  np->key = key;
+  np->data = data;
+  if( x2a->ht[h] ) x2a->ht[h]->from = &(np->next);
+  np->next = x2a->ht[h];
+  x2a->ht[h] = np;
+  np->from = &(x2a->ht[h]);
+  return 1;
+}
+
+/* Return a pointer to data assigned to the given key.  Return NULL
+** if no such key. */
+struct symbol *Symbol_find(key)
+char *key;
+{
+  int h;
+  x2node *np;
+
+  if( x2a==0 ) return 0;
+  h = strhash(key) & (x2a->size-1);
+  np = x2a->ht[h];
+  while( np ){
+    if( strcmp(np->key,key)==0 ) break;
+    np = np->next;
+  }
+  return np ? np->data : 0;
+}
+
+/* Return the n-th data.  Return NULL if n is out of range. */
+struct symbol *Symbol_Nth(n)
+int n;
+{
+  struct symbol *data;
+  if( x2a && n>0 && n<=x2a->count ){
+    data = x2a->tbl[n-1].data;
+  }else{
+    data = 0;
+  }
+  return data;
+}
+
+/* Return the size of the array */
+int Symbol_count()
+{
+  return x2a ? x2a->count : 0;
+}
+
+/* Return an array of pointers to all data in the table.
+** The array is obtained from malloc.  Return NULL if memory allocation
+** problems, or if the array is empty. */
+struct symbol **Symbol_arrayof()
+{
+  struct symbol **array;
+  int i,size;
+  if( x2a==0 ) return 0;
+  size = x2a->count;
+  array = (struct symbol **)calloc(size, sizeof(struct symbol *));
+  if( array ){
+    for(i=0; i<size; i++) array[i] = x2a->tbl[i].data;
+  }
+  return array;
+}
+
+/* Compare two configurations */
+int Configcmp(a,b)
+struct config *a;
+struct config *b;
+{
+  int x;
+  x = a->rp->index - b->rp->index;
+  if( x==0 ) x = a->dot - b->dot;
+  return x;
+}
+
+/* Compare two states */
+PRIVATE int statecmp(a,b)
+struct config *a;
+struct config *b;
+{
+  int rc;
+  for(rc=0; rc==0 && a && b;  a=a->bp, b=b->bp){
+    rc = a->rp->index - b->rp->index;
+    if( rc==0 ) rc = a->dot - b->dot;
+  }
+  if( rc==0 ){
+    if( a ) rc = 1;
+    if( b ) rc = -1;
+  }
+  return rc;
+}
+
+/* Hash a state */
+PRIVATE int statehash(a)
+struct config *a;
+{
+  int h=0;
+  while( a ){
+    h = h*571 + a->rp->index*37 + a->dot;
+    a = a->bp;
+  }
+  return h;
+}
+
+/* Allocate a new state structure */
+struct state *State_new()
+{
+  struct state *new;
+  new = (struct state *)calloc(1, sizeof(struct state) );
+  MemoryCheck(new);
+  return new;
+}
+
+/* There is one instance of the following structure for each
+** associative array of type "x3".
+*/
+struct s_x3 {
+  int size;               /* The number of available slots. */
+                          /*   Must be a power of 2 greater than or */
+                          /*   equal to 1 */
+  int count;              /* Number of currently slots filled */
+  struct s_x3node *tbl;  /* The data stored here */
+  struct s_x3node **ht;  /* Hash table for lookups */
+};
+
+/* There is one instance of this structure for every data element
+** in an associative array of type "x3".
+*/
+typedef struct s_x3node {
+  struct state *data;                  /* The data */
+  struct config *key;                   /* The key */
+  struct s_x3node *next;   /* Next entry with the same hash */
+  struct s_x3node **from;  /* Previous link */
+} x3node;
+
+/* There is only one instance of the array, which is the following */
+static struct s_x3 *x3a;
+
+/* Allocate a new associative array */
+void State_init(){
+  if( x3a ) return;
+  x3a = (struct s_x3*)malloc( sizeof(struct s_x3) );
+  if( x3a ){
+    x3a->size = 128;
+    x3a->count = 0;
+    x3a->tbl = (x3node*)malloc( 
+      (sizeof(x3node) + sizeof(x3node*))*128 );
+    if( x3a->tbl==0 ){
+      free(x3a);
+      x3a = 0;
+    }else{
+      int i;
+      x3a->ht = (x3node**)&(x3a->tbl[128]);
+      for(i=0; i<128; i++) x3a->ht[i] = 0;
+    }
+  }
+}
+/* Insert a new record into the array.  Return TRUE if successful.
+** Prior data with the same key is NOT overwritten */
+int State_insert(data,key)
+struct state *data;
+struct config *key;
+{
+  x3node *np;
+  int h;
+  int ph;
+
+  if( x3a==0 ) return 0;
+  ph = statehash(key);
+  h = ph & (x3a->size-1);
+  np = x3a->ht[h];
+  while( np ){
+    if( statecmp(np->key,key)==0 ){
+      /* An existing entry with the same key is found. */
+      /* Fail because overwrite is not allows. */
+      return 0;
+    }
+    np = np->next;
+  }
+  if( x3a->count>=x3a->size ){
+    /* Need to make the hash table bigger */
+    int i,size;
+    struct s_x3 array;
+    array.size = size = x3a->size*2;
+    array.count = x3a->count;
+    array.tbl = (x3node*)malloc(
+      (sizeof(x3node) + sizeof(x3node*))*size );
+    if( array.tbl==0 ) return 0;  /* Fail due to malloc failure */
+    array.ht = (x3node**)&(array.tbl[size]);
+    for(i=0; i<size; i++) array.ht[i] = 0;
+    for(i=0; i<x3a->count; i++){
+      x3node *oldnp, *newnp;
+      oldnp = &(x3a->tbl[i]);
+      h = statehash(oldnp->key) & (size-1);
+      newnp = &(array.tbl[i]);
+      if( array.ht[h] ) array.ht[h]->from = &(newnp->next);
+      newnp->next = array.ht[h];
+      newnp->key = oldnp->key;
+      newnp->data = oldnp->data;
+      newnp->from = &(array.ht[h]);
+      array.ht[h] = newnp;
+    }
+    free(x3a->tbl);
+    *x3a = array;
+  }
+  /* Insert the new data */
+  h = ph & (x3a->size-1);
+  np = &(x3a->tbl[x3a->count++]);
+  np->key = key;
+  np->data = data;
+  if( x3a->ht[h] ) x3a->ht[h]->from = &(np->next);
+  np->next = x3a->ht[h];
+  x3a->ht[h] = np;
+  np->from = &(x3a->ht[h]);
+  return 1;
+}
+
+/* Return a pointer to data assigned to the given key.  Return NULL
+** if no such key. */
+struct state *State_find(key)
+struct config *key;
+{
+  int h;
+  x3node *np;
+
+  if( x3a==0 ) return 0;
+  h = statehash(key) & (x3a->size-1);
+  np = x3a->ht[h];
+  while( np ){
+    if( statecmp(np->key,key)==0 ) break;
+    np = np->next;
+  }
+  return np ? np->data : 0;
+}
+
+/* Return an array of pointers to all data in the table.
+** The array is obtained from malloc.  Return NULL if memory allocation
+** problems, or if the array is empty. */
+struct state **State_arrayof()
+{
+  struct state **array;
+  int i,size;
+  if( x3a==0 ) return 0;
+  size = x3a->count;
+  array = (struct state **)malloc( sizeof(struct state *)*size );
+  if( array ){
+    for(i=0; i<size; i++) array[i] = x3a->tbl[i].data;
+  }
+  return array;
+}
+
+/* Hash a configuration */
+PRIVATE int confighash(a)
+struct config *a;
+{
+  int h=0;
+  h = h*571 + a->rp->index*37 + a->dot;
+  return h;
+}
+
+/* There is one instance of the following structure for each
+** associative array of type "x4".
+*/
+struct s_x4 {
+  int size;               /* The number of available slots. */
+                          /*   Must be a power of 2 greater than or */
+                          /*   equal to 1 */
+  int count;              /* Number of currently slots filled */
+  struct s_x4node *tbl;  /* The data stored here */
+  struct s_x4node **ht;  /* Hash table for lookups */
+};
+
+/* There is one instance of this structure for every data element
+** in an associative array of type "x4".
+*/
+typedef struct s_x4node {
+  struct config *data;                  /* The data */
+  struct s_x4node *next;   /* Next entry with the same hash */
+  struct s_x4node **from;  /* Previous link */
+} x4node;
+
+/* There is only one instance of the array, which is the following */
+static struct s_x4 *x4a;
+
+/* Allocate a new associative array */
+void Configtable_init(){
+  if( x4a ) return;
+  x4a = (struct s_x4*)malloc( sizeof(struct s_x4) );
+  if( x4a ){
+    x4a->size = 64;
+    x4a->count = 0;
+    x4a->tbl = (x4node*)malloc( 
+      (sizeof(x4node) + sizeof(x4node*))*64 );
+    if( x4a->tbl==0 ){
+      free(x4a);
+      x4a = 0;
+    }else{
+      int i;
+      x4a->ht = (x4node**)&(x4a->tbl[64]);
+      for(i=0; i<64; i++) x4a->ht[i] = 0;
+    }
+  }
+}
+/* Insert a new record into the array.  Return TRUE if successful.
+** Prior data with the same key is NOT overwritten */
+int Configtable_insert(data)
+struct config *data;
+{
+  x4node *np;
+  int h;
+  int ph;
+
+  if( x4a==0 ) return 0;
+  ph = confighash(data);
+  h = ph & (x4a->size-1);
+  np = x4a->ht[h];
+  while( np ){
+    if( Configcmp(np->data,data)==0 ){
+      /* An existing entry with the same key is found. */
+      /* Fail because overwrite is not allows. */
+      return 0;
+    }
+    np = np->next;
+  }
+  if( x4a->count>=x4a->size ){
+    /* Need to make the hash table bigger */
+    int i,size;
+    struct s_x4 array;
+    array.size = size = x4a->size*2;
+    array.count = x4a->count;
+    array.tbl = (x4node*)malloc(
+      (sizeof(x4node) + sizeof(x4node*))*size );
+    if( array.tbl==0 ) return 0;  /* Fail due to malloc failure */
+    array.ht = (x4node**)&(array.tbl[size]);
+    for(i=0; i<size; i++) array.ht[i] = 0;
+    for(i=0; i<x4a->count; i++){
+      x4node *oldnp, *newnp;
+      oldnp = &(x4a->tbl[i]);
+      h = confighash(oldnp->data) & (size-1);
+      newnp = &(array.tbl[i]);
+      if( array.ht[h] ) array.ht[h]->from = &(newnp->next);
+      newnp->next = array.ht[h];
+      newnp->data = oldnp->data;
+      newnp->from = &(array.ht[h]);
+      array.ht[h] = newnp;
+    }
+    free(x4a->tbl);
+    *x4a = array;
+  }
+  /* Insert the new data */
+  h = ph & (x4a->size-1);
+  np = &(x4a->tbl[x4a->count++]);
+  np->data = data;
+  if( x4a->ht[h] ) x4a->ht[h]->from = &(np->next);
+  np->next = x4a->ht[h];
+  x4a->ht[h] = np;
+  np->from = &(x4a->ht[h]);
+  return 1;
+}
+
+/* Return a pointer to data assigned to the given key.  Return NULL
+** if no such key. */
+struct config *Configtable_find(key)
+struct config *key;
+{
+  int h;
+  x4node *np;
+
+  if( x4a==0 ) return 0;
+  h = confighash(key) & (x4a->size-1);
+  np = x4a->ht[h];
+  while( np ){
+    if( Configcmp(np->data,key)==0 ) break;
+    np = np->next;
+  }
+  return np ? np->data : 0;
+}
+
+/* Remove all data from the table.  Pass each data to the function "f"
+** as it is removed.  ("f" may be null to avoid this step.) */
+void Configtable_clear(f)
+int(*f)(/* struct config * */);
+{
+  int i;
+  if( x4a==0 || x4a->count==0 ) return;
+  if( f ) for(i=0; i<x4a->count; i++) (*f)(x4a->tbl[i].data);
+  for(i=0; i<x4a->size; i++) x4a->ht[i] = 0;
+  x4a->count = 0;
+  return;
+}