--- conflicted
+++ resolved
@@ -52,15 +52,6 @@
 			DEPENDS zipdir )
 	endif( NOT NO_GENERATOR_EXPRESSIONS AND NOT ZDOOM_OUTPUT_OLDSTYLE )
 
-<<<<<<< HEAD
-	# Touch the zipdir executable here so that the pk3s are forced to rebuild
-	# each time since their dependecy has "changed."
-	add_custom_target( ${PK3_TARGET} ALL
-		COMMAND ${CMAKE_COMMAND} -E touch ${ZIPDIR_EXE}
-		DEPENDS ${ZDOOM_OUTPUT_DIR}/${PK3_NAME} )
-
-	install(FILES ${ZDOOM_OUTPUT_DIR}/${PK3_NAME} DESTINATION ".")
-=======
 	if( NOT NO_GENERATOR_EXPRESSIONS )
 		# Touch the zipdir executable here so that the pk3s are forced to
 		# rebuild each time since their dependecy has "changed."
@@ -68,7 +59,8 @@
 			COMMAND ${CMAKE_COMMAND} -E touch $<TARGET_FILE:zipdir>
 			DEPENDS ${ZDOOM_OUTPUT_DIR}/${PK3_NAME} )
 	endif( NOT NO_GENERATOR_EXPRESSIONS )
->>>>>>> c39acf82
+
+	install(FILES ${ZDOOM_OUTPUT_DIR}/${PK3_NAME} DESTINATION ".")
 endfunction( add_pk3 )
 
 # Macro for building libraries without debugging information
