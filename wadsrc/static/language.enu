--- conflicted
+++ resolved
@@ -2360,11 +2360,8 @@
 OPTVAL_D3D					= "Direct3D";
 OPTVAL_HWPOLY				= "OpenGL-Accelerated";
 OPTVAL_SWDOOM				= "Doom Software Renderer";
-<<<<<<< HEAD
-=======
 OPTVAL_DEDICATED			= "High-Performance";
 OPTVAL_INTEGRATED			= "Power-Saving";
->>>>>>> 4ebd2517
 
 // Colors
 C_BRICK					= "\cabrick";
