ACTOR Inventory native
{
	Inventory.Amount 1
	Inventory.MaxAmount 1
	Inventory.InterHubAmount 1
	Inventory.UseSound "misc/invuse"
	Inventory.PickupSound "misc/i_pkup"
	Inventory.PickupMessage "$TXT_DEFAULTPICKUPMSG"
	
	action native A_JumpIfNoAmmo(state label);
<<<<<<< HEAD
	action native A_CustomPunch(int damage, bool norandom = false, int flags = CPF_USEAMMO, class<Actor> pufftype = "BulletPuff", float range = 0, float lifesteal = 0, int lifestealmax = 0, class<BasicArmorBonus> armorbonustype = "ArmorBonus");
	action native A_FireBullets(float/*angle*/ spread_xy, float/*angle*/ spread_z, int numbullets, int damageperbullet, class<Actor> pufftype = "BulletPuff", int flags = 1, float range = 0);
=======
	action native A_CustomPunch(int damage, bool norandom = false, int flags = CPF_USEAMMO, class<Actor> pufftype = "BulletPuff", float range = 0, float lifesteal = 0, int lifestealmax = 0, class<BasicArmorBonus> armorbonustype = "ArmorBonus", sound MeleeSound = "", sound MissSound = "");
	action native A_FireBullets(float spread_xy, float spread_z, int numbullets, int damageperbullet, class<Actor> pufftype = "BulletPuff", int flags = 1, float range = 0);
>>>>>>> 38df0665
	action native A_FireCustomMissile(class<Actor> missiletype, float angle = 0, bool useammo = true, int spawnofs_xy = 0, float spawnheight = 0, int flags = 0, float pitch = 0);
	action native A_RailAttack(int damage, int spawnofs_xy = 0, bool useammo = true, color color1 = "", color color2 = "", int flags = 0, float maxdiff = 0, class<Actor> pufftype = "BulletPuff", float/*angle*/ spread_xy = 0, float/*angle*/ spread_z = 0, float range = 0, int duration = 0, float sparsity = 1.0, float driftspeed = 1.0, class<Actor> spawnclass = "none", float spawnofs_z = 0, int spiraloffset = 270);
	action native A_Light(int extralight);
	action native A_Light0();
	action native A_Light1();
	action native A_Light2();
	action native A_LightInverse();
	action native A_WeaponReady(int flags = 0);
	action native A_Lower();
	action native A_Raise();
	action native A_FirePistol();
	action native A_FireShotgun();
	action native A_FireShotgun2();
	action native A_OpenShotgun2();
	action native A_LoadShotgun2();
	action native A_CloseShotgun2();
	action native A_FireCGun();
	action native A_FireSTGrenade(class<Actor> grenadetype = "Grenade");
	action native A_FireMissile();
	action native A_FirePlasma();
	action native A_FireRailgun();
	action native A_FireRailgunLeft();
	action native A_FireRailgunRight();
	action native A_RailWait();
	action native A_BFGsound();
	action native A_FireBFG();
	action native A_FireOldBFG();
	action native A_ReFire(state flash = "");
	action native A_ClearReFire();
	action native A_CheckReload();
	action native A_GunFlash(state flash = "", int flags = 0);
	action native A_Saw(sound fullsound = "weapons/sawfull", sound hitsound = "weapons/sawhit", int damage = 2, class<Actor> pufftype = "BulletPuff", int flags = 0, float range = 0, float/*angle*/ spread_xy = 2.8125, float/*angle*/ spread_z = 0, float lifesteal = 0, int lifestealmax = 0, class<BasicArmorBonus> armorbonustype = "ArmorBonus");
	action native A_CheckForReload(int counter, state label, bool dontincrement = false);
	action native A_ResetReloadCounter();
	action native A_RestoreSpecialPosition();
	action native A_RestoreSpecialDoomThing();
	action native A_RestoreSpecialThing1();
	action native A_RestoreSpecialThing2();
	
	States
	{
	HideDoomish:
		TNT1 A 1050
		TNT1 A 0 A_RestoreSpecialPosition
		TNT1 A 1 A_RestoreSpecialDoomThing
		Stop
	HideSpecial:
		ACLO E 1400
		ACLO A 0 A_RestoreSpecialPosition
		ACLO A 4 A_RestoreSpecialThing1
		ACLO BABCBCDC 4
		ACLO D 4 A_RestoreSpecialThing2
		Stop
	Held:
		TNT1 A -1
		Stop
	HoldAndDestroy:
		TNT1 A 1
		Stop
	}
}

Actor ScoreItem : Inventory native
{
	Height 10
	+COUNTITEM
	Inventory.Amount 1
	+Inventory.ALWAYSPICKUP
}

Actor Ammo : Inventory native
{
	+INVENTORY.KEEPDEPLETED
	Inventory.PickupSound "misc/ammo_pkup"
}

Actor BackpackItem : Inventory native
{
}

ACTOR Armor : Inventory native
{
	Inventory.PickupSound "misc/armor_pkup"
}

ACTOR BasicArmor : Armor native
{
	+Inventory.KEEPDEPLETED
}

ACTOR BasicArmorBonus : Armor native
{
	+Inventory.AUTOACTIVATE
	+Inventory.ALWAYSPICKUP
	Inventory.MaxAmount 0
	Armor.SavePercent 0.333333

}

ACTOR BasicArmorPickup : Armor native
{
	+Inventory.AUTOACTIVATE
	Inventory.MaxAmount 0
}

ACTOR HexenArmor : Armor native
{
	+Inventory.KEEPDEPLETED
	+Inventory.UNDROPPABLE
}

ACTOR DehackedPickup : Inventory native {}

ACTOR FakeInventory : Inventory native {}

ACTOR CustomInventory : Inventory native {}

Actor Health : Inventory native 
{
	Inventory.Amount 1
	Inventory.MaxAmount 0
	Inventory.PickupSound "misc/health_pkup"
}

Actor HealthPickup : Inventory native 
{
	Inventory.DefMaxAmount
	+INVENTORY.INVBAR
}

Actor Key : Inventory native
{
	+DONTGIB		// Don't disappear due to a crusher
	+INVENTORY.INTERHUBSTRIP
	Inventory.PickupSound "misc/k_pkup"
}

ACTOR PowerupGiver : Inventory native
{
	Inventory.DefMaxAmount
	+INVENTORY.INVBAR
	+INVENTORY.FANCYPICKUPSOUND
	Inventory.PickupSound "misc/p_pkup"
}

ACTOR Powerup : Inventory native {}

ACTOR PowerInvulnerable : Powerup native
{
	Powerup.Duration -30
	inventory.icon "SPSHLD0"
}

ACTOR PowerStrength : Powerup native
{
	Powerup.Duration 1
	Powerup.Color 255,0,0,0.5
	+INVENTORY.HUBPOWER
}

ACTOR PowerInvisibility : Powerup native
{
	+SHADOW
	Powerup.Duration -60
	Powerup.Strength 80
	Powerup.Mode "Fuzzy"
}

ACTOR PowerGhost : PowerInvisibility
{
	+GHOST
	Powerup.Duration -60
	Powerup.Strength 60
	Powerup.Mode "None"
}

ACTOR PowerShadow : PowerInvisibility
{
	+INVENTORY.HUBPOWER
	Powerup.Duration -55
	Powerup.Strength 75
	Powerup.Mode "Cumulative"
}

ACTOR PowerIronFeet : Powerup native
{
	Powerup.Duration -60
	Powerup.Color 0, 255, 0, 0.125
}

ACTOR PowerMask : PowerIronFeet native
{
	Powerup.Duration -80
	Powerup.Color 0,0,0,0
	+INVENTORY.HUBPOWER
	Inventory.Icon "I_MASK"
}

ACTOR PowerLightAmp : Powerup native
{
	Powerup.Duration -120
}

ACTOR PowerTorch : PowerLightAmp native {}

ACTOR PowerFlight : Powerup native
{
	Powerup.Duration -60
	+INVENTORY.HUBPOWER
}

ACTOR PowerWeaponLevel2 : Powerup native
{
	Powerup.Duration -40
	Inventory.Icon "SPINBK0"
	+INVENTORY.NOTELEPORTFREEZE
}

ACTOR PowerSpeed : Powerup native
{
	Powerup.Duration -45
	Speed 1.5
	Inventory.Icon "SPBOOT0"
	+INVENTORY.NOTELEPORTFREEZE
}

// Player Speed Trail (used by the Speed Powerup) ----------------------------

ACTOR PlayerSpeedTrail native
{
	+NOBLOCKMAP
	+NOGRAVITY
	Alpha 0.6
	RenderStyle Translucent
}

ACTOR PowerMinotaur : Powerup native
{
	Powerup.Duration -25
	Inventory.Icon "SPMINO0"
}

ACTOR PowerTargeter : Powerup native
{
	Powerup.Duration -160
	+INVENTORY.HUBPOWER
	States
	{
	Targeter:
		TRGT A -1
		Stop
		TRGT B -1
		Stop
		TRGT C -1
		Stop
	}
}

ACTOR PowerFrightener : Powerup native
{
	Powerup.Duration -60
}

ACTOR PowerBuddha : Powerup native
{
	Powerup.Duration -60
}

ACTOR PowerScanner : Powerup native
{
	Powerup.Duration -80
	+INVENTORY.HUBPOWER
}

ACTOR PowerTimeFreezer : Powerup native
{
	Powerup.Duration -12
}

ACTOR PowerDamage : Powerup native
{
	Powerup.Duration -25
}

ACTOR PowerProtection : Powerup native
{
	Powerup.Duration -25
}

ACTOR PowerDrain : Powerup native
{
	Powerup.Duration -60
}

ACTOR PowerRegeneration : Powerup native
{
	Powerup.Duration -120
	Powerup.Strength 5
}

ACTOR PowerHighJump : Powerup native {}

ACTOR PowerDoubleFiringSpeed : Powerup native {}

ACTOR PowerMorph : Powerup native
{
	Powerup.Duration -40
}

ACTOR PowerInfiniteAmmo : Powerup native
{
	Powerup.Duration -30
}

ACTOR MapRevealer : Inventory native {}

ACTOR PuzzleItem : Inventory native 
{
	+NOGRAVITY
	+INVENTORY.INVBAR
	Inventory.DefMaxAmount
	Inventory.UseSound "PuzzleSuccess"
	Inventory.PickupSound "misc/i_pkup"
}

Actor Weapon : Inventory native
{
	Inventory.PickupSound "misc/w_pkup"
	Weapon.DefaultKickback
	Weapon.BobSpeed 1.0
	Weapon.BobRangeX 1.0
	Weapon.BobRangeY 1.0
	+WEAPONSPAWN
	States
	{
	LightDone:
		SHTG E 0 A_Light0
		Stop
	}
	
	action native A_ZoomFactor(float scale = 1, int flags = 0);
	const int ZOOM_INSTANT = 1;
	const int ZOOM_NOSCALETURNING = 2;
	
	action native A_SetCrosshair(int xhair);
}

ACTOR WeaponGiver : Weapon native
{
	Weapon.AmmoGive1 -1
	Weapon.AmmoGive2 -1
}

Actor WeaponHolder : Inventory native
{
	+NOBLOCKMAP
	+NOSECTOR
	+INVENTORY.UNDROPPABLE
}

Actor WeaponPiece : Inventory native 
{
	+WEAPONSPAWN
}
<|MERGE_RESOLUTION|>--- conflicted
+++ resolved
@@ -1,381 +1,376 @@
-ACTOR Inventory native
-{
-	Inventory.Amount 1
-	Inventory.MaxAmount 1
-	Inventory.InterHubAmount 1
-	Inventory.UseSound "misc/invuse"
-	Inventory.PickupSound "misc/i_pkup"
-	Inventory.PickupMessage "$TXT_DEFAULTPICKUPMSG"
-	
-	action native A_JumpIfNoAmmo(state label);
-<<<<<<< HEAD
-	action native A_CustomPunch(int damage, bool norandom = false, int flags = CPF_USEAMMO, class<Actor> pufftype = "BulletPuff", float range = 0, float lifesteal = 0, int lifestealmax = 0, class<BasicArmorBonus> armorbonustype = "ArmorBonus");
-	action native A_FireBullets(float/*angle*/ spread_xy, float/*angle*/ spread_z, int numbullets, int damageperbullet, class<Actor> pufftype = "BulletPuff", int flags = 1, float range = 0);
-=======
-	action native A_CustomPunch(int damage, bool norandom = false, int flags = CPF_USEAMMO, class<Actor> pufftype = "BulletPuff", float range = 0, float lifesteal = 0, int lifestealmax = 0, class<BasicArmorBonus> armorbonustype = "ArmorBonus", sound MeleeSound = "", sound MissSound = "");
-	action native A_FireBullets(float spread_xy, float spread_z, int numbullets, int damageperbullet, class<Actor> pufftype = "BulletPuff", int flags = 1, float range = 0);
->>>>>>> 38df0665
-	action native A_FireCustomMissile(class<Actor> missiletype, float angle = 0, bool useammo = true, int spawnofs_xy = 0, float spawnheight = 0, int flags = 0, float pitch = 0);
-	action native A_RailAttack(int damage, int spawnofs_xy = 0, bool useammo = true, color color1 = "", color color2 = "", int flags = 0, float maxdiff = 0, class<Actor> pufftype = "BulletPuff", float/*angle*/ spread_xy = 0, float/*angle*/ spread_z = 0, float range = 0, int duration = 0, float sparsity = 1.0, float driftspeed = 1.0, class<Actor> spawnclass = "none", float spawnofs_z = 0, int spiraloffset = 270);
-	action native A_Light(int extralight);
-	action native A_Light0();
-	action native A_Light1();
-	action native A_Light2();
-	action native A_LightInverse();
-	action native A_WeaponReady(int flags = 0);
-	action native A_Lower();
-	action native A_Raise();
-	action native A_FirePistol();
-	action native A_FireShotgun();
-	action native A_FireShotgun2();
-	action native A_OpenShotgun2();
-	action native A_LoadShotgun2();
-	action native A_CloseShotgun2();
-	action native A_FireCGun();
-	action native A_FireSTGrenade(class<Actor> grenadetype = "Grenade");
-	action native A_FireMissile();
-	action native A_FirePlasma();
-	action native A_FireRailgun();
-	action native A_FireRailgunLeft();
-	action native A_FireRailgunRight();
-	action native A_RailWait();
-	action native A_BFGsound();
-	action native A_FireBFG();
-	action native A_FireOldBFG();
-	action native A_ReFire(state flash = "");
-	action native A_ClearReFire();
-	action native A_CheckReload();
-	action native A_GunFlash(state flash = "", int flags = 0);
-	action native A_Saw(sound fullsound = "weapons/sawfull", sound hitsound = "weapons/sawhit", int damage = 2, class<Actor> pufftype = "BulletPuff", int flags = 0, float range = 0, float/*angle*/ spread_xy = 2.8125, float/*angle*/ spread_z = 0, float lifesteal = 0, int lifestealmax = 0, class<BasicArmorBonus> armorbonustype = "ArmorBonus");
-	action native A_CheckForReload(int counter, state label, bool dontincrement = false);
-	action native A_ResetReloadCounter();
-	action native A_RestoreSpecialPosition();
-	action native A_RestoreSpecialDoomThing();
-	action native A_RestoreSpecialThing1();
-	action native A_RestoreSpecialThing2();
-	
-	States
-	{
-	HideDoomish:
-		TNT1 A 1050
-		TNT1 A 0 A_RestoreSpecialPosition
-		TNT1 A 1 A_RestoreSpecialDoomThing
-		Stop
-	HideSpecial:
-		ACLO E 1400
-		ACLO A 0 A_RestoreSpecialPosition
-		ACLO A 4 A_RestoreSpecialThing1
-		ACLO BABCBCDC 4
-		ACLO D 4 A_RestoreSpecialThing2
-		Stop
-	Held:
-		TNT1 A -1
-		Stop
-	HoldAndDestroy:
-		TNT1 A 1
-		Stop
-	}
-}
-
-Actor ScoreItem : Inventory native
-{
-	Height 10
-	+COUNTITEM
-	Inventory.Amount 1
-	+Inventory.ALWAYSPICKUP
-}
-
-Actor Ammo : Inventory native
-{
-	+INVENTORY.KEEPDEPLETED
-	Inventory.PickupSound "misc/ammo_pkup"
-}
-
-Actor BackpackItem : Inventory native
-{
-}
-
-ACTOR Armor : Inventory native
-{
-	Inventory.PickupSound "misc/armor_pkup"
-}
-
-ACTOR BasicArmor : Armor native
-{
-	+Inventory.KEEPDEPLETED
-}
-
-ACTOR BasicArmorBonus : Armor native
-{
-	+Inventory.AUTOACTIVATE
-	+Inventory.ALWAYSPICKUP
-	Inventory.MaxAmount 0
-	Armor.SavePercent 0.333333
-
-}
-
-ACTOR BasicArmorPickup : Armor native
-{
-	+Inventory.AUTOACTIVATE
-	Inventory.MaxAmount 0
-}
-
-ACTOR HexenArmor : Armor native
-{
-	+Inventory.KEEPDEPLETED
-	+Inventory.UNDROPPABLE
-}
-
-ACTOR DehackedPickup : Inventory native {}
-
-ACTOR FakeInventory : Inventory native {}
-
-ACTOR CustomInventory : Inventory native {}
-
-Actor Health : Inventory native 
-{
-	Inventory.Amount 1
-	Inventory.MaxAmount 0
-	Inventory.PickupSound "misc/health_pkup"
-}
-
-Actor HealthPickup : Inventory native 
-{
-	Inventory.DefMaxAmount
-	+INVENTORY.INVBAR
-}
-
-Actor Key : Inventory native
-{
-	+DONTGIB		// Don't disappear due to a crusher
-	+INVENTORY.INTERHUBSTRIP
-	Inventory.PickupSound "misc/k_pkup"
-}
-
-ACTOR PowerupGiver : Inventory native
-{
-	Inventory.DefMaxAmount
-	+INVENTORY.INVBAR
-	+INVENTORY.FANCYPICKUPSOUND
-	Inventory.PickupSound "misc/p_pkup"
-}
-
-ACTOR Powerup : Inventory native {}
-
-ACTOR PowerInvulnerable : Powerup native
-{
-	Powerup.Duration -30
-	inventory.icon "SPSHLD0"
-}
-
-ACTOR PowerStrength : Powerup native
-{
-	Powerup.Duration 1
-	Powerup.Color 255,0,0,0.5
-	+INVENTORY.HUBPOWER
-}
-
-ACTOR PowerInvisibility : Powerup native
-{
-	+SHADOW
-	Powerup.Duration -60
-	Powerup.Strength 80
-	Powerup.Mode "Fuzzy"
-}
-
-ACTOR PowerGhost : PowerInvisibility
-{
-	+GHOST
-	Powerup.Duration -60
-	Powerup.Strength 60
-	Powerup.Mode "None"
-}
-
-ACTOR PowerShadow : PowerInvisibility
-{
-	+INVENTORY.HUBPOWER
-	Powerup.Duration -55
-	Powerup.Strength 75
-	Powerup.Mode "Cumulative"
-}
-
-ACTOR PowerIronFeet : Powerup native
-{
-	Powerup.Duration -60
-	Powerup.Color 0, 255, 0, 0.125
-}
-
-ACTOR PowerMask : PowerIronFeet native
-{
-	Powerup.Duration -80
-	Powerup.Color 0,0,0,0
-	+INVENTORY.HUBPOWER
-	Inventory.Icon "I_MASK"
-}
-
-ACTOR PowerLightAmp : Powerup native
-{
-	Powerup.Duration -120
-}
-
-ACTOR PowerTorch : PowerLightAmp native {}
-
-ACTOR PowerFlight : Powerup native
-{
-	Powerup.Duration -60
-	+INVENTORY.HUBPOWER
-}
-
-ACTOR PowerWeaponLevel2 : Powerup native
-{
-	Powerup.Duration -40
-	Inventory.Icon "SPINBK0"
-	+INVENTORY.NOTELEPORTFREEZE
-}
-
-ACTOR PowerSpeed : Powerup native
-{
-	Powerup.Duration -45
-	Speed 1.5
-	Inventory.Icon "SPBOOT0"
-	+INVENTORY.NOTELEPORTFREEZE
-}
-
-// Player Speed Trail (used by the Speed Powerup) ----------------------------
-
-ACTOR PlayerSpeedTrail native
-{
-	+NOBLOCKMAP
-	+NOGRAVITY
-	Alpha 0.6
-	RenderStyle Translucent
-}
-
-ACTOR PowerMinotaur : Powerup native
-{
-	Powerup.Duration -25
-	Inventory.Icon "SPMINO0"
-}
-
-ACTOR PowerTargeter : Powerup native
-{
-	Powerup.Duration -160
-	+INVENTORY.HUBPOWER
-	States
-	{
-	Targeter:
-		TRGT A -1
-		Stop
-		TRGT B -1
-		Stop
-		TRGT C -1
-		Stop
-	}
-}
-
-ACTOR PowerFrightener : Powerup native
-{
-	Powerup.Duration -60
-}
-
-ACTOR PowerBuddha : Powerup native
-{
-	Powerup.Duration -60
-}
-
-ACTOR PowerScanner : Powerup native
-{
-	Powerup.Duration -80
-	+INVENTORY.HUBPOWER
-}
-
-ACTOR PowerTimeFreezer : Powerup native
-{
-	Powerup.Duration -12
-}
-
-ACTOR PowerDamage : Powerup native
-{
-	Powerup.Duration -25
-}
-
-ACTOR PowerProtection : Powerup native
-{
-	Powerup.Duration -25
-}
-
-ACTOR PowerDrain : Powerup native
-{
-	Powerup.Duration -60
-}
-
-ACTOR PowerRegeneration : Powerup native
-{
-	Powerup.Duration -120
-	Powerup.Strength 5
-}
-
-ACTOR PowerHighJump : Powerup native {}
-
-ACTOR PowerDoubleFiringSpeed : Powerup native {}
-
-ACTOR PowerMorph : Powerup native
-{
-	Powerup.Duration -40
-}
-
-ACTOR PowerInfiniteAmmo : Powerup native
-{
-	Powerup.Duration -30
-}
-
-ACTOR MapRevealer : Inventory native {}
-
-ACTOR PuzzleItem : Inventory native 
-{
-	+NOGRAVITY
-	+INVENTORY.INVBAR
-	Inventory.DefMaxAmount
-	Inventory.UseSound "PuzzleSuccess"
-	Inventory.PickupSound "misc/i_pkup"
-}
-
-Actor Weapon : Inventory native
-{
-	Inventory.PickupSound "misc/w_pkup"
-	Weapon.DefaultKickback
-	Weapon.BobSpeed 1.0
-	Weapon.BobRangeX 1.0
-	Weapon.BobRangeY 1.0
-	+WEAPONSPAWN
-	States
-	{
-	LightDone:
-		SHTG E 0 A_Light0
-		Stop
-	}
-	
-	action native A_ZoomFactor(float scale = 1, int flags = 0);
-	const int ZOOM_INSTANT = 1;
-	const int ZOOM_NOSCALETURNING = 2;
-	
-	action native A_SetCrosshair(int xhair);
-}
-
-ACTOR WeaponGiver : Weapon native
-{
-	Weapon.AmmoGive1 -1
-	Weapon.AmmoGive2 -1
-}
-
-Actor WeaponHolder : Inventory native
-{
-	+NOBLOCKMAP
-	+NOSECTOR
-	+INVENTORY.UNDROPPABLE
-}
-
-Actor WeaponPiece : Inventory native 
-{
-	+WEAPONSPAWN
-}
+ACTOR Inventory native
+{
+	Inventory.Amount 1
+	Inventory.MaxAmount 1
+	Inventory.InterHubAmount 1
+	Inventory.UseSound "misc/invuse"
+	Inventory.PickupSound "misc/i_pkup"
+	Inventory.PickupMessage "$TXT_DEFAULTPICKUPMSG"
+	
+	action native A_JumpIfNoAmmo(state label);
+	action native A_CustomPunch(int damage, bool norandom = false, int flags = CPF_USEAMMO, class<Actor> pufftype = "BulletPuff", float range = 0, float lifesteal = 0, int lifestealmax = 0, class<BasicArmorBonus> armorbonustype = "ArmorBonus", sound MeleeSound = "", sound MissSound = "");
+	action native A_FireBullets(float/*angle*/ spread_xy, float/*angle*/ spread_z, int numbullets, int damageperbullet, class<Actor> pufftype = "BulletPuff", int flags = 1, float range = 0);
+	action native A_FireCustomMissile(class<Actor> missiletype, float angle = 0, bool useammo = true, int spawnofs_xy = 0, float spawnheight = 0, int flags = 0, float pitch = 0);
+	action native A_RailAttack(int damage, int spawnofs_xy = 0, bool useammo = true, color color1 = "", color color2 = "", int flags = 0, float maxdiff = 0, class<Actor> pufftype = "BulletPuff", float/*angle*/ spread_xy = 0, float/*angle*/ spread_z = 0, float range = 0, int duration = 0, float sparsity = 1.0, float driftspeed = 1.0, class<Actor> spawnclass = "none", float spawnofs_z = 0, int spiraloffset = 270);
+	action native A_Light(int extralight);
+	action native A_Light0();
+	action native A_Light1();
+	action native A_Light2();
+	action native A_LightInverse();
+	action native A_WeaponReady(int flags = 0);
+	action native A_Lower();
+	action native A_Raise();
+	action native A_FirePistol();
+	action native A_FireShotgun();
+	action native A_FireShotgun2();
+	action native A_OpenShotgun2();
+	action native A_LoadShotgun2();
+	action native A_CloseShotgun2();
+	action native A_FireCGun();
+	action native A_FireSTGrenade(class<Actor> grenadetype = "Grenade");
+	action native A_FireMissile();
+	action native A_FirePlasma();
+	action native A_FireRailgun();
+	action native A_FireRailgunLeft();
+	action native A_FireRailgunRight();
+	action native A_RailWait();
+	action native A_BFGsound();
+	action native A_FireBFG();
+	action native A_FireOldBFG();
+	action native A_ReFire(state flash = "");
+	action native A_ClearReFire();
+	action native A_CheckReload();
+	action native A_GunFlash(state flash = "", int flags = 0);
+	action native A_Saw(sound fullsound = "weapons/sawfull", sound hitsound = "weapons/sawhit", int damage = 2, class<Actor> pufftype = "BulletPuff", int flags = 0, float range = 0, float/*angle*/ spread_xy = 2.8125, float/*angle*/ spread_z = 0, float lifesteal = 0, int lifestealmax = 0, class<BasicArmorBonus> armorbonustype = "ArmorBonus");
+	action native A_CheckForReload(int counter, state label, bool dontincrement = false);
+	action native A_ResetReloadCounter();
+	action native A_RestoreSpecialPosition();
+	action native A_RestoreSpecialDoomThing();
+	action native A_RestoreSpecialThing1();
+	action native A_RestoreSpecialThing2();
+	
+	States
+	{
+	HideDoomish:
+		TNT1 A 1050
+		TNT1 A 0 A_RestoreSpecialPosition
+		TNT1 A 1 A_RestoreSpecialDoomThing
+		Stop
+	HideSpecial:
+		ACLO E 1400
+		ACLO A 0 A_RestoreSpecialPosition
+		ACLO A 4 A_RestoreSpecialThing1
+		ACLO BABCBCDC 4
+		ACLO D 4 A_RestoreSpecialThing2
+		Stop
+	Held:
+		TNT1 A -1
+		Stop
+	HoldAndDestroy:
+		TNT1 A 1
+		Stop
+	}
+}
+
+Actor ScoreItem : Inventory native
+{
+	Height 10
+	+COUNTITEM
+	Inventory.Amount 1
+	+Inventory.ALWAYSPICKUP
+}
+
+Actor Ammo : Inventory native
+{
+	+INVENTORY.KEEPDEPLETED
+	Inventory.PickupSound "misc/ammo_pkup"
+}
+
+Actor BackpackItem : Inventory native
+{
+}
+
+ACTOR Armor : Inventory native
+{
+	Inventory.PickupSound "misc/armor_pkup"
+}
+
+ACTOR BasicArmor : Armor native
+{
+	+Inventory.KEEPDEPLETED
+}
+
+ACTOR BasicArmorBonus : Armor native
+{
+	+Inventory.AUTOACTIVATE
+	+Inventory.ALWAYSPICKUP
+	Inventory.MaxAmount 0
+	Armor.SavePercent 0.333333
+
+}
+
+ACTOR BasicArmorPickup : Armor native
+{
+	+Inventory.AUTOACTIVATE
+	Inventory.MaxAmount 0
+}
+
+ACTOR HexenArmor : Armor native
+{
+	+Inventory.KEEPDEPLETED
+	+Inventory.UNDROPPABLE
+}
+
+ACTOR DehackedPickup : Inventory native {}
+
+ACTOR FakeInventory : Inventory native {}
+
+ACTOR CustomInventory : Inventory native {}
+
+Actor Health : Inventory native 
+{
+	Inventory.Amount 1
+	Inventory.MaxAmount 0
+	Inventory.PickupSound "misc/health_pkup"
+}
+
+Actor HealthPickup : Inventory native 
+{
+	Inventory.DefMaxAmount
+	+INVENTORY.INVBAR
+}
+
+Actor Key : Inventory native
+{
+	+DONTGIB		// Don't disappear due to a crusher
+	+INVENTORY.INTERHUBSTRIP
+	Inventory.PickupSound "misc/k_pkup"
+}
+
+ACTOR PowerupGiver : Inventory native
+{
+	Inventory.DefMaxAmount
+	+INVENTORY.INVBAR
+	+INVENTORY.FANCYPICKUPSOUND
+	Inventory.PickupSound "misc/p_pkup"
+}
+
+ACTOR Powerup : Inventory native {}
+
+ACTOR PowerInvulnerable : Powerup native
+{
+	Powerup.Duration -30
+	inventory.icon "SPSHLD0"
+}
+
+ACTOR PowerStrength : Powerup native
+{
+	Powerup.Duration 1
+	Powerup.Color 255,0,0,0.5
+	+INVENTORY.HUBPOWER
+}
+
+ACTOR PowerInvisibility : Powerup native
+{
+	+SHADOW
+	Powerup.Duration -60
+	Powerup.Strength 80
+	Powerup.Mode "Fuzzy"
+}
+
+ACTOR PowerGhost : PowerInvisibility
+{
+	+GHOST
+	Powerup.Duration -60
+	Powerup.Strength 60
+	Powerup.Mode "None"
+}
+
+ACTOR PowerShadow : PowerInvisibility
+{
+	+INVENTORY.HUBPOWER
+	Powerup.Duration -55
+	Powerup.Strength 75
+	Powerup.Mode "Cumulative"
+}
+
+ACTOR PowerIronFeet : Powerup native
+{
+	Powerup.Duration -60
+	Powerup.Color 0, 255, 0, 0.125
+}
+
+ACTOR PowerMask : PowerIronFeet native
+{
+	Powerup.Duration -80
+	Powerup.Color 0,0,0,0
+	+INVENTORY.HUBPOWER
+	Inventory.Icon "I_MASK"
+}
+
+ACTOR PowerLightAmp : Powerup native
+{
+	Powerup.Duration -120
+}
+
+ACTOR PowerTorch : PowerLightAmp native {}
+
+ACTOR PowerFlight : Powerup native
+{
+	Powerup.Duration -60
+	+INVENTORY.HUBPOWER
+}
+
+ACTOR PowerWeaponLevel2 : Powerup native
+{
+	Powerup.Duration -40
+	Inventory.Icon "SPINBK0"
+	+INVENTORY.NOTELEPORTFREEZE
+}
+
+ACTOR PowerSpeed : Powerup native
+{
+	Powerup.Duration -45
+	Speed 1.5
+	Inventory.Icon "SPBOOT0"
+	+INVENTORY.NOTELEPORTFREEZE
+}
+
+// Player Speed Trail (used by the Speed Powerup) ----------------------------
+
+ACTOR PlayerSpeedTrail native
+{
+	+NOBLOCKMAP
+	+NOGRAVITY
+	Alpha 0.6
+	RenderStyle Translucent
+}
+
+ACTOR PowerMinotaur : Powerup native
+{
+	Powerup.Duration -25
+	Inventory.Icon "SPMINO0"
+}
+
+ACTOR PowerTargeter : Powerup native
+{
+	Powerup.Duration -160
+	+INVENTORY.HUBPOWER
+	States
+	{
+	Targeter:
+		TRGT A -1
+		Stop
+		TRGT B -1
+		Stop
+		TRGT C -1
+		Stop
+	}
+}
+
+ACTOR PowerFrightener : Powerup native
+{
+	Powerup.Duration -60
+}
+
+ACTOR PowerBuddha : Powerup native
+{
+	Powerup.Duration -60
+}
+
+ACTOR PowerScanner : Powerup native
+{
+	Powerup.Duration -80
+	+INVENTORY.HUBPOWER
+}
+
+ACTOR PowerTimeFreezer : Powerup native
+{
+	Powerup.Duration -12
+}
+
+ACTOR PowerDamage : Powerup native
+{
+	Powerup.Duration -25
+}
+
+ACTOR PowerProtection : Powerup native
+{
+	Powerup.Duration -25
+}
+
+ACTOR PowerDrain : Powerup native
+{
+	Powerup.Duration -60
+}
+
+ACTOR PowerRegeneration : Powerup native
+{
+	Powerup.Duration -120
+	Powerup.Strength 5
+}
+
+ACTOR PowerHighJump : Powerup native {}
+
+ACTOR PowerDoubleFiringSpeed : Powerup native {}
+
+ACTOR PowerMorph : Powerup native
+{
+	Powerup.Duration -40
+}
+
+ACTOR PowerInfiniteAmmo : Powerup native
+{
+	Powerup.Duration -30
+}
+
+ACTOR MapRevealer : Inventory native {}
+
+ACTOR PuzzleItem : Inventory native 
+{
+	+NOGRAVITY
+	+INVENTORY.INVBAR
+	Inventory.DefMaxAmount
+	Inventory.UseSound "PuzzleSuccess"
+	Inventory.PickupSound "misc/i_pkup"
+}
+
+Actor Weapon : Inventory native
+{
+	Inventory.PickupSound "misc/w_pkup"
+	Weapon.DefaultKickback
+	Weapon.BobSpeed 1.0
+	Weapon.BobRangeX 1.0
+	Weapon.BobRangeY 1.0
+	+WEAPONSPAWN
+	States
+	{
+	LightDone:
+		SHTG E 0 A_Light0
+		Stop
+	}
+	
+	action native A_ZoomFactor(float scale = 1, int flags = 0);
+	const int ZOOM_INSTANT = 1;
+	const int ZOOM_NOSCALETURNING = 2;
+	
+	action native A_SetCrosshair(int xhair);
+}
+
+ACTOR WeaponGiver : Weapon native
+{
+	Weapon.AmmoGive1 -1
+	Weapon.AmmoGive2 -1
+}
+
+Actor WeaponHolder : Inventory native
+{
+	+NOBLOCKMAP
+	+NOSECTOR
+	+INVENTORY.UNDROPPABLE
+}
+
+Actor WeaponPiece : Inventory native 
+{
+	+WEAPONSPAWN
+}