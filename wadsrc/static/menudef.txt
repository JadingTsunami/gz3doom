//-------------------------------------------------------------------------------------------
//
// Note:
// Much of the menu structure defined here is accessed internally by CCMDs
// and menu generation code. If you want to design your own menus make sure
// that they are named identically and that links to all important submenus
// are present.
//
//-------------------------------------------------------------------------------------------

DEFAULTLISTMENU
{
	Font "BigFont", "Untranslated"
	IfGame(Doom, Chex)
	{
		Selector "M_SKULL1", -32, -5
		Linespacing 16
		Font "BigFont", "Red"
	}
	IfGame(Strife)
	{
		Selector "M_CURS1", -28, -5
		Linespacing 19
	}
	IfGame(Heretic, Hexen)
	{
		Selector "M_SLCTR1", -28, -1
		Linespacing 20
	}
}

//-------------------------------------------------------------------------------------------
//
// The main menu. There's a lot of differences here between the games
//
//-------------------------------------------------------------------------------------------

LISTMENU "MainMenu"
{
	IfGame(Doom, Chex)
	{
		StaticPatch 94, 2, "M_DOOM"
		Position 97, 72
		IfOption(ReadThis)
		{
			Position 97, 64
		}
	}
	IfGame(Strife)
	{
		StaticPatch 84, 2, "M_STRIFE"
		Position 97, 45
	}
	IfGame(Heretic)
	{
		StaticPatch 88, 0, "M_HTIC"
		StaticPatch 40, 10, "M_SKL01"
		StaticPatch 232, 10, "M_SKL00"
		Position 110, 56
	}
	IfGame(Hexen)
	{
		StaticPatch 88, 0, "M_HTIC"
		StaticPatch 37, 80, "FBULB0"
		StaticPatch 278, 80, "FBULA0"
		Position 110, 56
	}
	
	IfGame(Doom, Strife, Chex)
	{
		PatchItem "M_NGAME", "n", "PlayerclassMenu"
		ifOption(SwapMenu)
		{
			PatchItem "M_LOADG", "l", "LoadGameMenu"
			PatchItem "M_SAVEG", "s", "SaveGameMenu"
			PatchItem "M_OPTION","o", "OptionsMenu"
		}
		else
		{
			PatchItem "M_OPTION","o", "OptionsMenu"
			PatchItem "M_LOADG", "l", "LoadGameMenu"
			PatchItem "M_SAVEG", "s", "SaveGameMenu"
		}
		ifOption(ReadThis)
		{
			PatchItem "M_RDTHIS","r", "ReadThisMenu"
		}
		PatchItem "M_QUITG", "q", "QuitMenu"
	}
	
	IfGame(Heretic, Hexen)
	{
		TextItem "$MNU_NEWGAME", "n", "PlayerclassMenu"
		TextItem "$MNU_OPTIONS", "o", "OptionsMenu"
		TextItem "$MNU_GAMEFILES", "g", "GameFilesMenu"
		TextItem "$MNU_INFO", "i", "ReadThisMenu"
		TextItem "$MNU_QUITGAME", "q", "QuitMenu"
	}
}

//-------------------------------------------------------------------------------------------
//
// Important note about the following template menus:
// Don't even think about replacing them with something that's not an empty menu
// with some static elements only. Proper function is not guaranteed then.
//
//-------------------------------------------------------------------------------------------

//-------------------------------------------------------------------------------------------
//
// The player class menu
// The init code will set the first item to 'autoselect' if it's the only one.
//
//-------------------------------------------------------------------------------------------

ListMenu "PlayerclassMenu"
{
	IfGame(Doom, Heretic, Hexen, Strife)
	{
		NetgameMessage "$NEWGAME"
	}
	IfGame(Chex)
	{
		NetgameMessage "$CNEWGAME"
	}

	IfGame(Doom, Strife, Chex)
	{
		StaticTextCentered 160, 15, "$MNU_CHOOSECLASS"
		Position 48, 63
		PlayerDisplay 220, 63, "20 00 00", "80 00 40"
		MouseWindow 0, 220
	}
	IfGame(Heretic)
	{
		StaticTextCentered 160, 15, "$MNU_CHOOSECLASS"
		Position 80, 50
		PlayerDisplay 220, 50, "20 00 00", "80 00 40"
		MouseWindow 0, 220
	}
	IfGame(Hexen)
	{
		StaticText 34, 24, "$MNU_CHOOSECLASS"
		Position 66, 58
		PlayerDisplay 174, 8, "00 07 00", "40 53 40"
		MouseWindow 0, 174
	}
	// The rest of this menu will be set up based on the actual player definitions.
}

//-------------------------------------------------------------------------------------------
//
// The episode menu
// The init code will set the first item to 'autoselect' if it's the only one.
//
//-------------------------------------------------------------------------------------------

ListMenu "EpisodeMenu"
{
	IfGame(Doom, Heretic, Hexen, Strife)
	{
		NetgameMessage "$NEWGAME"
	}
	IfGame(Chex)
	{
		NetgameMessage "$CNEWGAME"
	}

	IfGame(Doom, Chex)
	{
		Position 48, 63
		StaticPatch 54, 38, "M_EPISOD"
	}
	IfGame(Strife)
	{
		Position 48, 63
		StaticText 54, 38, "$MNU_EPISODE"
	}
	IfGame(Heretic, Hexen)
	{
		Position 80, 50
	}
	// items will be filled in by MAPINFO
}

//-------------------------------------------------------------------------------------------
//
// The skill menu
// Most of this will be filled in at runtime
//
//-------------------------------------------------------------------------------------------

ListMenu "SkillMenu"
{

	IfGame(Doom, Chex)
	{
		StaticPatch 96, 14, "M_NEWG"
	}
	IfGame(Strife)
	{
		StaticPatch 96, 14, "M_NGAME"
	}
	IfGame(Doom, Strife, Chex)
	{
		StaticPatch 54, 38, "M_SKILL"
		Position 48, 63
	}
	IfGame (Heretic)
	{
		Position 38, 30
	}
	IfGame (Hexen)
	{
		StaticText 74, 16, "$MNU_CHOOSESKILL"
		Position 160, 44
		centermenu
	}
}

//-------------------------------------------------------------------------------------------
//
// Raven's game files menu
//
//-------------------------------------------------------------------------------------------

ListMenu "GameFilesMenu"
{
	Position 110, 60
	TextItem "$MNU_LOADGAME", "l", "LoadGameMenu"
	TextItem "$MNU_SAVEGAME", "s", "SaveGameMenu"
}

//-------------------------------------------------------------------------------------------
//
// Base definition for load game menu. Only the configurable part is done here
//
//-------------------------------------------------------------------------------------------

ListMenu "LoadGameMenu"
{
	IfGame(Doom, Heretic, Hexen, Strife)
	{
		NetgameMessage "$LOADNET"
	}
	IfGame(Chex)
	{
		NetgameMessage "$CLOADNET"
	}
	IfGame(Doom, Strife, Chex)
	{
		StaticPatchCentered 160, -20, "M_LOADG"
	}
	IfGame(Heretic, Hexen)
	{
		StaticTextCentered 160, -10, "$MNU_LOADGAME"
	}
	Position 80,54
	Class "LoadMenu"	// uses its own implementation
}

//-------------------------------------------------------------------------------------------
//
// Base definition for save game menu. Only the configurable part is done here
//
//-------------------------------------------------------------------------------------------

ListMenu "SaveGameMenu"
{
	IfGame(Doom, Strife, Chex)
	{
		StaticPatchCentered 160, -20, "M_SAVEG"
	}
	IfGame(Heretic, Hexen)
	{
		StaticTextCentered 160, -10, "$MNU_SAVEGAME"
	}
	Position 80,54
	Class "SaveMenu"	// uses its own implementation
}

//-------------------------------------------------------------------------------------------
//
// The option menu
//
//-------------------------------------------------------------------------------------------

OptionValue "YesNo"
{
	0, "$TXT_NO"
	1, "$TXT_YES"
}

OptionValue "NoYes"
{
	0, "$TXT_YES"
	1, "$TXT_NO"
}

OptionValue "OnOff"
{
	0, "$OPTVAL_OFF"
	1, "$OPTVAL_ON"
}

OptionValue "OffOn"
{
	0, "$OPTVAL_ON"
	1, "$OPTVAL_OFF"
}

OptionMenuSettings
{
	// These can be overridden if a different menu fonts requires it.
	Linespacing 8
	IfGame(Heretic, Hexen)
	{
		Linespacing 9
	}
}

DefaultOptionMenu
{
	Position -15
	IfGame(Heretic, Hexen)
	{
		Position -13
	}
}

OptionMenu "OptionsMenu"
{
	Title "$OPTMNU_TITLE"
	Submenu "$OPTMNU_CONTROLS",			"CustomizeControls"
	Submenu "$OPTMNU_MOUSE",			"MouseOptions"
	Submenu "$OPTMNU_JOYSTICK",			"JoystickOptions"
	StaticText " "
	Submenu "$OPTMNU_PLAYER",			"PlayerMenu"
	Submenu "$OPTMNU_GAMEPLAY",			"GameplayOptions"
	Submenu "$OPTMNU_COMPATIBILITY",	"CompatibilityOptions"
	Submenu "$OPTMNU_AUTOMAP",			"AutomapOptions"
	Submenu "$OPTMNU_HUD",				"HUDOptions"
	Submenu "$OPTMNU_MISCELLANEOUS",	"MiscOptions"
	Submenu "$OPTMNU_NETWORK",			"NetworkOptions"
	Submenu "$OPTMNU_SOUND",			"SoundOptions"
	Submenu "$OPTMNU_DISPLAY",			"VideoOptions"
	Submenu "$OPTMNU_VIDEO",			"VideoModeMenu"
	Submenu "$OPTMNU_CHANGERENDER",		"RendererMenu"
	StaticText " "
	SafeCommand "$OPTMNU_DEFAULTS",	"reset2defaults"
	SafeCommand	"$OPTMNU_RESETTOSAVED",	"reset2saved"
	Command "$OPTMNU_CONSOLE",			"menuconsole"
}

//-------------------------------------------------------------------------------------------
//
// The player menu
//
//-------------------------------------------------------------------------------------------

OptionValue "Gender"
{
	0, "$OPTVAL_MALE"
	1, "$OPTVAL_FEMALE"
	2, "$OPTVAL_OTHER"
}

ListMenu "PlayerMenu"
{
	StaticTextCentered 160, 6, "$MNU_PLAYERSETUP"
	Font "SmallFont"
	Linespacing 14
	Position 48, 36

	IfGame (Doom, Strife, Chex)
	{
		PlayerNameBox "$PLYRMNU_NAME", 0, "Playerbox"
		Selector "-", -16, -1
	}
	IfGame(Heretic, Hexen)
	{
		PlayerNameBox "$PLYRMNU_NAME", 5, "Playerbox"
		Selector "-", -16, 1
	}
	IfGame(Doom, Heretic, Strife, Chex)
	{
		MouseWindow 0, 220
		PlayerDisplay 220, 80, "20 00 00", "80 00 40", 1, "PlayerDisplay"
	}
	IfGame(Hexen)
	{
		MouseWindow 0, 220
		PlayerDisplay 220, 80, "00 07 00", "40 53 40", 1, "PlayerDisplay"
	}
	
	ValueText "$PLYRMNU_TEAM", "Team"
	ValueText "$PLYRMNU_PLAYERCOLOR", "Color"
	Linespacing 10
	Slider "$PLYRMNU_RED", "Red", 0, 255, 16
	Slider "$PLYRMNU_GREEN", "Green", 0, 255, 16
	Linespacing 14
	Slider "$PLYRMNU_BLUE", "Blue", 0, 255, 16
	ValueText "$PLYRMNU_PLAYERCLASS", "Class"
	ValueText "$PLYRMNU_PLAYERSKIN", "Skin"
	ValueText "$PLYRMNU_PLAYERGENDER", "Gender", "Gender"
	Slider "$PLYRMNU_AUTOAIM", "Autoaim", 0, 35, 1
	ValueText "$PLYRMNU_SWITCHONPICKUP", "Switch", "OffOn"
	ValueText "$PLYRMNU_ALWAYSRUN", "AlwaysRun", "OnOff"
	Class "PlayerMenu"
}

//-------------------------------------------------------------------------------------------
//
// Controls Menu
//
//-------------------------------------------------------------------------------------------

OptionMenu "CustomizeControls"
{
	Title "$CNTRLMNU_TITLE"
	ScrollTop 2
	StaticTextSwitchable 	"$CNTRLMNU_SWITCHTEXT1", "$CNTRLMNU_SWITCHTEXT2", "ControlMessage"
	StaticText 	""
	StaticText 	"$CNTRLMNU_CONTROLS", 1
	Control 	"$CNTRLMNU_ATTACK",					"+attack"
	Control 	"$CNTRLMNU_ALTATTACK",				"+altattack"
	Control 	"$CNTRLMNU_RELOAD",					"+reload"
	Control 	"$CNTRLMNU_ZOOM",					"+zoom"
	Control		"$CNTRLMNU_USER1",					"+user1"
	Control		"$CNTRLMNU_USER2",					"+user2"
	Control		"$CNTRLMNU_USER3",					"+user3"
	Control		"$CNTRLMNU_USER4",					"+user4"
	Control 	"$CNTRLMNU_USE",					"+use"
	Control 	"$CNTRLMNU_FORWARD",				"+forward"
	Control 	"$CNTRLMNU_BACK",					"+back"
	Control 	"$CNTRLMNU_MOVELEFT",				"+moveleft"
	Control 	"$CNTRLMNU_MOVERIGHT",				"+moveright"
	Control 	"$CNTRLMNU_TURNLEFT",				"+left"
	Control 	"$CNTRLMNU_TURNRIGHT",				"+right"
	Control		"$CNTRLMNU_TURN180",				"turn180"
	Control 	"$CNTRLMNU_JUMP",					"+jump"
	Control 	"$CNTRLMNU_CROUCH",					"+crouch"
	Control 	"$CNTRLMNU_TOGGLECROUCH",			"crouch"
	Control 	"$CNTRLMNU_MOVEUP",					"+moveup"
	Control 	"$CNTRLMNU_MOVEDOWN",				"+movedown"
	Control 	"$CNTRLMNU_LAND",					"land"
	Control 	"$CNTRLMNU_MOUSELOOK",				"+mlook"
	Control 	"$CNTRLMNU_KEYBOARDLOOK",			"+klook"
	Control 	"$CNTRLMNU_LOOKUP",					"+lookup"
	Control 	"$CNTRLMNU_LOOKDOWN",				"+lookdown"
	Control 	"$CNTRLMNU_CENTERVIEW",				"centerview"
	Control 	"$CNTRLMNU_RUN",					"+speed"
	Control 	"$CNTRLMNU_TOGGLERUN",				"toggle cl_run"
	Control 	"$CNTRLMNU_STRAFE",					"+strafe"
	Control 	"$CNTRLMNU_SCOREBOARD",				"+showscores"
	Control 	"$CNTRLMNU_TOGGLESCOREBOARD",		"togglescoreboard"
	StaticText 	""
	StaticText 	"$CNTRLMNU_CHAT", 1
	Control 	"$CNTRLMNU_SAY",					"messagemode"
	Control 	"$CNTRLMNU_TEAMSAY",				"messagemode2"
	StaticText 	""
	StaticText 	"$CNTRLMNU_WEAPONS", 1
	Control 	"$CNTRLMNU_NEXTWEAPON",				"weapnext"
	Control 	"$CNTRLMNU_PREVIOUSWEAPON",			"weapprev"
	Control		"$CNTRLMNU_SLOT1",					"slot 1"
	Control		"$CNTRLMNU_SLOT2",					"slot 2"
	Control		"$CNTRLMNU_SLOT3",					"slot 3"
	Control		"$CNTRLMNU_SLOT4",					"slot 4"
	Control		"$CNTRLMNU_SLOT5",					"slot 5"
	Control		"$CNTRLMNU_SLOT6",					"slot 6"
	Control		"$CNTRLMNU_SLOT7",					"slot 7"
	Control		"$CNTRLMNU_SLOT8",					"slot 8"
	Control		"$CNTRLMNU_SLOT9",					"slot 9"
	Control		"$CNTRLMNU_SLOT0",					"slot 0"
	StaticText 	""
	StaticText 	"$CNTRLMNU_INVENTORY", 1
	Control 	"$CNTRLMNU_USEITEM",				"invuse"
	Control 	"$CNTRLMNU_USEALLITEMS",			"invuseall"
	Control 	"$CNTRLMNU_NEXTITEM",				"invnext"
	Control 	"$CNTRLMNU_PREVIOUSITEM",			"invprev"
	Control 	"$CNTRLMNU_DROPITEM",				"invdrop"
	Control		"$CNTRLMNU_QUERYITEM",				"invquery"
	Control 	"$CNTRLMNU_DROPWEAPON",				"weapdrop"
	StaticText 	""
	StaticText 	"$CNTRLMNU_OTHER", 1
	Control 	"$CNTRLMNU_AUTOMAP",				"togglemap"
	Control 	"$CNTRLMNU_CHASECAM",				"chase"
	Control 	"$CNTRLMNU_COOPSPY",				"spynext"
	Control 	"$CNTRLMNU_SCREENSHOT",				"screenshot"
	Control  	"$CNTRLMNU_CONSOLE",				"toggleconsole"
	StaticText 	""
	StaticText 	"$CNTRLMNU_POPUPS", 1
	Control 	"$CNTRLMNU_MISSION",				"showpop 1"
	Control 	"$CNTRLMNU_KEYS",					"showpop 2"
	Control 	"$CNTRLMNU_STATS",					"showpop 3"
}

//-------------------------------------------------------------------------------------------
//
// Mouse Menu
//
//-------------------------------------------------------------------------------------------

OptionValue "Corners"
{
	-1, "$OPTVAL_OFF"
	0, "$OPTVAL_UPPERLEFT"
	1, "$OPTVAL_UPPERRIGHT"
	2, "$OPTVAL_LOWERLEFT"
	3, "$OPTVAL_LOWERRIGHT"
}

OptionValue "MenuMouse"
{
	0, "$TXT_NO"
	1, "$TXT_YES"
	2, "$OPTVAL_TOUCHSCREENLIKE"
}

OptionString "Cursors"
{
	"None", "$OPTVAL_DEFAULT"
	"cursor", "$OPTSTR_SIMPLEARROW"
	"doomcurs", "$OPTVAL_DOOM"
	"herecurs", "$OPTSTR_HERETIC"
	"hexncurs", "$OPTVAL_HEXEN"
	"strfcurs", "$OPTVAL_STRIFE"
	"chexcurs", "$OPTSTR_CHEX"
	"-", "$OPTSTR_SYSTEMCURSOR"
}

OptionMenu "MouseOptions"
{
	Title "$MOUSEMNU_TITLE"
	Option "$MOUSEMNU_ENABLEMOUSE",		"use_mouse", "YesNo"
	Option "$MOUSEMNU_MOUSEINMENU",		"m_use_mouse", "MenuMouse", "use_mouse"
	Option "$MOUSEMNU_SHOWBACKBUTTON",	"m_show_backbutton", "Corners", "use_mouse"
	Option "$MOUSEMNU_CURSOR",			"vid_cursor", "Cursors"
	StaticText 	""
	Slider "$MOUSEMNU_SENSITIVITY",		"mouse_sensitivity", 0.5, 2.5, 0.1
	Option "$MOUSEMNU_NOPRESCALE",		"m_noprescale", "NoYes"
	Option "$MOUSEMNU_SMOOTHMOUSE",		"smooth_mouse", "YesNo"
	StaticText 	""
	Slider "$MOUSEMNU_TURNSPEED",		"m_yaw", 0, 2.5, 0.1
	Slider "$MOUSEMNU_MOUSELOOKSPEED",	"m_pitch", 0, 2.5, 0.1
	Slider "$MOUSEMNU_FORWBACKSPEED",	"m_forward", 0, 2.5, 0.1
	Slider "$MOUSEMNU_STRAFESPEED",		"m_side", 0, 2.5, 0.1
	StaticText 	""
	Option "$MOUSEMNU_ALWAYSMOUSELOOK",	"freelook", "OnOff"
	Option "$MOUSEMNU_INVERTMOUSE",		"invertmouse", "OnOff"
	Option "$MOUSEMNU_LOOKSPRING",		"lookspring", "OnOff"
	Option "$MOUSEMNU_LOOKSTRAFE",		"lookstrafe", "OnOff"
}


//-------------------------------------------------------------------------------------------
//
// Joystick Menu
//
//-------------------------------------------------------------------------------------------

OptionMenu "JoystickOptions"
{
	Title "$JOYMNU_OPTIONS"
	// Will be filled in by joystick code.
}

OptionValue "JoyAxisMapNames"
{
	-1, "$OPTVAL_NONE"
	0, "$OPTVAL_TURNING"
	1, "$OPTVAL_LOOKINGUPDOWN"
	2, "$OPTVAL_MOVINGFORWARD"
	3, "$OPTVAL_STRAFING"
	4, "$OPTVAL_MOVINGUPDOWN"
}

OptionValue "Inversion"
{
	0, "$OPTVAL_NOTINVERTED"
	1, "$OPTVAL_INVERTED"
}

OptionMenu "JoystickConfigMenu"
{
	Title "$JOY_CONFIG"
	Class "JoystickConfigMenu"
	// Will be filled in by joystick code.
}


//-------------------------------------------------------------------------------------------
//
// Video Menu
//
//-------------------------------------------------------------------------------------------

OptionValue ColumnMethods
{
	0.0, "$OPTVAL_ORIGINAL"
	1.0, "$OPTVAL_OPTIMIZED"
}

OptionValue SkyModes
{
	0.0, "$OPTVAL_NORMAL"
	1.0, "$OPTVAL_STRETCH"
	2.0, "$OPTVAL_CAPPED"
}

OptionValue RocketTrailTypes
{
	0.0, "$OPTVAL_OFF"
	1.0, "$OPTVAL_PARTICLES"
	2.0, "$OPTVAL_SPRITES"
	3.0, "$OPTVAL_SPRITESPARTICLES"
}

OptionValue BloodTypes
{
	0.0, "$OPTVAL_SPRITES"
	1.0, "$OPTVAL_SPRITESPARTICLES"
	2.0, "$OPTVAL_PARTICLES"
}

OptionValue PuffTypes
{
	0.0, "$OPTVAL_SPRITES"
	1.0, "$OPTVAL_PARTICLES"
}

OptionValue Wipes
{
	0.0, "$OPTVAL_NONE"
	1.0, "$OPTVAL_MELT"
	2.0, "$OPTVAL_BURN"
	3.0, "$OPTVAL_CROSSFADE"
}

OptionValue Endoom
{
	0.0, "$OPTVAL_OFF"
	1.0, "$OPTVAL_ON"
	2.0, "$OPTVAL_ONLYMODIFIED"
}

OptionValue Contrast
{
	0.0, "$OPTVAL_OFF"
	1.0, "$OPTVAL_ON"
	2.0, "$OPTVAL_SMOOTH"
}

OptionValue Fuzziness
{
	0.0, "$OPTVAL_TRANSLUCENT"
	1.0, "$OPTVAL_FUZZ"
	2.0, "$OPTVAL_SHADOW"
}

OptionMenu "OpenGLOptions"
{
	Title "$GLMNU_TITLE"
	Submenu "$GLMNU_DYNLIGHT",	"GLLightOptions"
	Submenu "$GLMNU_TEXOPT", 			"GLTextureGLOptions"
	Submenu "$GLMNU_PREFS", 				"GLPrefOptions"
}

<<<<<<< HEAD
OptionMenu "TrueColorOptions"
{
	Title "$TCMNU_TITLE"
	Option "$TCMNU_MULTITHREADED",			"r_multithreaded", "OnOff"
	StaticText " "
	//Option "$TCMNU_TRUECOLOR",				"swtruecolor", "OnOff"
	Option "$TCMNU_MINFILTER",				"r_minfilter", "OnOff"
	Option "$TCMNU_MAGFILTER",				"r_magfilter", "OnOff"
	Option "$TCMNU_MIPMAP",					"r_mipmap", "OnOff"
}

=======
>>>>>>> 747b6128
OptionMenu "VideoOptions"
{
	Title "$DSPLYMNU_TITLE"
	
	Submenu "$DSPLYMNU_GLOPT", 			"OpenGLOptions"
<<<<<<< HEAD
	Submenu "$DSPLYMNU_TCOPT",			"TrueColorOptions"
=======
>>>>>>> 747b6128
	Submenu "$DSPLYMNU_SCOREBOARD", 			"ScoreboardOptions"
	StaticText " "
	Slider "$DSPLYMNU_SCREENSIZE",				"screenblocks", 3.0, 12.0, 1.0, 0

	Slider "$DSPLYMNU_GAMMA",			"Gamma",						0.75, 3.0, 0.05, 2
<<<<<<< HEAD
	Slider "$DSPLYMNU_BRIGHTNESS",				"vid_brightness",				-0.8,0.8, 0.05
=======
	Slider "$DSPLYMNU_BRIGHTNESS",				"vid_brightness",				-0.8,0.8, 0.05,2
>>>>>>> 747b6128
	Slider "$DSPLYMNU_CONTRAST",					"vid_contrast",	   				0.1, 3.0, 0.1
	Option "$DSPLYMNU_HWGAMMA",					"vid_hwgamma", "HWGammaModes"

	Option "$DSPLYMNU_VSYNC",					"vid_vsync", "OnOff"
	Option "$DSPLYMNU_CAPFPS",					"cl_capfps", "OffOn"
	Slider "$DSPLYMNU_BLOODFADE",				"blood_fade_scalar", 0.0, 1.0, 0.05, 2
	Slider "$DSPLYMNU_PICKUPFADE",				"pickup_fade_scalar", 0.0, 1.0, 0.05, 2
	Option "$DSPLYMNU_COLUMNMETHOD",			"r_columnmethod", "ColumnMethods"

	StaticText " "
	Option "$DSPLYMNU_WIPETYPE",				"wipetype", "Wipes"

	IfOption(Windows)
	{
		Option	"$DSPLYMNU_SHOWENDOOM",			"showendoom", "Endoom"
		//Option "$DSPLYMNU_PALLETEHACK", 		"vid_palettehack", "OnOff"
		//Option "$DSPLYMNU_ATTACHEDSURFACES", 	"vid_attachedsurfaces", "OnOff"
	}
	
	Option "$DSPLYMNU_SKYMODE",					"r_skymode", "SkyModes"
	Option "$DSPLYMNU_LINEARSKY",				"r_linearsky", "OnOff"
	Option "$DSPLYMNU_GZDFULLBRIGHT",			"r_fullbrightignoresectorcolor", "OnOff"
	Option "$DSPLYMNU_DRAWFUZZ",				"r_drawfuzz", "Fuzziness"
	Slider "$DSPLYMNU_TRANSSOUL",				"transsouls", 0.25, 1.0, 0.05, 2
	Option "$DSPLYMNU_FAKECONTRAST",			"r_fakecontrast", "Contrast"
	Option "$DSPLYMNU_ROCKETTRAILS",			"cl_rockettrails", "RocketTrailTypes"
	Option "$DSPLYMNU_BLOODTYPE",				"cl_bloodtype", "BloodTypes"
	Option "$DSPLYMNU_PUFFTYPE",				"cl_pufftype", "PuffTypes"
	Slider "$DSPLYMNU_MAXPARTICLES",			"r_maxparticles", 100, 10000, 100, 0
	Slider "$DSPLYMNU_MAXDECALS",				"cl_maxdecals", 0, 10000, 100, 0
	Option "$DSPLYMNU_PLAYERSPRITES",			"r_drawplayersprites", "OnOff"
	Option "$DSPLYMNU_DEATHCAM",				"r_deathcamera", "OnOff"
	Option "$DSPLYMNU_TELEZOOM",				"telezoom", "OnOff"
	Slider "$DSPLYMNU_QUAKEINTENSITY",			"r_quakeintensity", 0.0, 1.0, 0.05, 2
	Option "$DSPLYMNU_NOMONSTERINTERPOLATION",	"nomonsterinterpolation", "NoYes"
	Slider "$DSPLYMNU_MENUDIM",					"dimamount", 0, 1.0, 0.05, 2
	ColorPicker "$DSPLYMNU_DIMCOLOR",			"dimcolor"
	Slider "$DSPLYMNU_MOVEBOB",			"movebob", 0, 1.0, 0.05, 2
	Slider "$DSPLYMNU_STILLBOB",		"stillbob", 0, 1.0, 0.05, 2
	Slider "$DSPLYMNU_BOBSPEED",				"wbobspeed", 0, 2.0, 0.1

}

//-------------------------------------------------------------------------------------------
//
// HUD menu
//
//-------------------------------------------------------------------------------------------

OptionValue DisplayTagsTypes 
{
	0.0, "$OPTVAL_NONE"
	1.0, "$OPTVAL_ITEMS"
	2.0, "$OPTVAL_WEAPONS"
	3.0, "$OPTVAL_BOTH"
}

OptionValue TextColors
{
	0.0, "$C_BRICK"
	1.0, "$C_TAN"
	2.0, "$C_GRAY"
	3.0, "$C_GREEN"
	4.0, "$C_BROWN"
	5.0, "$C_GOLD"
	6.0, "$C_RED"
	7.0, "$C_BLUE"
	8.0, "$C_ORANGE"
	9.0, "$C_WHITE"
	10.0, "$C_YELLOW"
	11.0, "$C_DEFAULT"
	12.0, "$C_BLACK"
	13.0, "$C_LIGHTBLUE"
	14.0, "$C_CREAM"
	15.0, "$C_OLIVE"
	16.0, "$C_DARKGREEN"
	17.0, "$C_DARKRED"
	18.0, "$C_DARKBROWN"
	19.0, "$C_PURPLE"
	20.0, "$C_DARKGRAY"
	21.0, "$C_CYAN"
}

OptionValue Crosshairs
{
	// will be filled in from the XHAIRS lump
}

OptionValue ZDoomHexen
{
	0.0, "$OPTVAL_ZDOOM"
	1.0, "$OPTVAL_HEXEN"
}

OptionValue ZDoomStrife
{
	0.0, "$OPTVAL_ZDOOM"
	1.0, "$OPTVAL_STRIFE"
}

OptionMenu "HUDOptions"
{
	Title "$HUDMNU_TITLE"
	Submenu "$HUDMNU_ALTHUD",				"AltHudOptions"
	Submenu "$HUDMNU_MESSAGE", 				"MessageOptions"
	StaticText " "
	Slider "$HUDMNU_UISCALE",				"uiscale", 0.0, 8.0, 1.0, 0
	StaticText " "
	Option "$HUDMNU_CROSSHAIR",				"crosshair", "Crosshairs"
	Option "$HUDMNU_FORCECROSSHAIR",		"crosshairforce", "OnOff"
	Option "$HUDMNU_GROWCROSSHAIR",			"crosshairgrow", "OnOff"
	ColorPicker "$HUDMNU_CROSSHAIRCOLOR", 	"crosshaircolor"
	Option "$HUDMNU_CROSSHAIRHEALTH",		"crosshairhealth", "OnOff"
	Slider "$HUDMNU_CROSSHAIRSCALE",		"crosshairscale", 0.0, 2.0, 0.05, 2
	StaticText " "
	Option "$HUDMNU_NAMETAGS",				"displaynametags", "DisplayTagsTypes"
	Option "$HUDMNU_NAMETAGCOLOR",			"nametagcolor", "TextColors", "displaynametags"
	Option "$HUDMNU_SCALESTATBAR",			"st_scale", "OnOff"
	Option "$HUDMNU_SCALEFULLSCREENHUD",	"hud_scale", "OnOff"
	Option "$HUDMNU_OLDOUCH",				"st_oldouch", "OnOff"
	StaticText " "
	Option "$HUDMNU_HEXENFLASHES",			"pf_hexenweaps", "ZDoomHexen"
	Option "$HUDMNU_POISONFLASHES",			"pf_poison", "ZDoomHexen"
	Option "$HUDMNU_ICEFLASHES",			"pf_ice", "ZDoomHexen"
	Option "$HUDMNU_HAZARDFLASHES",			"pf_hazard", "ZDoomStrife"
}
	
//-------------------------------------------------------------------------------------------
//
// Alternative HUD
//
//-------------------------------------------------------------------------------------------

OptionValue "AMCoordinates"
{
	0, "$OPTVAL_PLAYER"
	1, "$OPTVAL_MAP"
}

OptionValue "AltHUDScale"
{
	0, "$OPTVAL_OFF"
	4, "$OPTVAL_ON"
	1, "$OPTVAL_SCALETO640X400"
	2, "$OPTVAL_PIXELDOUBLE"
	3, "$OPTVAL_PIXELQUADRUPLE"
}

OptionValue "AltHUDAmmo"
{
	0, "$OPTVAL_CURRENTWEAPON"
	1, "$OPTVAL_AVAILABLEWEAPONS"
	2, "$OPTVAL_ALLWEAPONS"
}

OptionValue "AltHUDTime"
{
	0, "$OPTVAL_OFF"
	1, "$OPTVAL_LEVELMILLISECONDS"
	2, "$OPTVAL_LEVELSECONDS"
	3, "$OPTVAL_LEVEL"
	4, "$OPTVAL_HUBSECONDS"
	5, "$OPTVAL_HUB"
	6, "$OPTVAL_TOTALSECONDS"
	7, "$OPTVAL_TOTAL"
	8, "$OPTVAL_SYSTEMSECONDS"
	9, "$OPTVAL_SYSTEM"
}

OptionValue "AltHUDLag"
{
	0, "$OPTVAL_OFF"
	1, "$OPTVAL_NETGAMESONLY"
	2, "$OPTVAL_ALWAYS"
}

OptionValue "AltHUDAmmoOrder"
{
	0, "$OPTVAL_AMMOIMAGETEXT"
	1, "$OPTVAL_AMMOTEXTIMAGE"
}

OptionMenu "AltHUDOptions"
{
	Title "$ALTHUDMNU_TITLE"
	//Indent 220
	Option "$ALTHUDMNU_ENABLE",					"hud_althud", "OnOff"
	Option "$ALTHUDMNU_SCALEHUD",				"hud_althudscale", "AltHUDScale"
	Option "$ALTHUDMNU_SHOWSECRETS",			"hud_showsecrets", "OnOff"
	Option "$ALTHUDMNU_SHOWMONSTERS",			"hud_showmonsters", "OnOff"
	Option "$ALTHUDMNU_SHOWITEMS",				"hud_showitems", "OnOff"
	Option "$ALTHUDMNU_SHOWSTATS",				"hud_showstats", "OnOff"
	Option "$ALTHUDMNU_SHOWBERSERK",			"hud_berserk_health", "OnOff"
	Option "$ALTHUDMNU_SHOWWEAPONS",			"hud_showweapons", "OnOff"
	Option "$ALTHUDMNU_SHOWAMMO",				"hud_showammo", "AltHUDAmmo"
	Option "$ALTHUDMNU_SHOWTIME",				"hud_showtime", "AltHUDTime"
	Option "$ALTHUDMNU_TIMECOLOR",				"hud_timecolor", "TextColors"
	Option "$ALTHUDMNU_SHOWLAG",				"hud_showlag", "AltHUDLag"
	Option "$ALTHUDMNU_AMMOORDER",				"hud_ammo_order", "AltHUDAmmoOrder"
	Slider "$ALTHUDMNU_AMMORED",				"hud_ammo_red", 0, 100, 1, 0
	Slider "$ALTHUDMNU_AMMOYELLOW",				"hud_ammo_yellow", 0, 100, 1, 0
	Slider "$ALTHUDMNU_HEALTHRED",				"hud_health_red", 0, 100, 1, 0
	Slider "$ALTHUDMNU_HEALTHYELLOW",			"hud_health_yellow", 0, 100, 1, 0
	Slider "$ALTHUDMNU_HEALTHGREEN",			"hud_health_green", 0, 100, 1, 0
	Slider "$ALTHUDMNU_ARMORRED",				"hud_armor_red", 0, 100, 1, 0
	Slider "$ALTHUDMNU_ARMORYELLOW",			"hud_armor_yellow", 0, 100, 1, 0
	Slider "$ALTHUDMNU_ARMORGREEN",				"hud_armor_green", 0, 100, 1, 0
	StaticText " "
	StaticText "$ALTHUDMNU_AUTOMAPHUD", 1
	option "$ALTHUDMNU_TITLECOLOR",				"hudcolor_titl", "TextColors"
	option "$ALTHUDMNU_MAPTIMECOLOR",			"hudcolor_ltim", "TextColors"
	option "$ALTHUDMNU_HUBTIMECOLOR",			"hudcolor_time", "TextColors"
	option "$ALTHUDMNU_TOTALTIMECOLOR",			"hudcolor_ttim", "TextColors"
	option "$ALTHUDMNU_COORDINATECOLOR",		"hudcolor_xyco", "TextColors"
	option "$ALTHUDMNU_COORDINATEMODE",			"map_point_coordinates", "AMCoordinates"
	option "$ALTHUDMNU_STATSNAMECOLOR",			"hudcolor_statnames", "TextColors"
	option "$ALTHUDMNU_STATSCOLOR",				"hudcolor_stats", "TextColors"
}

//-------------------------------------------------------------------------------------------
//
// Misc menu
//
//-------------------------------------------------------------------------------------------

OptionValue Autosave
{
	0,	"$OPTVAL_ALWAYS"
	1,	"$OPTVAL_SCRIPTSONLY"
	2,	"$OPTVAL_NEVER"
}

OptionValue dehopt
{
	0,	"$OPTVAL_NEVER"
	1,	"$OPTVAL_ALL"
	2,	"$OPTVAL_ONLYLASTONE"
}

OptionMenu "MiscOptions"
{
	Title "$MISCMNU_TITLE"
	//Indent 220
	IfOption(Windows)
	{
		Option "$MISCMNU_MERGEKEYS", 			"k_mergekeys", "OnOff"
		Option "$MISCMNU_WINFULLSCREENTOGGLE",	"k_allowfullscreentoggle", "OnOff"
	}
	IfOption(Mac)
	{
		Option "$MISCMNU_MACFULLSCREENTOGGLE",	"k_allowfullscreentoggle", "OnOff"
	}
	Option "$MISCMNU_QUERYIWAD",				"queryiwad", "OnOff"
	StaticText " "
	Option "$MISCMNU_ALLCHEATS",				"allcheats", "OnOff"
	Option "$MISCMNU_ENABLEAUTOSAVES",			"disableautosave", "Autosave"
	Option "$MISCMNU_SAVELOADCONFIRMATION",			"saveloadconfirmation", "OnOff"
	Slider "$MISCMNU_AUTOSAVECOUNT",			"autosavecount", 1, 20, 1, 0
	Option "$MISCMNU_DEHLOAD",					"dehload", "dehopt"
	StaticText " "
	Option "$MISCMNU_CACHENODES",				"gl_cachenodes", "OnOff"
	Slider "$MISCMNU_CACHETIME",				"gl_cachetime", 0.0, 2.0, 0.1
	SafeCommand "$MISCMNU_CLEARNODECACHE",		"clearnodecache"
}

//-------------------------------------------------------------------------------------------
//
// Automap Menu
//
//-------------------------------------------------------------------------------------------

OptionValue MapColorTypes
{
	0, "$OPTVAL_CUSTOM"
	1, "$OPTVAL_TRADITIONALDOOM"
	2, "$OPTVAL_TRADITIONALSTRIFE"
	3, "$OPTVAL_TRADITIONALRAVEN"
}

OptionValue SecretTypes
{
	0, "$OPTVAL_NEVER"
	1, "$OPTVAL_ONLYWHENFOUND"
	2, "$OPTVAL_ALWAYS"
}

OptionValue RotateTypes
{
	0, "$OPTVAL_OFF"
	1, "$OPTVAL_ON"
	2, "$OPTVAL_ONFOROVERLAYONLY"
}

OptionValue OverlayTypes
{
	0, "$OPTVAL_OFF"
	1, "$OPTVAL_OVERLAYNORMAL"
	2, "$OPTVAL_OVERLAYONLY"
}

OptionValue MaplabelTypes
{
	0, "$OPTVAL_NEVER"
	1, "$OPTVAL_ALWAYS"
	2, "$OPTVAL_NOTFORHUBS"
}

OptionValue STSTypes
{
	0, "$OPTVAL_OFF"
	1, "$OPTVAL_FRONT"
	2, "$OPTVAL_ANIMATED"
	3, "$OPTVAL_ROTATED"
}

OptionValue MapBackTypes
{
	0, "$OPTVAL_OFF"
	1, "$OPTVAL_ON"
	2, "$OPTVAL_MAPDEFINEDCOLORSONLY"
}

OptionMenu AutomapOptions
{
	Title "$AUTOMAPMNU_TITLE"
	Option "$AUTOMAPMNU_COLORSET",				"am_colorset", "MapColorTypes"
	Option "$AUTOMAPMNU_CUSTOMCOLORS",			"am_customcolors", "YesNo"
	Submenu "$AUTOMAPMNU_SETCUSTOMCOLORS",		"MapColorMenu"
	Submenu "$AUTOMAPMNU_CONTROLS",				"MapControlsMenu"
	StaticText " "
	Option "$AUTOMAPMNU_ROTATE",				"am_rotate", "RotateTypes"
	Option "$AUTOMAPMNU_OVERLAY",				"am_overlay", "OverlayTypes"
	Option "$AUTOMAPMNU_TEXTURED",				"am_textured", "OnOff"
	Option "$AUTOMAPMNU_FOLLOW",				"am_followplayer", "OnOff"
	Option "$AUTOMAPMNU_PTOVERLAY",				"am_portaloverlay", "OnOff"
	StaticText " "
	Option "$AUTOMAPMNU_SHOWITEMS",				"am_showitems", "OnOff"
	Option "$AUTOMAPMNU_SHOWMONSTERS",			"am_showmonsters", "OnOff"
	Option "$AUTOMAPMNU_SHOWSECRETS",			"am_showsecrets", "OnOff"
	Option "$AUTOMAPMNU_SHOWTIME",				"am_showtime", "OnOff"
	Option "$AUTOMAPMNU_SHOWTOTALTIME",			"am_showtotaltime", "OnOff"
	Option "$AUTOMAPMNU_MAPSECRETS",			"am_map_secrets", "SecretTypes"
	Option "$AUTOMAPMNU_SHOWMAPLABEL",			"am_showmaplabel", "MaplabelTypes"
	Option "$AUTOMAPMNU_DRAWMAPBACK",			"am_drawmapback", "MapBackTypes"
	Option "$AUTOMAPMNU_SHOWKEYS",				"am_showkeys", "OnOff"
	Option "$AUTOMAPMNU_SHOWTRIGGERLINES",		"am_showtriggerlines", "OnOff"
	Option "$AUTOMAPMNU_SHOWTHINGSPRITES",		"am_showthingsprites", "STSTypes"
}

//-------------------------------------------------------------------------------------------
//
// Automap Controls
//
//-------------------------------------------------------------------------------------------

OptionMenu MapControlsMenu
{
	Title "$MAPCNTRLMNU_TITLE"
	ScrollTop 2
	StaticTextSwitchable 	"$CNTRLMNU_SWITCHTEXT1", "$CNTRLMNU_SWITCHTEXT2", "ControlMessage"
	StaticText 	""
	StaticText "$MAPCNTRLMNU_CONTROLS", 1
	MapControl "$MAPCNTRLMNU_PANLEFT",			"+am_panleft"
	MapControl "$MAPCNTRLMNU_PANRIGHT",			"+am_panright"
	MapControl "$MAPCNTRLMNU_PANUP",			"+am_panup"
	MapControl "$MAPCNTRLMNU_PANDOWN",			"+am_pandown"
	MapControl "$MAPCNTRLMNU_ZOOMIN",			"+am_zoomin"
	MapControl "$MAPCNTRLMNU_ZOOMOUT",			"+am_zoomout"
	MapControl "$MAPCNTRLMNU_TOGGLEZOOM",		"am_gobig"
	MapControl "$MAPCNTRLMNU_TOGGLEFOLLOW",		"am_togglefollow"
	MapControl "$MAPCNTRLMNU_TOGGLEGRID",		"am_togglegrid"
	MapControl "$MAPCNTRLMNU_TOGGLETEXTURE",	"am_toggletexture"
	MapControl "$MAPCNTRLMNU_SETMARK",			"am_setmark"
	MapControl "$MAPCNTRLMNU_CLEARMARK",		"am_clearmarks"
}

//-------------------------------------------------------------------------------------------
//
// Automap Colors
//
//-------------------------------------------------------------------------------------------

OptionMenu MapColorMenu
{
	Title "$MAPCOLORMNU_TITLE"
	SafeCommand "$MAPCOLORMNU_DEFAULTMAPCOLORS", 		"am_restorecolors"
	StaticText " "
	ColorPicker "$MAPCOLORMNU_BACKCOLOR",				"am_backcolor"		
	ColorPicker "$MAPCOLORMNU_YOURCOLOR",				"am_yourcolor"		
	ColorPicker "$MAPCOLORMNU_WALLCOLOR",				"am_wallcolor"		
	ColorPicker "$MAPCOLORMNU_FDWALLCOLOR",				"am_fdwallcolor"		
	ColorPicker "$MAPCOLORMNU_CDWALLCOLOR",				"am_cdwallcolor"		
	ColorPicker "$MAPCOLORMNU_EFWALLCOLOR",				"am_efwallcolor"		
	ColorPicker "$MAPCOLORMNU_GRIDCOLOR",				"am_gridcolor"		
	ColorPicker "$MAPCOLORMNU_XHAIRCOLOR",				"am_xhaircolor"		
	ColorPicker "$MAPCOLORMNU_NOTSEENCOLOR",			"am_notseencolor"		
	ColorPicker "$MAPCOLORMNU_LOCKEDCOLOR",				"am_lockedcolor"		
	ColorPicker "$MAPCOLORMNU_INTRALEVELCOLOR",			"am_intralevelcolor"	
	ColorPicker "$MAPCOLORMNU_INTERLEVELCOLOR",			"am_interlevelcolor"	
	ColorPicker "$MAPCOLORMNU_SECRETSECTORCOLOR",		"am_secretsectorcolor"	
	ColorPicker "$MAPCOLORMNU_SPECIALWALLCOLOR",		"am_specialwallcolor"
	ColorPicker "$MAPCOLORMNU_PORTAL",					"am_portalcolor"
	StaticText " "
	StaticText "$MAPCOLORMNU_CHEATMODE", 1
	ColorPicker "$MAPCOLORMNU_TSWALLCOLOR",				"am_tswallcolor"		
	ColorPicker "$MAPCOLORMNU_SECRETWALLCOLOR",			"am_secretwallcolor"	
	ColorPicker "$MAPCOLORMNU_THINGCOLOR",				"am_thingcolor"		
	ColorPicker "$MAPCOLORMNU_MONSTERCOLOR",			"am_thingcolor_monster"		
	ColorPicker "$MAPCOLORMNU_NONCOUNTINGMONSTERCOLOR",	"am_thingcolor_ncmonster"		
	ColorPicker "$MAPCOLORMNU_FRIENDCOLOR",				"am_thingcolor_friend"		
	ColorPicker "$MAPCOLORMNU_ITEMCOLOR",				"am_thingcolor_item"			
	ColorPicker "$MAPCOLORMNU_COUNTITEMCOLOR",			"am_thingcolor_citem"			
	StaticText " "
	StaticText "$MAPCOLORMNU_OVERLAY", 1
	ColorPicker "$MAPCOLORMNU_YOURCOLOR",				"am_ovyourcolor"		
	ColorPicker "$MAPCOLORMNU_WALLCOLOR",				"am_ovwallcolor"		
	ColorPicker "$MAPCOLORMNU_FDWALLCOLOR",				"am_ovfdwallcolor"		
	ColorPicker "$MAPCOLORMNU_CDWALLCOLOR",				"am_ovcdwallcolor"		
	ColorPicker "$MAPCOLORMNU_EFWALLCOLOR",				"am_ovefwallcolor"		
	ColorPicker "$MAPCOLORMNU_NOTSEENCOLOR",			"am_ovunseencolor"	
	ColorPicker "$MAPCOLORMNU_LOCKEDCOLOR",				"am_ovlockedcolor"
	ColorPicker "$MAPCOLORMNU_INTRALEVELCOLOR",			"am_ovtelecolor"		
	ColorPicker "$MAPCOLORMNU_INTERLEVELCOLOR",			"am_ovinterlevelcolor"	
	ColorPicker "$MAPCOLORMNU_SECRETSECTORCOLOR",		"am_ovsecretsectorcolor"	
	ColorPicker "$MAPCOLORMNU_SPECIALWALLCOLOR",		"am_ovspecialwallcolor"
	ColorPicker "$MAPCOLORMNU_PORTAL",					"am_ovportalcolor"
	StaticText " "
	StaticText "$MAPCOLORMNU_OVCHEATMODE", 1
	ColorPicker "$MAPCOLORMNU_TSWALLCOLOR",				"am_ovotherwallscolor"
	ColorPicker "$MAPCOLORMNU_SECRETWALLCOLOR",			"am_ovsecretwallcolor"
	ColorPicker "$MAPCOLORMNU_THINGCOLOR",				"am_ovthingcolor"
	ColorPicker "$MAPCOLORMNU_MONSTERCOLOR",			"am_ovthingcolor_monster"
	ColorPicker "$MAPCOLORMNU_NONCOUNTINGMONSTERCOLOR",	"am_ovthingcolor_ncmonster"	
	ColorPicker "$MAPCOLORMNU_FRIENDCOLOR",				"am_ovthingcolor_friend"
	ColorPicker "$MAPCOLORMNU_ITEMCOLOR",				"am_ovthingcolor_item"	
	ColorPicker "$MAPCOLORMNU_COUNTITEMCOLOR",			"am_ovthingcolor_citem"	
}

//-------------------------------------------------------------------------------------------
//
// Color Picker
//
//-------------------------------------------------------------------------------------------

OptionMenu ColorPickerMenu
{
	Title "$MNU_COLORPICKER"
	// This menu will be created by the calling code
}

//-------------------------------------------------------------------------------------------
//
// Messages
//
//-------------------------------------------------------------------------------------------


OptionValue ScaleValues
{
	0, "$OPTVAL_OFF"
	1, "$OPTVAL_ON"
	2, "$OPTVAL_DOUBLE"
	3, "$OPTVAL_QUADRUPLE"
}

OptionValue ConsoleScaleValues
{
	1, "$OPTVAL_OFF"
	0, "$OPTVAL_ON"
	2, "$OPTVAL_DOUBLE"
	3, "$OPTVAL_TRIPLE"
	4, "$OPTVAL_QUADRUPLE"
}

OptionValue MessageLevels
{
	0.0, "$OPTVAL_ITEMPICKUP"
	1.0, "$OPTVAL_OBITUARIES"
	2.0, "$OPTVAL_CRITICALMESSAGES"
}

OptionValue DevMessageLevels
{
	0, "$OPTVAL_OFF"
	1, "$OPTVAL_ERRORS"
	2, "$OPTVAL_WARNINGS"
	3, "$OPTVAL_NOTIFICATIONS"
	4, "$OPTVAL_EVERYTHING"
}

OptionMenu MessageOptions
{
	Title 	"$MSGMNU_TITLE"
	Option "$MSGMNU_SHOWMESSAGES",				"show_messages", "OnOff"
	Option "$MSGMNU_SHOWOBITUARIES",			"show_obituaries", "OnOff"
	Option "$MSGMNU_SHOWSECRETS",				"cl_showsecretmessage", "OnOff"
	Option "$MSGMNU_SCALETEXT", 				"con_scaletext", "ScaleValues"
	Option "$MSGMNU_SCALECONSOLE", 				"con_scale", "ConsoleScaleValues"
	Option "$MSGMNU_MESSAGELEVEL", 				"msg", "MessageLevels"
	Option "$MSGMNU_DEVELOPER", 				"developer", "DevMessageLevels"
	Option "$MSGMNU_CENTERMESSAGES",			"con_centernotify", "OnOff"
	StaticText " "
	StaticText "$MSGMNU_MESSAGECOLORS", 1
	StaticText " "
	Option "$MSGMNU_ITEMPICKUP",				"msg0color", "TextColors"
	Option "$MSGMNU_OBITUARIES",				"msg1color", "TextColors"
	Option "$MSGMNU_CRITICALMESSAGES",			"msg2color", "TextColors"
	Option "$MSGMNU_CHATMESSAGES",				"msg3color", "TextColors"
	Option "$MSGMNU_TEAMMESSAGES",				"msg4color", "TextColors"
	Option "$MSGMNU_CENTEREDMESSAGES",			"msgmidcolor", "TextColors"
	StaticText " "
	Option "$MSGMNU_SCREENSHOTMESSAGES",		"screenshot_quiet",	"OffOn"
	Option "$MSGMNU_LONGSAVEMESSAGES",			"longsavemessages",	"OnOff"
}

//-------------------------------------------------------------------------------------------
//
// Scoreboard
//
//-------------------------------------------------------------------------------------------

OptionMenu ScoreboardOptions
{
	Title "$SCRBRDMNU_TITLE"
	StaticText "$SCRBRDMNU_COOPERATIVE", 1
	StaticText " "
	Option "$SCRBRDMNU_ENABLE",				"sb_cooperative_enable", "YesNo"
	Option "$SCRBRDMNU_HEADERCOLOR",		"sb_cooperative_headingcolor", "TextColors"
	Option "$SCRBRDMNU_YOURCOLOR",			"sb_cooperative_yourplayercolor", "TextColors"
	Option "$SCRBRDMNU_OTHERPLAYERCOLOR",	"sb_cooperative_otherplayercolor", "TextColors"
	StaticText " "
	StaticText " "
	StaticText "$SCRBRDMNU_DEATHMATCH", 1
	StaticText " "
	Option "$SCRBRDMNU_ENABLE",				"sb_deathmatch_enable",	"YesNo"
	Option "$SCRBRDMNU_HEADERCOLOR",		"sb_deathmatch_headingcolor", "TextColors"
	Option "$SCRBRDMNU_YOURCOLOR",			"sb_deathmatch_yourplayercolor", "TextColors"
	Option "$SCRBRDMNU_OTHERPLAYERCOLOR",	"sb_deathmatch_otherplayercolor", "TextColors"
	StaticText " "
	StaticText " "
	StaticText "$SCRBRDMNU_TEAMDEATHMATCH", 1
	StaticText " "
	Option "$SCRBRDMNU_ENABLE",				"sb_teamdeathmatch_enable", "YesNo"
	Option "$SCRBRDMNU_HEADERCOLOR",		"sb_teamdeathmatch_headingcolor", "TextColors"
}

/*=======================================
 *
 * Gameplay Options (dmflags) Menu
 *
 *=======================================*/
 
OptionValue  SmartAim
{
	0.0, "$OPTVAL_OFF"
	1.0, "$OPTVAL_ON"
	2.0, "$OPTVAL_NEVERFRIENDS"
	3.0, "$OPTVAL_ONLYMONSTERS"
}

OptionValue  FallingDM
{
	0, "$OPTVAL_OFF"
	1, "$OPTVAL_OLD"
	2, "$OPTVAL_HEXEN"
	3, "$OPTVAL_STRIFE"
}

OptionValue  JumpCrouchFreeLook
{
	0, "$OPTVAL_DEFAULT"
	1, "$OPTVAL_OFF"
	2, "$OPTVAL_ON"
}


OptionMenu GameplayOptions
{
	Title 	"$GMPLYMNU_TITLE"
	//Indent 222
	Option "$GMPLYMNU_TEAMPLAY",				"teamplay",	"OnOff"
	Slider	"$GMPLYMNU_TEAMDAMAGE",	"teamdamage", 0, 1, 0.05,2
	StaticText " "
	Option "$GMPLYMNU_SMARTAUTOAIM",			"sv_smartaim", "SmartAim"
	StaticText " "
	Option "$GMPLYMNU_FALLINGDAMAGE",			"sv_fallingdamage", "FallingDM"
	Option "$GMPLYMNU_DROPWEAPON",				"sv_weapondrop", "YesNo"
	Option "$GMPLYMNU_DOUBLEAMMO",				"sv_doubleammo", "YesNo"
	Option "$GMPLYMNU_INFINITEAMMO",			"sv_infiniteammo", "YesNo"
	Option "$GMPLYMNU_INFINITEINVENTORY",		"sv_infiniteinventory", "YesNo"
	Option "$GMPLYMNU_NOMONSTERS",				"sv_nomonsters", "YesNo"
	Option "$GMPLYMNU_NOMONSTERSTOEXIT",		"sv_killallmonsters", "YesNo"
	Option "$GMPLYMNU_MONSTERSRESPAWN",			"sv_monsterrespawn", "YesNo"
	Option "$GMPLYMNU_NORESPAWN",				"sv_norespawn", "YesNo"
	Option "$GMPLYMNU_ITEMSRESPAWN",			"sv_itemrespawn", "YesNo"
	Option "$GMPLYMNU_SUPERRESPAWN",			"sv_respawnsuper", "YesNo"
	Option "$GMPLYMNU_FASTMONSTERS",			"sv_fastmonsters", "YesNo"
	Option "$GMPLYMNU_DEGENERATION",			"sv_degeneration", "YesNo"
	Option "$GMPLYMNU_NOAUTOAIM",				"sv_noautoaim", "NoYes"
	Option "$GMPLYMNU_ALLOWSUICIDE",			"sv_disallowsuicide", "NoYes"
	Option "$GMPLYMNU_ALLOWJUMP",				"sv_jump", "JumpCrouchFreeLook"
	Option "$GMPLYMNU_ALLOWCROUCH",				"sv_crouch", "JumpCrouchFreeLook"
	Option "$GMPLYMNU_ALLOWFREELOOK",			"sv_freelook", "JumpCrouchFreeLook"
	Option "$GMPLYMNU_ALLOWFOV",				"sv_nofov", "NoYes"
	Option "$GMPLYMNU_BFGFREEAIM",				"sv_nobfgaim", "NoYes"
	Option "$GMPLYMNU_ALLOWAUTOMAP",			"sv_noautomap", "NoYes"
	Option "$GMPLYMNU_AUTOMAPALLIES",			"sv_noautomapallies", "NoYes"
	Option "$GMPLYMNU_ALLOWSPYING",				"sv_disallowspying", "NoYes"
	Option "$GMPLYMNU_CHASECAM",				"sv_chasecam", "YesNo"
	Option "$GMPLYMNU_DONTCHECKAMMO",			"sv_dontcheckammo", "NoYes"
	Option "$GMPLYMNU_KILLBOSSSPAWNS",			"sv_killbossmonst", "YesNo"
	Option "$GMPLYMNU_NOCOUNTENDMONSTER",		"sv_nocountendmonst", "NoYes"

	StaticText " "
	StaticText "$GMPLYMNU_DEATHMATCH",1
	Option "$GMPLYMNU_WEAPONSSTAY",				"sv_weaponstay", "YesNo"
	Option "$GMPLYMNU_ALLOWPOWERUPS",			"sv_noitems", "NoYes"
	Option "$GMPLYMNU_ALLOWHEALTH",				"sv_nohealth", "NoYes"
	Option "$GMPLYMNU_ALLOWARMOR",				"sv_noarmor", "NoYes"
	Option "$GMPLYMNU_SPAWNFARTHEST",			"sv_spawnfarthest", "YesNo"
	Option "$GMPLYMNU_SAMEMAP",					"sv_samelevel", "YesNo"
	Option "$GMPLYMNU_FORCERESPAWN",			"sv_forcerespawn", "YesNo"
	Option "$GMPLYMNU_ALLOWEXIT",				"sv_noexit", "NoYes"
	Option "$GMPLYMNU_BARRELSRESPAWN",			"sv_barrelrespawn", "YesNo"
	Option "$GMPLYMNU_RESPAWNPROTECTION",		"sv_respawnprotect", "YesNo"
	Option "$GMPLYMNU_LOSEFRAG",				"sv_losefrag", "YesNo"
	Option "$GMPLYMNU_KEEPFRAGS",				"sv_keepfrags", "YesNo"
	Option "$GMPLYMNU_NOTEAMSWITCH",			"sv_noteamswitch", "YesNo"

	StaticText " "
	StaticText "$GMPLYMNU_COOPERATIVE",1
	Option "$GMPLYMNU_MULTIPLAYERWEAPONS",	 	"sv_noweaponspawn", "NoYes"
	Option "$GMPLYMNU_LOSEINVENTORY",			"sv_cooploseinventory", "YesNo"
	Option "$GMPLYMNU_KEEPKEYS",				"sv_cooplosekeys", "NoYes"
	Option "$GMPLYMNU_KEEPWEAPONS",				"sv_cooploseweapons", "NoYes"
	Option "$GMPLYMNU_KEEPARMOR",				"sv_cooplosearmor", "NoYes"
	Option "$GMPLYMNU_KEEPPOWERUPS",			"sv_cooplosepowerups", "NoYes"
	Option "$GMPLYMNU_KEEPAMMO",				"sv_cooploseammo", "NoYes"
	Option "$GMPLYMNU_LOSEHALFAMMO",			"sv_coophalveammo", "YesNo"
	Option "$GMPLYMNU_SPAWNWHEREDIED",			"sv_samespawnspot", "YesNo"
	Class "GameplayMenu"
}

/*=======================================
 *
 * Compatibility Options Menu
 *
 *=======================================*/


OptionValue CompatModes
{
	0, "$OPTVAL_DEFAULT"
	1, "$OPTVAL_DOOM"
	2, "$OPTVAL_DOOMSTRICT"
	3, "$OPTVAL_BOOM"
	6, "$OPTVAL_BOOMSTRICT"
	5, "$OPTVAL_MBF"
	4, "$OPTVAL_ZDOOM2063"
}

OptionMenu "CompatibilityOptions"
{
	Title "$CMPTMNU_TITLE"
	Option "$CMPTMNU_MODE",							"compatmode", "CompatModes", "", 1
	
	StaticText " "
	StaticText "$CMPTMNU_ACTORBEHAVIOR",1
	Option "$CMPTMNU_CORPSEGIBS",					"compat_CORPSEGIBS", "YesNo"	
	Option "$CMPTMNU_NOBLOCKFRIENDS",				"compat_NOBLOCKFRIENDS", "YesNo"
	Option "$CMPTMNU_LIMITPAIN",					"compat_LIMITPAIN", "YesNo"
	Option "$CMPTMNU_MBFMONSTERMOVE",				"compat_MBFMONSTERMOVE", "YesNo"
	Option "$CMPTMNU_CROSSDROPOFF",					"compat_CROSSDROPOFF", "YesNo"
	Option "$CMPTMNU_DROPOFF",						"compat_DROPOFF", "YesNo"
	Option "$CMPTMNU_INVISIBILITY",					"compat_INVISIBILITY", "YesNo"
	Option "$CMPTMNU_MINOTAUR",						"compat_MINOTAUR", "YesNo"
	Option "$CMPTMNU_NOTOSSDROPS",					"compat_NOTOSSDROPS", "YesNo"
	
	StaticText " "
	StaticText "$CMPTMNU_DEHACKEDBEHAVIOR",1
	Option "$CMPTMNU_DEHHEALTH",					"compat_DEHHEALTH", "YesNo"
	Option "$CMPTMNU_MUSHROOM",						"compat_MUSHROOM", "YesNo"
	
	StaticText " "
	StaticText "$CMPTMNU_MAPACTIONBEHAVIOR",1
	Option "$CMPTMNU_USEBLOCKING",					"compat_USEBLOCKING", "YesNo"
	Option "$CMPTMNU_ANYBOSSDEATH",					"compat_ANYBOSSDEATH", "YesNo"
	Option "$CMPTMNU_NODOORLIGHT",					"compat_NODOORLIGHT", "YesNo"
	Option "$CMPTMNU_LIGHT",						"compat_LIGHT", "YesNo"
	Option "$CMPTMNU_SHORTTEX",						"compat_SHORTTEX", "YesNo"
	Option "$CMPTMNU_STAIRS",						"compat_stairs", "YesNo"
	Option "$CMPTMNU_FLOORMOVE",					"compat_floormove", "YesNo"
	Option "$CMPTMNU_POINTONLINE",					"compat_pointonline", "YesNo"
	Option "$CMPTMNU_MULTIEXIT",					"compat_multiexit", "YesNo"
	Option "$CMPTMNU_TELEPORT",						"compat_teleport", "YesNo"
	Option "$CMPTMNU_PUSHWINDOW",					"compat_pushwindow", "YesNo"
	
	StaticText " "
	StaticText "$CMPTMNU_PHYSICSBEHAVIOR",1
	Option "$CMPTMNU_NOPASSOVER",					"compat_nopassover", "YesNo"
	Option "$CMPTMNU_BOOMSCROLL",					"compat_BOOMSCROLL", "YesNo"
	Option "$CMPTMNU_BADANGLES",					"compat_badangles", "YesNo"
	Option "$CMPTMNU_WALLRUN",						"compat_WALLRUN", "YesNo"
	Option "$CMPTMNU_RAVENSCROLL",					"compat_RAVENSCROLL", "YesNo"
	Option "$CMPTMNU_TRACE",						"compat_TRACE", "YesNo"
	Option "$CMPTMNU_HITSCAN",						"compat_HITSCAN", "YesNo"
	Option "$CMPTMNU_MISSILECLIP",					"compat_MISSILECLIP", "YesNo"

	
	StaticText " "
	StaticText "$CMPTMNU_RENDERINGBEHAVIOR",1
	Option "$CMPTMNU_POLYOBJ",						"compat_POLYOBJ", "YesNo"
	Option "$CMPTMNU_MASKEDMIDTEX",					"compat_MASKEDMIDTEX", "YesNo"
	Option "$CMPTMNU_SPRITESORT",					"compat_SPRITESORT", "YesNo"
	
	StaticText " "
	StaticText "$CMPTMNU_SOUNDBEHAVIOR",1
	Option "$CMPTMNU_SOUNDSLOTS",					"compat_soundslots", "YesNo"
	Option "$CMPTMNU_SILENTPICKUP",					"compat_SILENTPICKUP", "YesNo"
	Option "$CMPTMNU_SILENTINSTANTFLOORS",			"compat_silentinstantfloors", "YesNo"
	Option "$CMPTMNU_SECTORSOUNDS",					"compat_SECTORSOUNDS", "YesNo"
	Option "$CMPTMNU_SOUNDCUTOFF",					"compat_soundcutoff", "YesNo"
	Option "$CMPTMNU_SOUNDTARGET",					"compat_SOUNDTARGET", "YesNo"
	
	Class "CompatibilityMenu"
}

/*=======================================
 *
 * Sound Options Menu
 *
 *=======================================*/
 
OptionValue SampleRates
{
	0,		"$OPTVAL_DEFAULT"
	4000,	"$OPTVAL_4000HZ"
	8000,	"$OPTVAL_8000HZ"
	11025,	"$OPTVAL_11025HZ"
	22050,	"$OPTVAL_22050HZ"
	32000,	"$OPTVAL_32000HZ"
	44100,	"$OPTVAL_44100HZ"
	48000,	"$OPTVAL_48000HZ"
}


OptionValue BufferSizes
{
	   0, "$OPTVAL_DEFAULT"
	  64, "$OPTVAL_64SAMPLES"
	 128, "$OPTVAL_128SAMPLES"
	 256, "$OPTVAL_256SAMPLES"
	 512, "$OPTVAL_512SAMPLES"
	1024, "$OPTVAL_1024SAMPLES"
	2048, "$OPTVAL_2048SAMPLES"
	4096, "$OPTVAL_4096SAMPLES"
}


OptionValue BufferCounts
{
	   0, "$OPTVAL_DEFAULT"
	   2, "2"
	   3, "3"
	   4, "4"
	   5, "5"
	   6, "6"
	   7, "7"
	   8, "8"
	   9, "9"
	  10, "10"
	  11, "11"
	  12, "12"
}


OptionString SoundOutputsWindows
{
	"Default",		"$OPTVAL_DEFAULT"
	"DirectSound",	"$OPTSTR_DIRECTSOUND"
	"WASAPI",		"$OPTSTR_WASAPI"
	"ASIO",			"$OPTSTR_ASIO"
	"WaveOut",		"$OPTSTR_WAVEOUT"
	"No sound",		"$OPTSTR_NOSOUND"
}


OptionString SoundOutputsUnix
{
	"Default",		"$OPTVAL_DEFAULT"
	"OSS",			"$OPTSTR_OSS"
	"ALSA",			"$OPTSTR_ALSA"
	"SDL",			"$OPTSTR_SDL"
	"ESD",			"$OPTSTR_ESD"
	"PulseAudio",	"$OPTSTR_PULSEAUDIO"
	"No sound",		"$OPTSTR_NOSOUND"
}

OptionString SoundOutputsMac
{
	"Core Audio",		"$OPTSTR_COREAUDIO"
	"No sound",			"$OPTSTR_NOSOUND"
}

OptionString ALDevices
{
	// filled in by the sound code
}

OptionString OutputFormats
{
	"PCM-8",		"$OPTSTR_PCM8BIT"
	"PCM-16",		"$OPTSTR_PCM16BIT"
	"PCM-24",		"$OPTSTR_PCM24BIT"
	"PCM-32",		"$OPTSTR_PCM32BIT"
	"PCM-Float",	"$OPTSTR_PCMFLOAT"
}


OptionString SpeakerModes
{
	"Auto",		"$OPTSTR_AUTO"
	"Mono",		"$OPTSTR_MONO"
	"Stereo",	"$OPTSTR_STEREO"
	"Prologic",	"$OPTSTR_PROLOGIC"
	"Quad",		"$OPTSTR_QUAD"
	"Surround",	"$OPTSTR_SURROUND"
	"5.1",		"$OPTSTR_5POINT1"
	"7.1",		"$OPTSTR_7POINT1"
}


OptionString Resamplers
{
	"NoInterp",		"$OPTSTR_NOINTERPOLATION"
	"Linear",		"$OPTVAL_LINEAR"
	"Cubic",		"$OPTVAL_CUBIC"
	"Spline",		"$OPTSTR_SPLINE"
}


OptionString SoundBackends
{
	"fmod",		"$OPTSTR_FMOD"
	"openal",	"$OPTSTR_OPENAL"
	"null",		"$OPTSTR_NOSOUND"
}

OptionString SoundBackendsFModOnly
{
	"fmod",		"$OPTSTR_FMOD"
	"null",		"$OPTSTR_NOSOUND"
}

OptionString SoundBackendsOpenALOnly
{
	"openal",	"$OPTSTR_OPENAL"
	"null",		"$OPTSTR_NOSOUND"
}

OptionMenu FMODSoundItems
{
	Title "$FMODMNU_TITLE"
	Slider	"$FMODMNU_WATERCUTOFF",			"snd_waterlp", 0.0, 2000.0, 50.0, 0
	IfOption(Windows)
	{
		Option "$FMODMNU_OUTPUTSYSTEM",		"snd_output", "SoundOutputsWindows"
	}
	IfOption(Unix)
	{
		Option "$FMODMNU_OUTPUTSYSTEM",		"snd_output", "SoundOutputsUnix"
	}
	IfOption(Mac)
	{
		Option "$FMODMNU_OUTPUTSYSTEM",		"snd_output", "SoundOutputsMac"
	}
	Option "$FMODMNU_OUTPUTFORMAT",			"snd_output_format", "OutputFormats"
	Option "$FMODMNU_SPEAKERMODE",			"snd_speakermode", "SpeakerModes"
	Option "$FMODMNU_RESAMPLER",			"snd_resampler", "Resamplers"
	Option "$FMODMNU_HRTFFILTER",			"snd_hrtf", "OnOff"
	StaticText " "
	Option "$FMODMNU_BUFFERSIZE",			"snd_buffersize", "BufferSizes"
	Option "$FMODMNU_BUFFERCOUNT",			"snd_buffercount", "BufferCounts"
}


OptionMenu OpenALSoundItems
{
	Title "$OPENALMNU_TITLE"
	Option "$OPENALMNU_PLAYBACKDEVICE",		"snd_aldevice",	"ALDevices"
	Option "$OPENALMNU_ENABLEEFX",			"snd_efx",		"OnOff"
}


OptionValue MidiDevices
{
	// filled in by the sound code
}

OptionMenu SoundOptions
{
	Title "$SNDMNU_TITLE"
	Slider "$SNDMNU_SFXVOLUME",			"snd_sfxvolume", 0, 1, 0.05, 2
	Slider "$SNDMNU_MENUVOLUME",		"snd_menuvolume", 0, 1, 0.05, 2
	Slider "$SNDMNU_MUSICVOLUME",		"snd_musicvolume", 0, 1, 0.05, 2
	Option "$SNDMNU_MIDIDEVICE",		"snd_mididevice", "MidiDevices"
	StaticText " "
	Option "$SNDMNU_UNDERWATERREVERB",	"snd_waterreverb", "OnOff"
	Option "$SNDMNU_RANDOMIZEPITCHES",	"snd_pitched", "OnOff"
	Slider "$SNDMNU_CHANNELS",			"snd_channels", 8, 256, 8, 0
	StaticText " "

	ifoption(fmodex)
	{
		ifoption(openal)
		{
			Option "$SNDMNU_BACKEND",		"snd_backend", "SoundBackends"
		}
		else
		{
			Option "$SNDMNU_BACKEND",		"snd_backend", "SoundBackendsFModOnly"
		}
	}
	else
	{
		ifoption(openal)
		{
			Option "$SNDMNU_BACKEND",		"snd_backend", "SoundBackendsOpenALOnly"
		}
	}
	
	ifoption(fmodex)
	{
		Submenu "$SNDMNU_FMOD",			"FMODSoundItems"
	}
	ifoption(openal)
	{
		Submenu "$SNDMNU_OPENAL",		"OpenALSoundItems"
	}
	StaticText " "
	Command "$SNDMNU_RESTART",			"snd_reset"

	StaticText " "
	Submenu "$SNDMNU_ADVANCED",			"AdvSoundOptions"
	Submenu "$SNDMNU_MODREPLAYER",		"ModReplayerOptions"
}

/*=======================================
 *
 * Advanced Sound Options Menu
 *
 *=======================================*/

OptionValue GusMemory
{
	0, "$OPTVAL_UNLIMITED"
	1, "$OPTVAL_256K"
	2, "$OPTVAL_512K"
	3, "$OPTVAL_768K"
	4, "$OPTVAL_1024K"
}

OptionValue OplCores
{
	0, "$OPTVAL_MAMEOPL2"
	1, "$OPTVAL_DOSBOXOPL3"
	2, "$OPTVAL_JAVAOPL3"
	3, "$OPTVAL_NUKEDOPL3"
}

OptionMenu AdvSoundOptions
{
	Title "$ADVSNDMNU_TITLE"
	Option "$ADVSNDMNU_SAMPLERATE",			"snd_samplerate", "SampleRates"
	StaticText " "
	StaticText "$ADVSNDMNU_OPLSYNTHESIS",	1
	Slider "$ADVSNDMNU_OPLNUMCHIPS", 		"opl_numchips", 1, 8, 1, 0
	Option "$ADVSNDMNU_OPLFULLPAN",			"opl_fullpan", "OnOff"
	Option "$ADVSNDMNU_OPLCORES", 			"opl_core", "OplCores"
	StaticText " "
	StaticText "$ADVSNDMNU_GUSEMULATION",	1
	TextField "$ADVSNDMNU_GUSCONFIG", 		"midi_config"
	Slider "$ADVSNDMNU_MIDIVOICES",			"midi_voices", 16, 256, 4, 0
	Option "$ADVSNDMNU_DMXGUS", 			"midi_dmxgus", "OnOff"
	Option "$ADVSNDMNU_GUSMEMSIZE", 		"gus_memsize", "GusMemory"
	StaticText " "
	StaticText "$ADVSNDMNU_FLUIDSYNTH",	1
	TextField "$ADVSNDMNU_FLUIDPATCHSET", 	"fluid_patchset"
	Slider "$ADVSNDMNU_FLUIDGAIN",			"fluid_gain", 0, 10, 0.5, 1
	Option "$ADVSNDMNU_REVERB", 			"fluid_reverb", "OnOff"
	Slider "$ADVSNDMNU_FLUIDVOICES", 		"fluid_voices", 16, 4096, 16, 1
	// Leaving out the more advanced stuff for now.
	StaticText " "
	StaticText "$ADVSNDMNU_TIMIDITY",	1
	TextField "$ADVSNDMNU_TIMIDITYEXE", 	"timidity_exe"
	Option "$ADVSNDMNU_REVERB", 			"timidity_reverb", "OnOff"
	Option "$ADVSNDMNU_TIMIDITYCHORUS", 	"timidity_chorus", "OnOff"
	Slider "$ADVSNDMNU_TIMIDITYVOLUME",		"timidity_mastervolume", 0, 4, 0.2, 1
	StaticText " "
	StaticText "$ADVSNDMNU_WILDMIDI",	1
	TextField "$ADVSNDMNU_WILDMIDICONFIG", 	"wildmidi_config"
	Option "$ADVSNDMNU_REVERB", 			"wildmidi_reverb", "OnOff"
}

/*=======================================
 *
 * Module Replayer Options Menu
 *
 *=======================================*/

OptionValue ModReplayers
{
	0.0, "$OPTVAL_SOUNDSYSTEM"
	1.0, "$OPTVAL_FOO_DUMB"
}


OptionValue ModQuality
{
	0.0, "$OPTVAL_ALIASING"
	1.0, "$OPTVAL_LINEAR"
	2.0, "$OPTVAL_CUBIC"
	3.0, "$OPTVAL_BLEP"		// Band-limited step
	4.0, "$OPTVAL_LINEARSLOW"
	5.0, "$OPTVAL_BLAM"		// Band-limited linear
	6.0, "$OPTVAL_CUBICSLOW"
	7.0, "$OPTVAL_SINC"
}


OptionValue ModVolumeRamps
{
	0.0, "$OPTVAL_NONE"
	1.0, "$OPTVAL_NOTEONOFFONLY"
	2.0, "$OPTVAL_FULLRAMPING"
}


OptionMenu ModReplayerOptions
{
	Title "$MODMNU_TITLE"
	Option "$MODMNU_REPLAYERENGINE",		"mod_dumb", "ModReplayers"
	StaticText " "
	Slider "$MODMNU_MASTERVOLUME",			"mod_dumb_mastervolume", 1, 16, 0.5, 1
	Option "$ADVSNDMNU_SAMPLERATE",			"mod_samplerate", "SampleRates", "mod_dumb"
	Option "$MODMNU_QUALITY",				"mod_interp", "ModQuality", "mod_dumb"
	Option "$MODMNU_VOLUMERAMPING",			"mod_volramp", "ModVolumeRamps", "mod_dumb"
	StaticText " "
	Option "$MODMNU_CHIPOMATIC",			"mod_autochip", "OnOff", "mod_dumb"
	// TODO if the menu system is ever rewritten: Provide a decent
	// mechanism to edit the chip-o-matic settings like you can with
	// the foo_dumb preferences in foobar2000.
}

/*=======================================
 *
 * Change Renderer Menu
 *
 *=======================================*/

OptionValue "PolyDoom"
{
	0, "$OPTVAL_SWDOOM"
	1, "$OPTVAL_HWPOLY"
}

OptionValue "D3DGL"
{
	0, "$OPTVAL_GL"
	1, "$OPTVAL_D3D"
}

OptionValue "GLD3D"
{
	0, "$OPTVAL_D3D"
	1, "$OPTVAL_GL"
}

OptionMenu RendererMenu
{
	Title "$RNDMNU_TITLE"
	Option "$RNDMNU_RENDERER",	"vid_renderer", "PolyDoom"
	Option "$RNDMNU_TRUECOLOR",	"swtruecolor", "OnOff"
	IfOption(Windows)
	{
		Option "$RNDMNU_CANVAS",	"vid_used3d", "D3DGL"
	}
}

/*=======================================
 *
 * Video mode menu
 *
 *=======================================*/

OptionValue ForceRatios
{
	0.0, "$OPTVAL_OFF"
	3.0, "4:3"
	1.0, "16:9"
	5.0, "17:10"
	2.0, "16:10"
	4.0, "5:4"
	6.0, "21:9"
}
OptionValue Ratios
{
	0.0, "4:3"
	1.0, "16:9"
	2.0, "16:10"
	3.0, "17:10"
	6.0, "21:9"
	 -1, "$OPTVAL_ALL"
}
OptionValue RatiosTFT
{
	0.0, "4:3"
	4.0, "5:4"
	1.0, "16:9"
	2.0, "16:10"
	3.0, "17:10"
	6.0, "21:9"
	 -1, "$OPTVAL_ALL"
}

OptionMenu VideoModeMenu
{
	Title "$VIDMNU_TITLE"
	
	Option "$VIDMNU_FULLSCREEN",		"fullscreen", "YesNo"
	IfOption(Mac)
	{
		Option "$VIDMNU_HIDPI",			"vid_hidpi", "YesNo"
	}
	Option "$VIDMNU_ASPECTRATIO",		"menu_screenratios", "Ratios"
	Option "$VIDMNU_FORCEASPECT",		"vid_aspect", "ForceRatios"
	Option "$VIDMNU_5X4ASPECTRATIO",	"vid_tft", "YesNo"
	StaticText " "
	ScreenResolution "res_0"
	ScreenResolution "res_1"
	ScreenResolution "res_2"
	ScreenResolution "res_3"
	ScreenResolution "res_4"
	ScreenResolution "res_5"
	ScreenResolution "res_6"
	ScreenResolution "res_7"
	ScreenResolution "res_8"
	ScreenResolution "res_9"
	StaticTextSwitchable "$VIDMNU_ENTERTEXT", "", "VMEnterText"
	StaticText " "
	StaticTextSwitchable "$VIDMNU_TESTTEXT1", "$VIDMNU_TESTTEXT2", "VMTestText"
	class VideoModeMenu
}

/*=======================================
 *
 * Network options menu
 *
 *=======================================*/

OptionMenu NetworkOptions
{
	Title "$NETMNU_TITLE"
	StaticText "$NETMNU_LOCALOPTIONS", 1
	Option "$NETMNU_MOVEPREDICTION",		"cl_noprediction", "OffOn"
	Option "$NETMNU_LINESPECIALPREDICTION",	"cl_predict_specials", "OnOff"
	Slider "$NETMNU_PREDICTIONLERPSCALE",	"cl_predict_lerpscale", 0.0, 0.5, 0.05, 2
	Slider "$NETMNU_LERPTHRESHOLD",			"cl_predict_lerpthreshold", 0.1, 16.0, 0.1
	StaticText " "
	StaticText "$NETMNU_HOSTOPTIONS", 1
	Option "$NETMNU_EXTRATICS",				"net_extratic", "ExtraTicMode"
	Option "$NETMNU_TICBALANCE",			"net_ticbalance", "OnOff"
	
}

OptionValue ExtraTicMode
{
	0, "$OPTVAL_NONE"
	1, "1"
	2, "$OPTVAL_ALLUNACKNOWLEDGED"
}<|MERGE_RESOLUTION|>--- conflicted
+++ resolved
@@ -666,7 +666,6 @@
 	Submenu "$GLMNU_PREFS", 				"GLPrefOptions"
 }
 
-<<<<<<< HEAD
 OptionMenu "TrueColorOptions"
 {
 	Title "$TCMNU_TITLE"
@@ -678,27 +677,18 @@
 	Option "$TCMNU_MIPMAP",					"r_mipmap", "OnOff"
 }
 
-=======
->>>>>>> 747b6128
 OptionMenu "VideoOptions"
 {
 	Title "$DSPLYMNU_TITLE"
 	
 	Submenu "$DSPLYMNU_GLOPT", 			"OpenGLOptions"
-<<<<<<< HEAD
 	Submenu "$DSPLYMNU_TCOPT",			"TrueColorOptions"
-=======
->>>>>>> 747b6128
 	Submenu "$DSPLYMNU_SCOREBOARD", 			"ScoreboardOptions"
 	StaticText " "
 	Slider "$DSPLYMNU_SCREENSIZE",				"screenblocks", 3.0, 12.0, 1.0, 0
 
 	Slider "$DSPLYMNU_GAMMA",			"Gamma",						0.75, 3.0, 0.05, 2
-<<<<<<< HEAD
-	Slider "$DSPLYMNU_BRIGHTNESS",				"vid_brightness",				-0.8,0.8, 0.05
-=======
 	Slider "$DSPLYMNU_BRIGHTNESS",				"vid_brightness",				-0.8,0.8, 0.05,2
->>>>>>> 747b6128
 	Slider "$DSPLYMNU_CONTRAST",					"vid_contrast",	   				0.1, 3.0, 0.1
 	Option "$DSPLYMNU_HWGAMMA",					"vid_hwgamma", "HWGammaModes"
 
