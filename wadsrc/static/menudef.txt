--- conflicted
+++ resolved
@@ -707,14 +707,9 @@
 		//Option "$DSPLYMNU_ATTACHEDSURFACES", 	"vid_attachedsurfaces", "OnOff"
 	}
 	
-<<<<<<< HEAD
-	Option "$DSPLYMNU_CAPSKY",					"r_capsky", "OnOff"
-	Option "$DSPLYMNU_STRETCHSKY",				"r_stretchsky", "OnOff"
+	Option "$DSPLYMNU_SKYMODE",					"r_skymode", "SkyModes"
 	Option "$DSPLYMNU_LINEARSKY",				"r_linearsky", "OnOff"
 	Option "$DSPLYMNU_GZDFULLBRIGHT",			"r_fullbrightignoresectorcolor", "OnOff"
-=======
-	Option "$DSPLYMNU_SKYMODE",					"r_skymode", "SkyModes"
->>>>>>> 2fe545a4
 	Option "$DSPLYMNU_DRAWFUZZ",				"r_drawfuzz", "Fuzziness"
 	Slider "$DSPLYMNU_TRANSSOUL",				"transsouls", 0.25, 1.0, 0.05, 2
 	Option "$DSPLYMNU_FAKECONTRAST",			"r_fakecontrast", "Contrast"
