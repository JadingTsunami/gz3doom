--- conflicted
+++ resolved
@@ -108,10 +108,7 @@
 OPTVAL_MAPDEFINEDCOLORSONLY = "Map defined colours only";
 C_GRAY = "\ccgrey";
 C_DARKGRAY = "\cudark grey";
-<<<<<<< HEAD
-
-OPTVAL_ANYFIXEDCOLORMAP    = "Any fixed colourmap";
-=======
 DSPLYMNU_MOVEBOB = "View bob amount while moving";
 DSPLYMNU_STILLBOB = "View bob amount while not moving";
->>>>>>> 4defb6e9
+
+OPTVAL_ANYFIXEDCOLORMAP    = "Any fixed colourmap";